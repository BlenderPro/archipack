# -*- coding:utf-8 -*-

# ##### BEGIN GPL LICENSE BLOCK #####
#
#  This program is free software; you can redistribute it and/or
#  modify it under the terms of the GNU General Public License
#  as published by the Free Software Foundation; either version 2
#  of the License, or (at your option) any later version.
#
#  This program is distributed in the hope that it will be useful,
#  but WITHOUT ANY WARRANTY; without even the implied warranty of
#  MERCHANTABILITY or FITNESS FOR A PARTICULAR PURPOSE.  See the
#  GNU General Public License for more details.
#
#  You should have received a copy of the GNU General Public License
#  along with this program; if not, write to the Free Software Foundation,
#  Inc., 51 Franklin Street, Fifth Floor, Boston, MA 02110-1301, USA.
#
# ##### END GPL LICENSE BLOCK #####

# <pep8 compliant>

# ----------------------------------------------------------
# Author: Stephen Leger (s-leger)
#
# ----------------------------------------------------------
import logging
logger = logging.getLogger("manipulator")

import bpy
import json
from math import atan2, pi
from mathutils import Vector, Matrix
from mathutils.geometry import intersect_line_plane, intersect_point_line, intersect_line_sphere
from bpy_extras import view3d_utils
from bpy.types import PropertyGroup, Operator
from bpy.props import FloatVectorProperty, StringProperty, CollectionProperty, BoolProperty
from bpy.app.handlers import persistent
from .archipack_snap import snap_point
from .archipack_keymaps import Keymaps
from .archipack_object import ArchipackGenericOperator, ArchipackObjectsManager
from .archipack_gl import (
    GlLine, GlArc, GlText,
    GlPolyline, GlPolygon,
    TriHandle, SquareHandle, EditableText,
    CruxHandle, PlusHandle,
    FeedbackPanel, GlCursorArea
)
"""
 Change object location when moving 1 point
 When False, change data.origin instead
"""
USE_MOVE_OBJECT = True


# NOTE:
# Snap aware manipulators use a dirty hack :
# draw() as a callback to update values in realtime
# as transform.translate in use to allow snap
# does catch all events.
# This however has a wanted side effect:
# the manipulator take precedence over allready running
# ones, and prevent select mode to start.
#
# TODO:
# Other manipulators should use same technique to take
# precedence over allready running ones when active
#
# NOTE:
# Select mode does suffer from this stack effect:
# the last running wins. The point is left mouse select mode
# requiring left drag to be RUNNING_MODAL to prevent real
# objects select and move during manipulators selection.
#
# TODO:
# First run a separate modal dedicated to select mode.
# Selecting in whole manips stack when required
# (manips[key].manipulable.manip_stack)
# Must investigate for a way to handle unselect after drag done.

"""
    @TODO:
    Last modal running wins.
    Manipulateurs without snap and thus not running own modal,
    may loose events events caught by select mode of last
    manipulable enabled
"""

# Arrow sizes (world units)
arrow_size = 0.05
# Handle area size (pixels)
handle_size = 10


# a global manipulator stack reference
# prevent Blender "ACCESS_VIOLATION" crashes
# use a dict to prevent collisions
# between many objects being in manipulate mode
# use object names as loose keys
# NOTE : use app.drivers to reset before file load

# @TODO:
# store data path
# and use this stack to manipulate
# manipulable objects must update this stack
# through archipack_manipulator class

manips = {}


class ArchipackActiveManip:
    """
        Store manipulated object
        - object_name: manipulated object name
        - stack: array of Manipulators instances
        - manipulable: Manipulable instance
    """
    def __init__(self, object_name):
        self.object_name = object_name
        # manipulators stack for object
        self.stack = []
        # reference to object manipulable instance
        self.manipulable = None
<<<<<<< HEAD
        self.datablock = None
        
=======
        # .datablock() class method
        self.datablock = None
        self.active = False

>>>>>>> 536b1df7
    @property
    def dirty(self):
        """
            Check for manipulable validity
            to disable modal when required
        """
        return (
            self.manipulable is None or
            bpy.data.objects.find(self.object_name) < 0
            )

    def exit(self):
        """
            Exit manipulation mode
            - exit from all running manipulators
            - empty manipulators stack
            - set manipulable.manipulate_mode to False
            - remove reference to manipulable
        """
        for m in self.stack:
            if m is not None:
                m.exit()
<<<<<<< HEAD
         
=======

>>>>>>> 536b1df7
        if self.manipulable is not None:
            # always retrieve fresh datablock instance
            # as manipulable might loose proper reference
            o = bpy.data.objects.get(self.object_name)
            d = self.datablock(o)
            if d:
                d.manipulate_mode = False
<<<<<<< HEAD
        
        self.manipulable = None
        self.datablock = None
=======

        self.manipulable = None
        self.datablock = None

>>>>>>> 536b1df7
        self.object_name = ""
        self.stack.clear()


def remove_manipulable(key):
    """
        disable and remove a manipulable from stack
    """
    global manips
    # print("remove_manipulable key:%s" % (key))
    if key in manips:
        manips[key].exit()
        manips.pop(key)


def manipulate_mode(key):
    global manips
    return key in manips


def check_stack(key):
    """
        check for stack item validity
        use in modal to destroy invalid modals
        return true when invalid / not found
        false when valid
    """
    global manips
    if key not in manips:
        # print("check_stack : key not found %s" % (key))
        return True
    elif manips[key].dirty:
        # print("check_stack : key.dirty %s" % (key))
        remove_manipulable(key)
        return True

    return False


def empty_stack():
    # print("empty_stack()")
    """
        kill every manipulators in stack
        and cleanup stack
    """
    global manips
    for key in manips.keys():
        manips[key].exit()
    manips.clear()


def add_manipulable(key, manipulable):
    """
        add a ArchipackActiveManip into the stack
        if not allready present
        setup reference to manipulable
        return manipulators stack
    """
    global manips
    if key not in manips.keys():
        # print("add_manipulable() key:%s not found create new" % (key))
        manips[key] = ArchipackActiveManip(key)

    manips[key].manipulable = manipulable
    # class method for fast datablock access
    manips[key].datablock = manipulable.__class__.datablock
    return manips[key].stack


# ------------------------------------------------------------------
# Define Manipulators
# ------------------------------------------------------------------


class Manipulator(ArchipackObjectsManager):
    """
        Manipulator base class to derive other
        handle keyboard and modal events
        provide convenient funcs including getter and setter for datablock values
        store reference of base object, datablock and manipulator
    """
    keyboard_ascii = {
            ".", ",", "-", "+", "1", "2", "3",
            "4", "5", "6", "7", "8", "9", "0",
            "c", "m", "d", "k", "h", "a",
            " ", "/", "*", "'", "\""
            # "="
            }
    keyboard_type = {
            'BACK_SPACE', 'DEL',
            'LEFT_ARROW', 'RIGHT_ARROW'
            }

    def __init__(self, context, o, datablock, manipulator, snap_callback=None):
        """
            o : object to manipulate
            datablock : object data to manipulate
            manipulator: object archipack_manipulator datablock
            snap_callback: on snap enabled manipulators, will be called when drag occurs
        """
        self.keymap = Keymaps(context)
        self.feedback = FeedbackPanel()
        self.active = False
        self.selectable = False
        self.selected = False
        # active text input value for manipulator
        self.keyboard_input_active = False
        self.label_value = 0
        # unit for keyboard input value
        self.value_type = 'LENGTH'
        self.pts_mode = 'SIZE'

        # must hold those data here
        self.o = o
        self.datablock = datablock
        self.manipulator = manipulator

        # hold dict of property names and options
        self.props = self.from_json(self.manipulator.prop1_name)
        self.opts = self.from_json(self.manipulator.prop2_name)

        self.snap_callback = snap_callback
        self.origin = self.o.matrix_world.translation.copy()
        self.mouse_pos = Vector((0, 0))
        self.length_entered = ""
        self.line_pos = 0
        args = (self, context)
        self._handle = bpy.types.SpaceView3D.draw_handler_add(self.draw_callback, args, 'WINDOW', 'POST_PIXEL')

    @classmethod
    def poll(cls, context):
        """
            Allow manipulator enable/disable
            in given context
            handles will not show
        """
        return True

    def exit(self):
        """
            Modal exit, DONT EVEN TRY TO OVERRIDE
        """
        if self._handle is not None:
            logger.debug("draw_handler_remove")
            bpy.types.SpaceView3D.draw_handler_remove(self._handle, 'WINDOW')
            # Prevent race condition with redraw and the above call
            self._handle = None
            logger.debug("draw_handler_remove done")
        else:
            logger.debug("Manipulator.exit() handle not found %s", (type(self).__name__))

    def from_json(self, json_str):
        params = {}
        try:
            params = json.loads(json_str)
        except:
            logger.debug("cant parse %s", json_str)
            pass
        return params

    # Mouse event handlers, MUST be overriden
    def mouse_press(self, context, event):
        """
            Manipulators must implement
            mouse press event handler
            return True to callback manipulable_manipulate
        """
        raise NotImplementedError

    def mouse_release(self, context, event):
        """
            Manipulators must implement
            mouse mouse_release event handler
            return False to callback manipulable_release
        """
        raise NotImplementedError

    def mouse_move(self, context, event):
        """
            Manipulators must implement
            mouse move event handler
            return True to callback manipulable_manipulate
        """
        raise NotImplementedError

    # Keyboard event handlers, MAY be overriden
    def keyboard_done(self, context, event, value):
        """
            Manipulators may implement
            keyboard value validated event handler
            value: changed by keyboard
            return True to callback manipulable_manipulate
        """
        return False

    def keyboard_editing(self, context, event, value):
        """
            Manipulators may implement
            keyboard value changed event handler
            value: string changed by keyboard
            allow realtime update of label
            return False to show edited value on window header
            return True when feedback show right on screen
        """
        self.label_value = value
        return True

    def keyboard_cancel(self, context, event):
        """
            Manipulators may implement
            keyboard entry cancelled
        """
        return

    def cancel(self, context, event):
        """
            Manipulators may implement
            cancelled event (ESC RIGHTCLICK)
        """
        self.active = False
        return

    def undo(self, context, event):
        """
            Manipulators may implement
            undo event (CTRL+Z)
        """
        return False

    # Internal, do not override unless you realy
    # realy realy know what you are doing
    def keyboard_eval(self, context, event):
        """
            evaluate keyboard entry while typing
            do not override this one
        """
        c = event.ascii
        if c:
            if c == ",":
                c = "."
            self.length_entered = self.length_entered[:self.line_pos] + c + self.length_entered[self.line_pos:]
            self.line_pos += 1

        if self.length_entered:
            if event.type == 'BACK_SPACE':
                self.length_entered = self.length_entered[:self.line_pos - 1] + self.length_entered[self.line_pos:]
                self.line_pos -= 1

            elif event.type == 'DEL':
                self.length_entered = self.length_entered[:self.line_pos] + self.length_entered[self.line_pos + 1:]

            elif event.type == 'LEFT_ARROW':
                self.line_pos = (self.line_pos - 1) % (len(self.length_entered) + 1)

            elif event.type == 'RIGHT_ARROW':
                self.line_pos = (self.line_pos + 1) % (len(self.length_entered) + 1)

        try:
            value = bpy.utils.units.to_value(context.scene.unit_settings.system, self.value_type, self.length_entered)
            draw_on_header = self.keyboard_editing(context, event, value)
        except:  # ValueError:
            draw_on_header = True
            pass

        if draw_on_header:
            a = ""
            if self.length_entered:
                pos = self.line_pos
                a = self.length_entered[:pos] + '|' + self.length_entered[pos:]
            context.area.header_text_set("%s" % (a))

        # modal mode: do not let event bubble up
        return True

    def modal(self, context, event):
        """
            Modal handler
            handle mouse, and keyboard events
            enable and disable feedback

            return boolean
            where True means the event was handled here so stack return RUNNING_MODAL
            and False means let the event bubble on stack
        """

        # print("Manipulator.modal event:", event.type, event.value)

        if event.type == 'MOUSEMOVE' or event.type == 'INBETWEEN_MOUSEMOVE':
            return self.mouse_move(context, event)

        elif event.value == 'PRESS':

            if event.type == 'LEFTMOUSE':
                active = self.mouse_press(context, event)
                if active:
                    self.feedback.enable()

                return active

            elif self.keymap.check(event, self.keymap.undo):
                if self.keyboard_input_active:
                    self.keyboard_input_active = False
                    self.keyboard_cancel(context, event)
                self.feedback.disable()
                # prevent undo CRASH
                return True

            elif self.keyboard_input_active and (
                    event.ascii in self.keyboard_ascii or
                    event.type in self.keyboard_type
                    ):
                # get keyboard input
                return self.keyboard_eval(context, event)

            elif event.type in {'ESC', 'RIGHTMOUSE'}:
                self.feedback.disable()
                if self.keyboard_input_active:
                    # allow keyboard exit without setting value
                    self.length_entered = ""
                    self.line_pos = 0
                    self.keyboard_input_active = False
                    self.keyboard_cancel(context, event)
                    return True
                elif self.active:
                    self.cancel(context, event)
                    return True
                return False

        elif event.value == 'RELEASE':

            if event.type == 'LEFTMOUSE':
                if not self.keyboard_input_active:
                    self.feedback.disable()
                return self.mouse_release(context, event)

            elif self.keyboard_input_active and event.type in {'RET', 'NUMPAD_ENTER'}:
                # validate keyboard input
                if self.length_entered != "":
                    try:
                        value = bpy.utils.units.to_value(
                            context.scene.unit_settings.system,
                            self.value_type, self.length_entered)
                        self.length_entered = ""
                        ret = self.keyboard_done(context, event, value)
                    except:  # ValueError:
                        ret = False
                        self.keyboard_cancel(context, event)
                        pass
                    context.area.header_text_set()
                    self.keyboard_input_active = False
                    self.feedback.disable()
                    return ret

        return False

    def mouse_position(self, event):
        """
            store mouse position in a 2d Vector
        """
        self.mouse_pos.x, self.mouse_pos.y = event.mouse_region_x, event.mouse_region_y

    def get_pos3d(self, context):
        """
            convert mouse pos to 3d point over plane defined by origin and normal
            pt is in world space
        """
        region = context.region
        rv3d = context.region_data
        rM = context.active_object.matrix_world.to_3x3()
        view_vector_mouse = view3d_utils.region_2d_to_vector_3d(region, rv3d, self.mouse_pos)
        ray_origin_mouse = view3d_utils.region_2d_to_origin_3d(region, rv3d, self.mouse_pos)
        pt = intersect_line_plane(ray_origin_mouse, ray_origin_mouse + view_vector_mouse,
            self.origin, rM * self.manipulator.normal, False)
        # fix issue with parallel plane
        if pt is None:
            pt = intersect_line_plane(ray_origin_mouse, ray_origin_mouse + view_vector_mouse,
                self.origin, view_vector_mouse, False)
        return pt

    def get_value(self, data, attr, index=-1):
        """
            Datablock value getter with index support
        """
        try:
            if index > -1:
                return getattr(data, attr)[index]
            else:
                return getattr(data, attr)
        except:
            print("get_value of %s %s failed" % (data, attr))
            return 0

    def set_value(self, context, data, attr, value, index=-1):
        """
            Datablock value setter with index support
        """
        try:
            if self.get_value(data, attr, index) != value:
                # switch context so unselected object are manipulable too
                old = context.active_object
                self.unselect_object(old)
                selected = self.is_selected(self.o)
                self.select_object(context, self.o, True)
                if index > -1:
                    getattr(data, attr)[index] = value
                else:
                    setattr(data, attr, value)
                if not selected:
                    self.unselect_object(self.o)
                self.select_object(context, old, True)
        except:
            pass

    def preTranslate(self, tM, vec):
        """
            return a preTranslated Matrix
            tM Matrix source
            vec Vector translation
        """
        return tM * Matrix([
        [1, 0, 0, vec.x],
        [0, 1, 0, vec.y],
        [0, 0, 1, vec.z],
        [0, 0, 0, 1]])

    def _move(self, o, axis, value):
        if axis == 'x':
            vec = Vector((value, 0, 0))
        elif axis == 'y':
            vec = Vector((0, value, 0))
        else:
            vec = Vector((0, 0, value))
        o.matrix_world = self.preTranslate(o.matrix_world, vec)

    def move_linked(self, context, axis, value):
        """
            Move an object along local axis
            takes care of linked too, fix issue #8
        """
        old = context.active_object
        bpy.ops.object.select_all(action='DESELECT')
        self.select_object(context, self.o, True)
        bpy.ops.object.select_linked(type='OBDATA')
        for o in context.selected_objects:
            if o != self.o:
                self._move(o, axis, value)
        bpy.ops.object.select_all(action='DESELECT')
        self.select_object(context, old, True)

    def move(self, context, axis, value):
        """
            Move an object along local axis
        """
        self._move(self.o, axis, value)


# OUT OF ORDER
class SnapPointManipulator(Manipulator):
    """
        np_station based snap manipulator
        dosent update anything by itself.
        NOTE : currently out of order
        and disabled in __init__
    """
    def __init__(self, context, o, datablock, manipulator, handle_size, snap_callback=None):

        raise NotImplementedError

        self.handle = SquareHandle(handle_size, 1.2 * arrow_size, draggable=True)
        Manipulator.__init__(self, context, o, datablock, manipulator, snap_callback)

    def check_hover(self):
        self.handle.check_hover(self.mouse_pos)

    def mouse_press(self, context, event):
        if self.handle.hover:
            self.handle.hover = False
            self.handle.active = True
            self.select_object(context, self.o)
            # takeloc = self.o.matrix_world * self.manipulator.p0
            # print("Invoke sp_point_move %s" % (takeloc))
            # @TODO:
            # implement and add draw and callbacks
            # snap_point(takeloc, draw, callback)
            return True
        return False

    def mouse_release(self, context, event):
        self.check_hover()
        self.handle.active = False
        # False to callback manipulable_release
        return False

    def update(self, context, event):
        # NOTE:
        # dosent set anything internally
        return

    def mouse_move(self, context, event):
        """

        """
        self.mouse_position(event)
        if self.handle.active:
            # self.handle.active = np_snap.is_running
            # self.update(context)
            # True here to callback manipulable_manipulate
            return True
        else:
            self.check_hover()
        return False

    def draw_callback(self, _self, context, render=False):
        logger.debug("SnapPointManipulator.draw_callback")
        left, right, side, normal = self.manipulator.get_pts(self.o.matrix_world)
        self.handle.set_pos(context, left, Vector((1, 0, 0)), normal=normal)
        self.handle.draw(context, render)


# Generic snap tool for line based archipack objects (fence, wall, maybe stair too)
gl_pts3d = []


class WallSnapManipulator(Manipulator):
    """
        np_station snap inspired manipulator
        Use prop1_name as string part index
        Use prop2_name as string identifier height property for placeholders

        Misnamed as it work for all line based archipack's
        primitives, currently wall and fences,
        but may also work with stairs (sharing same data structure)
    """
    def __init__(self, context, o, datablock, manipulator, handle_size, snap_callback=None):
        self.placeholder_area = GlPolygon((0.5, 0, 0, 0.2))
        self.placeholder_line = GlPolyline((0.5, 0, 0, 0.8))
        self.placeholder_line.closed = True
        self.label = GlText()
        self.line = GlLine()
        self.handle = SquareHandle(handle_size, 1.2 * arrow_size, draggable=True, selectable=True)
        Manipulator.__init__(self, context, o, datablock, manipulator, snap_callback)
        self.selectable = True

    def select(self, cursor_area):
        self.selected = self.selected or cursor_area.in_area(self.handle.pos_2d)
        self.handle.selected = self.selected

    def deselect(self, cursor_area):
        self.selected = not cursor_area.in_area(self.handle.pos_2d)
        self.handle.selected = self.selected

    def check_hover(self):
        self.handle.check_hover(self.mouse_pos)

    def mouse_press(self, context, event):
        global gl_pts3d
        global manips
        if self.handle.hover:
            self.active = True
            self.handle.active = True
            gl_pts3d = []
            idx = int(self.manipulator.prop1_name)

            # get selected manipulators idx
            selection = []
            for m in manips[self.o.name].stack:
                if m is not None and m.selected:
                    selection.append(int(m.manipulator.prop1_name))

            # store all points of wall
            for i, part in enumerate(self.datablock.parts):
                p0, p1, side, normal = part.manipulators[2].get_pts(self.o.matrix_world)
                # if selected p0 will move and require placeholder
                gl_pts3d.append((p0, p1, i in selection or i == idx))

            self.feedback.instructions(context, "Move / Snap", "Drag to move, use keyboard to input values", [
                ('CTRL', 'Snap'),
                ('X Y', 'Constraint to axis (toggle Global Local None)'),
                ('SHIFT+Z', 'Constraint to xy plane'),
                ('MMBTN', 'Constraint to axis'),
                ('RIGHTCLICK or ESC', 'exit without change')
                ])
            self.feedback.enable()
            self.handle.hover = False
            self.select_object(context, self.o)
            takeloc, right, side, dz = self.manipulator.get_pts(self.o.matrix_world)
            dx = (right - takeloc).normalized()
            dy = dz.cross(dx)
            takemat = Matrix([
                [dx.x, dy.x, dz.x, takeloc.x],
                [dx.y, dy.y, dz.y, takeloc.y],
                [dx.z, dy.z, dz.z, takeloc.z],
                [0, 0, 0, 1]
            ])
            snap_point(takemat=takemat, draw=self.sp_draw, callback=self.sp_callback,
                constraint_axis=(True, True, False))
            # this prevent other selected to run
            return True

        return False

    def mouse_release(self, context, event):
        self.check_hover()
        self.handle.active = False
        self.active = False
        self.feedback.disable()
        # False to callback manipulable_release
        return False

    def sp_callback(self, context, event, state, sp):
        """
            np station callback on moving, place, or cancel
        """
        global gl_pts3d
        logger.debug("WallSnapManipulator.sp_callback")

        if state == 'SUCCESS':

            self.select_object(context, self.o)
            # apply changes to wall
            d = self.datablock
            g = d.get_generator()

            # rotation relative to object
            rM = self.o.matrix_world.inverted().to_3x3()
            delta = (rM * sp.delta).to_2d()
            # x_axis = (rM * Vector((1, 0, 0))).to_2d()

            # update generator
            idx = 0
            for p0, p1, selected in gl_pts3d:

                if selected:

                    # new location in object space
                    pt = g.segs[idx].lerp(0) + delta

                    # move last point of segment before current
                    if idx > 0:
                        g.segs[idx - 1].p1 = pt

                    # move first point of current segment
                    g.segs[idx].p0 = pt

                idx += 1

            # update properties from generator
            idx = 0

            for p0, p1, selected in gl_pts3d:

                if selected:

                    # adjust segment before current
                    if idx > 0:
                        w = g.segs[idx - 1]
                        part = d.parts[idx - 1]

                        if idx > 1:
                            part.a0 = w.delta_angle(g.segs[idx - 2])
                        else:
                            part.a0 = w.a0

                        if "C_" in part.type:
                            part.radius = w.r
                        else:
                            part.length = w.length

                    # adjust current segment
                    w = g.segs[idx]
                    part = d.parts[idx]

                    if idx > 0:
                        part.a0 = w.delta_angle(g.segs[idx - 1])
                    else:
                        part.a0 = w.a0
                        # move object when point 0
                        if USE_MOVE_OBJECT:
                            d.move_object(self.o, self.o.matrix_world.translation + sp.delta)
                            # self.o.location += sp.delta
                            # self.o.matrix_world.translation += sp.delta
                        else:
                            d.origin += sp.delta

                    if "C_" in part.type:
                        part.radius = w.r
                    else:
                        part.length = w.length

                    # adjust next one
                    if idx + 1 < d.n_parts:
                        d.parts[idx + 1].a0 = g.segs[idx + 1].delta_angle(w)

                idx += 1

            self.mouse_release(context, event)
            d.relocate_childs(context, self.o)
            d.update(context)

        if state == 'CANCEL':
            self.mouse_release(context, event)
        logger.debug("WallSnapManipulator.sp_callback done")

        return

    def sp_draw(self, sp, context):
        # draw wall placeholders
        logger.debug("WallSnapManipulator.sp_draw")

        global gl_pts3d

        if self.o is None:
            return

        z = self.get_value(self.datablock, self.manipulator.prop2_name)

        placeholders = []
        for p0, p1, selected in gl_pts3d:
            pt = p0.copy()
            if selected:
                # when selected, p0 is moving
                # last one p1 should move too
                # last one require a placeholder too
                pt += sp.delta
                if len(placeholders) > 0:
                    placeholders[-1][1] = pt
                    placeholders[-1][2] = True
            placeholders.append([pt, p1, selected])

        # first selected and closed -> should move last p1 too
        if gl_pts3d[0][2] and self.datablock.closed:
            placeholders[-1][1] = placeholders[0][0].copy()
            placeholders[-1][2] = True

        # last one not visible when not closed
        if not self.datablock.closed:
            placeholders[-1][2] = False

        for p0, p1, selected in placeholders:
            if selected:
                self.placeholder_area.set_pos([p0, p1, Vector((p1.x, p1.y, p1.z + z)), Vector((p0.x, p0.y, p0.z + z))])
                self.placeholder_line.set_pos([p0, p1, Vector((p1.x, p1.y, p1.z + z)), Vector((p0.x, p0.y, p0.z + z))])
                self.placeholder_area.draw(context, render=False)
                self.placeholder_line.draw(context, render=False)

        p0, p1, side, normal = self.manipulator.get_pts(self.o.matrix_world)
        self.line.p = p0
        self.line.v = sp.delta
        self.label.set_pos(context, self.line.length, self.line.lerp(0.5), self.line.v, normal=Vector((0, 0, 1)))
        self.line.draw(context, render=False)
        self.label.draw(context, render=False)
        logger.debug("WallSnapManipulator.sp_draw done")

    def mouse_move(self, context, event):
        self.mouse_position(event)
        if self.handle.active:
            # False here to pass_through
            # print("i'm able to pick up mouse move event while transform running")
            return False
        else:
            self.check_hover()
        return False

    def draw_callback(self, _self, context, render=False):
        left, right, side, normal = self.manipulator.get_pts(self.o.matrix_world)
        self.handle.set_pos(context, left, (left - right).normalized(), normal=normal)
        self.handle.draw(context, render)
        self.feedback.draw(context, render)


class LineSnapManipulator(WallSnapManipulator):
    """
        np_station snap inspired manipulator
        Use prop1_name as string part index
        Use prop2_name as string identifier height property for placeholders

        Misnamed as it work for all line based archipack's
        primitives, currently wall and fences,
        but may also work with stairs (sharing same data structure)
    """
    def __init__(self, context, o, datablock, manipulator, handle_size, snap_callback=None):
        WallSnapManipulator.__init__(self, context, o, datablock, manipulator, handle_size, snap_callback)

    def sp_callback(self, context, event, state, sp):
        """
            np station callback on moving, place, or cancel
        """
        global gl_pts3d
        logger.debug("LineSnapManipulator.sp_callback")

        if state == 'SUCCESS':

            self.select_object(context, self.o)
            # apply changes to wall
            d = self.datablock
            d.auto_update = False

            g = d.get_generator()

            # rotation relative to object
            rM = self.o.matrix_world.inverted().to_3x3()
            delta = (rM * sp.delta).to_2d()
            # x_axis = (rM * Vector((1, 0, 0))).to_2d()

            # update generator
            idx = 0
            for p0, p1, selected in gl_pts3d:

                if selected:

                    # new location in object space
                    pt = g.segs[idx].lerp(0) + delta

                    # move last point of segment before current
                    if idx > 0:
                        g.segs[idx - 1].p1 = pt

                    # move first point of current segment
                    g.segs[idx].p0 = pt

                idx += 1

            # update properties from generator
            idx = 0
            for p0, p1, selected in gl_pts3d:

                if selected:

                    # adjust segment before current
                    if idx > 0:
                        w = g.segs[idx - 1]
                        part = d.parts[idx - 1]

                        if idx > 1:
                            part.a0 = w.delta_angle(g.segs[idx - 2])
                        else:
                            part.a0 = w.straight(1, 0).angle

                        if "C_" in part.type:
                            part.radius = w.r
                        else:
                            part.length = w.length

                    # adjust current segment
                    w = g.segs[idx]
                    part = d.parts[idx]

                    if idx > 0:
                        part.a0 = w.delta_angle(g.segs[idx - 1])
                    else:
                        if USE_MOVE_OBJECT:
                            self.o.location += sp.delta
                            self.o.matrix_world.translation += sp.delta
                        else:
                            d.origin += sp.delta

                    if "C_" in part.type:
                        part.radius = w.r
                    else:
                        part.length = w.length

                    # adjust next one
                    if idx + 1 < d.n_parts:
                        d.parts[idx + 1].a0 = g.segs[idx + 1].delta_angle(w)

                idx += 1

            self.mouse_release(context, event)

            d.auto_update = True

        if state == 'CANCEL':
            self.mouse_release(context, event)
        logger.debug("LineSnapManipulator.sp_callback done")

        return


class CounterManipulator(Manipulator):
    """
        increase or decrease an integer step by step
        right on click to prevent misuse
    """
    def __init__(self, context, o, datablock, manipulator, handle_size, snap_callback=None):
        self.handle_left = TriHandle(handle_size, arrow_size, draggable=True)
        self.handle_right = TriHandle(handle_size, arrow_size, draggable=True)
        self.line_0 = GlLine()
        self.label = GlText()
        self.label.unit_mode = 'NONE'
        self.label.precision = 0
        Manipulator.__init__(self, context, o, datablock, manipulator, snap_callback)

    def check_hover(self):
        self.handle_right.check_hover(self.mouse_pos)
        self.handle_left.check_hover(self.mouse_pos)

    def mouse_press(self, context, event):
        if self.handle_right.hover:
            value = self.get_value(self.datablock, self.manipulator.prop1_name)
            self.set_value(context, self.datablock, self.manipulator.prop1_name, value + 1)
            self.handle_right.active = True
            return True
        if self.handle_left.hover:
            value = self.get_value(self.datablock, self.manipulator.prop1_name)
            self.set_value(context, self.datablock, self.manipulator.prop1_name, value - 1)
            self.handle_left.active = True
            return True
        return False

    def mouse_release(self, context, event):
        self.check_hover()
        self.handle_right.active = False
        self.handle_left.active = False
        return False

    def mouse_move(self, context, event):
        self.mouse_position(event)
        if self.handle_right.active:
            return True
        if self.handle_left.active:
            return True
        else:
            self.check_hover()
        return False

    def draw_callback(self, _self, context, render=False):
        """
            draw on screen feedback using gl.
        """
        logger.debug("CounterManipulator.draw_callback")

        # won't render counter
        if render:
            return
        left, right, side, normal = self.manipulator.get_pts(self.o.matrix_world)
        self.origin = left
        self.line_0.p = left
        self.line_0.v = right - left
        self.line_0.z_axis = normal
        self.label.z_axis = normal
        value = self.get_value(self.datablock, self.manipulator.prop1_name)
        self.handle_left.set_pos(context, self.line_0.p, -self.line_0.v, normal=normal)
        self.handle_right.set_pos(context, self.line_0.lerp(1), self.line_0.v, normal=normal)
        self.label.set_pos(context, value, self.line_0.lerp(0.5), self.line_0.v, normal=normal)
        self.label.draw(context, render)
        self.handle_left.draw(context, render)
        self.handle_right.draw(context, render)
        logger.debug("CounterManipulator.draw_callback done")


class DumbStringManipulator(Manipulator):
    """
        not a real manipulator, but allow to show a string
    """
    def __init__(self, context, o, datablock, manipulator, handle_size, snap_callback=None):
        self.label = GlText(colour=(0, 0, 0, 1))
        self.label.unit_mode = 'NONE'
        self.label.label = manipulator.prop1_name
        Manipulator.__init__(self, context, o, datablock, manipulator, snap_callback)

    def check_hover(self):
        return False

    def mouse_press(self, context, event):
        return False

    def mouse_release(self, context, event):
        return False

    def mouse_move(self, context, event):
        return False

    def draw_callback(self, _self, context, render=False):
        """
            draw on screen feedback using gl.
        """
        logger.debug("DumbStringManipulator.draw_callback")

        # won't render string
        if render:
            return
        left, right, side, normal = self.manipulator.get_pts(self.o.matrix_world)
        pos = left + 0.5 * (right - left)
        self.label.set_pos(context, None, pos, pos, normal=normal)
        self.label.draw(context, render)
        logger.debug("DumbStringManipulator.draw_callback done")


class SizeManipulator(Manipulator):

    def __init__(self, context, o, datablock, manipulator, handle_size, snap_callback=None):
        self.handle_left = TriHandle(handle_size, arrow_size)
        self.handle_right = TriHandle(handle_size, arrow_size, draggable=True)
        self.line_0 = GlLine()
        self.line_1 = GlLine()
        self.line_2 = GlLine()
        self.label = EditableText(handle_size, arrow_size, draggable=True)
        # self.label.label = 'S '
        Manipulator.__init__(self, context, o, datablock, manipulator, snap_callback)

    def check_hover(self):
        self.handle_right.check_hover(self.mouse_pos)
        self.label.check_hover(self.mouse_pos)

    def mouse_press(self, context, event):
        global gl_pts3d
        if self.handle_right.hover:
            self.active = True
            self.original_size = self.get_value(self.datablock, self.manipulator.prop1_name)
            self.original_location = self.o.matrix_world.translation.copy()
            self.feedback.instructions(context, "Size", "Drag or Keyboard to modify size", [
                ('CTRL', 'Snap'),
                ('ALT', 'Round'),
                ('SHIFT', 'Small steps'),
                ('RIGHTCLICK or ESC', 'cancel')
                ])
            left, right, side, dz = self.manipulator.get_pts(self.o.matrix_world)
            dx = (right - left).normalized()
            dy = dz.cross(dx)
            takemat = Matrix([
                [dx.x, dy.x, dz.x, right.x],
                [dx.y, dy.y, dz.y, right.y],
                [dx.z, dy.z, dz.z, right.z],
                [0, 0, 0, 1]
            ])
            gl_pts3d = [left, right]
            snap_point(takemat=takemat,
                draw=self.sp_draw,
                callback=self.sp_callback,
                constraint_axis=(True, False, False))
            self.handle_right.active = True
            return True
        if self.label.hover:
            self.feedback.instructions(context, "Size", "Use keyboard to modify size",
                [('ENTER', 'Validate'), ('RIGHTCLICK or ESC', 'cancel')])
            self.label.active = True
            self.keyboard_input_active = True
            return True
        return False

    def mouse_release(self, context, event):
        self.active = False
        self.check_hover()
        self.handle_right.active = False
        if not self.keyboard_input_active:
            self.feedback.disable()
        return False

    def mouse_move(self, context, event):
        self.mouse_position(event)
        if self.active:
            self.update(context, event)
            return True
        else:
            self.check_hover()
        return False

    def cancel(self, context, event):
        if self.active:
            self.mouse_release(context, event)
            self.set_value(context, self.datablock, self.manipulator.prop1_name, self.original_size)

    def keyboard_done(self, context, event, value):
        self.set_value(context, self.datablock, self.manipulator.prop1_name, value)
        self.label.active = False
        return True

    def keyboard_cancel(self, context, event):
        self.label.active = False
        return False

    def update(self, context, event):
        # 0  1  2
        # |_____|
        #
        pt = self.get_pos3d(context)
        pt, t = intersect_point_line(pt, self.line_0.p, self.line_2.p)
        length = (self.line_0.p - pt).length
        if event.alt:
            length = round(length, 1)
        self.set_value(context, self.datablock, self.manipulator.prop1_name, length)

    def draw_callback(self, _self, context, render=False):
        """
            draw on screen feedback using gl.
        """
        logger.debug("SizeManipulator.draw_callback")

        left, right, side, normal = self.manipulator.get_pts(self.o.matrix_world)
        self.origin = left
        self.line_1.p = left
        self.line_1.v = right - left
        self.line_0.z_axis = normal
        self.line_1.z_axis = normal
        self.line_2.z_axis = normal
        self.label.z_axis = normal
        self.line_0 = self.line_1.sized_normal(0, side.x * 1.1)
        self.line_2 = self.line_1.sized_normal(1, side.x * 1.1)
        self.line_1.offset(side.x * 1.0)
        self.handle_left.set_pos(context, self.line_1.p, -self.line_1.v, normal=normal)
        self.handle_right.set_pos(context, self.line_1.lerp(1), self.line_1.v, normal=normal)
        if not self.keyboard_input_active:
            self.label_value = self.line_1.length
        self.label.set_pos(context, self.label_value, self.line_1.lerp(0.5), self.line_1.v, normal=normal)
        self.line_0.draw(context, render)
        self.line_1.draw(context, render)
        self.line_2.draw(context, render)
        self.handle_left.draw(context, render)
        self.handle_right.draw(context, render)
        self.label.draw(context, render)
        self.feedback.draw(context, render)
        logger.debug("SizeManipulator.draw_callback done")

    def sp_draw(self, sp, context):
        logger.debug("SizeManipulator.sp_draw")
        global gl_pts3d
        if self.o is None:
            return
        p0 = gl_pts3d[0].copy()
        p1 = gl_pts3d[1].copy()
        p1 += sp.delta
        self.sp_update(context, p0, p1)
        logger.debug("SizeManipulator.sp_draw done")

        return

    def sp_callback(self, context, event, state, sp):
        logger.debug("SizeManipulator.sp_callback")

        if state == 'SUCCESS':
            self.sp_draw(sp, context)
            self.mouse_release(context, event)

        if state == 'CANCEL':
            p0 = gl_pts3d[0].copy()
            p1 = gl_pts3d[1].copy()
            self.sp_update(context, p0, p1)
            self.mouse_release(context, event)
        logger.debug("SizeManipulator.sp_callback done")

    def sp_update(self, context, p0, p1):
        logger.debug("SizeManipulator.sp_update")
        length = (p0 - p1).length
        self.set_value(context, self.datablock, self.manipulator.prop1_name, length)
        logger.debug("SizeManipulator.sp_update done")


class DualSnapSizeManipulator(Manipulator):
    """
     Modify dimension in both directions
     set prop_2 to either ['LEFT', 'RIGHT'] according
    """
    def __init__(self, context, o, datablock, manipulator, handle_size, snap_callback=None):
        self.handle_left = TriHandle(handle_size, arrow_size, draggable=True)
        self.handle_right = TriHandle(handle_size, arrow_size, draggable=True)
        self.line_0 = GlLine()
        self.line_1 = GlLine()
        self.line_2 = GlLine()
        self.label = EditableText(handle_size, arrow_size, draggable=True)
        # self.label.label = 'S '
        self.direction = 'RIGHT'
        Manipulator.__init__(self, context, o, datablock, manipulator, snap_callback)

    def check_hover(self):
        self.handle_right.check_hover(self.mouse_pos)
        self.handle_left.check_hover(self.mouse_pos)
        self.label.check_hover(self.mouse_pos)

    def mouse_press(self, context, event):
        global gl_pts3d
        if self.handle_right.hover or self.handle_left.hover:
            self.active = True
            self.original_size = self.get_value(self.datablock, self.props['length'])
            self.feedback.instructions(context, "Size", "Drag or Keyboard to modify size", [
                ('CTRL', 'Snap'),
                ('ALT', 'Round'),
                ('SHIFT', 'Small steps'),
                ('RIGHTCLICK or ESC', 'cancel')
                ])
            left, right, side, dz = self.manipulator.get_pts(self.o.matrix_world)
            dx = (right - left).normalized()
            dy = dz.cross(dx)
            gl_pts3d = [left, right]

        if self.handle_right.hover:
            self.direction = 'RIGHT'

            takemat = Matrix([
                [dx.x, dy.x, dz.x, right.x],
                [dx.y, dy.y, dz.y, right.y],
                [dx.z, dy.z, dz.z, right.z],
                [0, 0, 0, 1]
            ])
            snap_point(takemat=takemat,
                draw=self.sp_draw,
                callback=self.sp_callback,
                constraint_axis=(True, False, False))
            self.handle_right.active = True
            return True

        if self.handle_left.hover:
            self.direction = 'LEFT'

            takemat = Matrix([
                [dx.x, dy.x, dz.x, left.x],
                [dx.y, dy.y, dz.y, left.y],
                [dx.z, dy.z, dz.z, left.z],
                [0, 0, 0, 1]
            ])
            snap_point(takemat=takemat,
                draw=self.sp_draw,
                callback=self.sp_callback,
                constraint_axis=(True, False, False))
            self.handle_left.active = True
            return True

        if self.label.hover:
            self.direction = "RIGHT"
            self.feedback.instructions(context, "Size", "Use keyboard to modify size",
                [('ENTER', 'Validate'), ('RIGHTCLICK or ESC', 'cancel')])
            self.label.active = True
            self.keyboard_input_active = True
            return True
        return False

    def mouse_release(self, context, event):
        self.active = False
        self.check_hover()
        self.handle_right.active = False
        self.handle_left.active = False
        if not self.keyboard_input_active:
            self.feedback.disable()
        return False

    def mouse_move(self, context, event):
        self.mouse_position(event)
        if self.active:
            self.update(context, event)
            return True
        else:
            self.check_hover()
        return False

    def cancel(self, context, event):
        if self.active:
            self.mouse_release(context, event)
            self.set_value(context, self.datablock, self.props['dir'], self.direction)
            self.set_value(context, self.datablock, self.props['length'], self.original_size)

    def keyboard_done(self, context, event, value):
        self.set_value(context, self.datablock, self.props['dir'], self.direction)
        self.set_value(context, self.datablock, self.props['length'], value)
        self.label.active = False
        return True

    def keyboard_cancel(self, context, event):
        self.label.active = False
        return False

    def update(self, context, event):
        # 0  1  2
        # |_____|
        #
        pt = self.get_pos3d(context)
        pt, t = intersect_point_line(pt, self.line_0.p, self.line_2.p)
        if self.direction == 'RIGHT':
            length = (self.line_0.p - pt).length
        else:
            length = (self.line_2.p - pt).length
        if event.alt:
            length = round(length, 1)
        self.set_value(context, self.datablock, self.props['dir'], self.direction)
        self.set_value(context, self.datablock, self.props['length'], length)

    def draw_callback(self, _self, context, render=False):
        """
            draw on screen feedback using gl.
            """
        logger.debug("DualSnapSizeManipulator.draw_callback")

        left, right, side, normal = self.manipulator.get_pts(self.o.matrix_world)
        self.origin = left
        self.line_1.p = left
        self.line_1.v = right - left
        self.line_0.z_axis = normal
        self.line_1.z_axis = normal
        self.line_2.z_axis = normal
        self.label.z_axis = normal
        self.line_0 = self.line_1.sized_normal(0, side.x * 1.1)
        self.line_2 = self.line_1.sized_normal(1, side.x * 1.1)
        self.line_1.offset(side.x * 1.0)
        self.handle_left.set_pos(context, self.line_1.p, -self.line_1.v, normal=normal)
        self.handle_right.set_pos(context, self.line_1.lerp(1), self.line_1.v, normal=normal)
        if not self.keyboard_input_active:
            self.label_value = self.line_1.length
        self.label.set_pos(context, self.label_value, self.line_1.lerp(0.5), self.line_1.v, normal=normal)
        self.line_0.draw(context, render)
        self.line_1.draw(context, render)
        self.line_2.draw(context, render)
        self.handle_left.draw(context, render)
        self.handle_right.draw(context, render)
        self.label.draw(context, render)
        self.feedback.draw(context, render)
        logger.debug("DualSnapSizeManipulator.draw_callback done")

    def sp_draw(self, sp, context):
        logger.debug("DualSnapSizeManipulator.sp_draw")
        global gl_pts3d
        if self.o is None:
            return
        p0 = gl_pts3d[0].copy()
        p1 = gl_pts3d[1].copy()
        if self.direction == 'RIGHT':
            p1 += sp.delta
        else:
            p0 += sp.delta
        self.sp_update(context, p0, p1)
        logger.debug("DualSnapSizeManipulator.sp_draw done")

        return

    def sp_callback(self, context, event, state, sp):
        logger.debug("DualSnapSizeManipulator.sp_callback")

        if state == 'SUCCESS':
            self.sp_draw(sp, context)
            self.mouse_release(context, event)

        if state == 'CANCEL':
            p0 = gl_pts3d[0].copy()
            p1 = gl_pts3d[1].copy()
            self.sp_update(context, p0, p1)
            self.mouse_release(context, event)
        logger.debug("DualSnapSizeManipulator.sp_callback done")

    def sp_update(self, context, p0, p1):
        logger.debug("DualSnapSizeManipulator.sp_update")
        length = (p0 - p1).length
        self.set_value(context, self.datablock, self.props['dir'], self.direction)
        self.set_value(context, self.datablock, self.props['length'], length)
        logger.debug("DualSnapSizeManipulator.sp_update done")


class SizeLocationManipulator(SizeManipulator):
    """
        Handle resizing by any of the boundaries
        of objects with centered pivots
        so when size change, object should move of the
        half of the change in the direction of change.

        Also take care of moving linked objects too
        Changing size is not necessary as link does
        allredy handle this and childs panels are
        updated by base object.
    """
    def __init__(self, context, o, datablock, manipulator, handle_size, snap_callback=None):
        SizeManipulator.__init__(self, context, o, datablock, manipulator, handle_size, snap_callback)
        self.handle_left.draggable = True

    def check_hover(self):
        self.handle_right.check_hover(self.mouse_pos)
        self.handle_left.check_hover(self.mouse_pos)
        self.label.check_hover(self.mouse_pos)

    def mouse_press(self, context, event):
        if self.handle_right.hover:
            self.active = True
            self.original_location = self.o.matrix_world.translation.copy()
            self.original_size = self.get_value(self.datablock, self.manipulator.prop1_name)
            self.feedback.instructions(context, "Size", "Drag to modify size", [
                ('ALT', 'Round value'), ('RIGHTCLICK or ESC', 'cancel')
                ])
            self.handle_right.active = True
            return True
        if self.handle_left.hover:
            self.active = True
            self.original_location = self.o.matrix_world.translation.copy()
            self.original_size = self.get_value(self.datablock, self.manipulator.prop1_name)
            self.feedback.instructions(context, "Size", "Drag to modify size", [
                ('ALT', 'Round value'), ('RIGHTCLICK or ESC', 'cancel')
                ])
            self.handle_left.active = True
            return True
        if self.label.hover:
            self.feedback.instructions(context, "Size", "Use keyboard to modify size",
                [('ENTER', 'Validate'), ('RIGHTCLICK or ESC', 'cancel')])
            self.label.active = True
            self.keyboard_input_active = True
            return True
        return False

    def mouse_release(self, context, event):
        self.active = False
        self.check_hover()
        self.handle_right.active = False
        self.handle_left.active = False
        if not self.keyboard_input_active:
            self.feedback.disable()
        return False

    def mouse_move(self, context, event):
        self.mouse_position(event)
        if self.handle_right.active or self.handle_left.active:
            self.update(context, event)
            return True
        else:
            self.check_hover()
        return False

    def keyboard_done(self, context, event, value):
        self.set_value(context, self.datablock, self.manipulator.prop1_name, value)
        # self.move_linked(context, self.manipulator.prop2_name, dl)
        self.label.active = False
        self.feedback.disable()
        return True

    def cancel(self, context, event):
        if self.active:
            self.mouse_release(context, event)
            # must move back to original location
            itM = self.o.matrix_world.inverted()
            dl = self.get_value(itM * self.original_location, self.manipulator.prop2_name)

            self.move(context, self.manipulator.prop2_name, dl)
            self.set_value(context, self.datablock, self.manipulator.prop1_name, self.original_size)
            self.move_linked(context, self.manipulator.prop2_name, dl)

    def update(self, context, event):
        # 0  1  2
        # |_____|
        #
        pt = self.get_pos3d(context)
        pt, t = intersect_point_line(pt, self.line_0.p, self.line_2.p)

        len_0 = (pt - self.line_0.p).length
        len_1 = (pt - self.line_2.p).length

        length = max(len_0, len_1)

        if event.alt:
            length = round(length, 1)

        dl = length - self.line_1.length

        if len_0 > len_1:
            dl = 0.5 * dl
        else:
            dl = -0.5 * dl

        self.move(context, self.manipulator.prop2_name, dl)
        self.set_value(context, self.datablock, self.manipulator.prop1_name, length)
        self.move_linked(context, self.manipulator.prop2_name, dl)


class SnapSizeLocationManipulator(SizeLocationManipulator):
    """
        Snap aware extension of SizeLocationManipulator
        Handle resizing by any of the boundaries
        of objects with centered pivots
        so when size change, object should move of the
        half of the change in the direction of change.

        Also take care of moving linked objects too
        Changing size is not necessary as link does
        allredy handle this and childs panels are
        updated by base object.


    """
    def __init__(self, context, o, datablock, manipulator, handle_size, snap_callback=None):
        SizeLocationManipulator.__init__(self, context, o, datablock, manipulator, handle_size, snap_callback)

    def mouse_press(self, context, event):
        global gl_pts3d
        if self.handle_right.hover:
            self.active = True
            self.original_size = self.get_value(self.datablock, self.manipulator.prop1_name)
            self.original_location = self.o.matrix_world.translation.copy()
            self.feedback.instructions(context, "Size", "Drag or Keyboard to modify size", [
                ('CTRL', 'Snap'),
                ('SHIFT', 'Round'),
                ('RIGHTCLICK or ESC', 'cancel')
                ])
            left, right, side, dz = self.manipulator.get_pts(self.o.matrix_world)
            dx = (right - left).normalized()
            dy = dz.cross(dx)
            takemat = Matrix([
                [dx.x, dy.x, dz.x, right.x],
                [dx.y, dy.y, dz.y, right.y],
                [dx.z, dy.z, dz.z, right.z],
                [0, 0, 0, 1]
            ])
            gl_pts3d = [left, right]
            snap_point(takemat=takemat,
            draw=self.sp_draw,
            callback=self.sp_callback,
            constraint_axis=(True, False, False))

            self.handle_right.active = True
            return True

        if self.handle_left.hover:
            self.active = True
            self.original_size = self.get_value(self.datablock, self.manipulator.prop1_name)
            self.original_location = self.o.matrix_world.translation.copy()
            self.feedback.instructions(context, "Size", "Drag or Keyboard to modify size", [
                ('CTRL', 'Snap'),
                ('SHIFT', 'Round'),
                ('RIGHTCLICK or ESC', 'cancel')
                ])
            left, right, side, dz = self.manipulator.get_pts(self.o.matrix_world)
            dx = (left - right).normalized()
            dy = dz.cross(dx)
            takemat = Matrix([
                [dx.x, dy.x, dz.x, left.x],
                [dx.y, dy.y, dz.y, left.y],
                [dx.z, dy.z, dz.z, left.z],
                [0, 0, 0, 1]
            ])
            gl_pts3d = [left, right]
            snap_point(takemat=takemat,
            draw=self.sp_draw,
            callback=self.sp_callback,
            constraint_axis=(True, False, False))
            self.handle_left.active = True
            return True

        if self.label.hover:
            self.feedback.instructions(context, "Size", "Use keyboard to modify size",
                [('ENTER', 'Validate'), ('RIGHTCLICK or ESC', 'cancel')])
            self.label.active = True
            self.keyboard_input_active = True
            return True

        return False

    def sp_draw(self, sp, context):
        logger.debug("SnapSizeLocationManipulator.sp_draw")
        global gl_pts3d
        if self.o is None:
            return
        p0 = gl_pts3d[0].copy()
        p1 = gl_pts3d[1].copy()
        if self.handle_right.active:
            p1 += sp.delta
        else:
            p0 += sp.delta
        self.sp_update(context, p0, p1)

        # snapping child objects may require base object update
        # eg manipulating windows requiring wall update
        if self.snap_callback is not None:
            snap_helper = context.active_object
            self.snap_callback(context, o=self.o, manipulator=self)
            context.scene.objects.active = snap_helper
        logger.debug("SnapSizeLocationManipulator.sp_draw done")

        return

    def sp_callback(self, context, event, state, sp):
        logger.debug("SnapSizeLocationManipulator.sp_callback")

        if state == 'SUCCESS':
            self.sp_draw(sp, context)
            self.mouse_release(context, event)

        if state == 'CANCEL':
            p0 = gl_pts3d[0].copy()
            p1 = gl_pts3d[1].copy()
            self.sp_update(context, p0, p1)
            self.mouse_release(context, event)
        logger.debug("SnapSizeLocationManipulator.sp_callback done")

    def sp_update(self, context, p0, p1):
        logger.debug("SnapSizeLocationManipulator.sp_update")
        l0 = self.get_value(self.datablock, self.manipulator.prop1_name)
        length = (p0 - p1).length
        dp = length - l0
        if self.handle_left.active:
            dp = -dp
        dl = 0.5 * dp
        self.move(context, self.manipulator.prop2_name, dl)
        self.set_value(context, self.datablock, self.manipulator.prop1_name, length)
        self.move_linked(context, self.manipulator.prop2_name, dl)
        logger.debug("SnapSizeLocationManipulator.sp_update done")


class DeltaLocationManipulator(SizeManipulator):
    """
        Move a child window or door in wall segment
        not limited to this by the way
    """
    def __init__(self, context, o, datablock, manipulator, handle_size, snap_callback=None):
        SizeManipulator.__init__(self, context, o, datablock, manipulator, handle_size, snap_callback)
        self.label.label = ''
        self.feedback.instructions(context, "Move", "Drag to move", [
            ('CTRL', 'Snap'),
            ('SHIFT', 'Round value'),
            ('RIGHTCLICK or ESC', 'cancel')
            ])

    def check_hover(self):
        self.handle_right.check_hover(self.mouse_pos)

    def mouse_press(self, context, event):
        global gl_pts3d
        if self.handle_right.hover:
            self.original_location = self.o.matrix_world.translation.copy()
            self.active = True
            self.feedback.enable()
            self.handle_right.active = True

            left, right, side, dz = self.manipulator.get_pts(self.o.matrix_world)
            dp = (right - left)
            dx = dp.normalized()
            dy = dz.cross(dx)
            p0 = left + 0.5 * dp
            takemat = Matrix([
                [dx.x, dy.x, dz.x, p0.x],
                [dx.y, dy.y, dz.y, p0.y],
                [dx.z, dy.z, dz.z, p0.z],
                [0, 0, 0, 1]
            ])
            gl_pts3d = [p0]
            snap_point(takemat=takemat,
                draw=self.sp_draw,
                callback=self.sp_callback,
                constraint_axis=(
                    self.manipulator.prop1_name == 'x',
                    self.manipulator.prop1_name == 'y',
                    self.manipulator.prop1_name == 'z'))
            return True
        return False

    def mouse_release(self, context, event):
        self.check_hover()
        self.feedback.disable()
        self.active = False
        self.handle_right.active = False
        return False

    def mouse_move(self, context, event):
        self.mouse_position(event)
        if self.handle_right.active:
            # self.update(context, event)
            return True
        else:
            self.check_hover()
        return False

    def sp_draw(self, sp, context):
        logger.debug("DeltaLocationManipulator.sp_draw")

        global gl_pts3d
        if self.o is None:
            return
        p0 = gl_pts3d[0].copy()
        p1 = p0 + sp.delta
        itM = self.o.matrix_world.inverted()
        dl = self.get_value(itM * p1, self.manipulator.prop1_name)
        self.move(context, self.manipulator.prop1_name, dl)

        # snapping child objects may require base object update
        # eg manipulating windows requiring wall update
        if self.snap_callback is not None:
            snap_helper = context.active_object
            self.snap_callback(context, o=self.o, manipulator=self)
            context.scene.objects.active = snap_helper
        logger.debug("DeltaLocationManipulator.sp_draw done")

        return

    def sp_callback(self, context, event, state, sp):
        logger.debug("DeltaLocationManipulator.sp_callback")

        if state == 'SUCCESS':
            self.sp_draw(sp, context)
            self.mouse_release(context, event)

        if state == 'CANCEL':
            self.cancel(context, event)
        logger.debug("DeltaLocationManipulator.sp_callback done")

    def cancel(self, context, event):
        if self.active:
            self.mouse_release(context, event)
            # must move back to original location
            itM = self.o.matrix_world.inverted()
            dl = self.get_value(itM * self.original_location, self.manipulator.prop1_name)
            self.move(context, self.manipulator.prop1_name, dl)

    def draw_callback(self, _self, context, render=False):
        logger.debug("DeltaLocationManipulator.draw_callback")
        """
            draw on screen feedback using gl.
        """
        left, right, side, normal = self.manipulator.get_pts(self.o.matrix_world)
        self.origin = left
        self.line_1.p = left
        self.line_1.v = right - left
        self.line_1.z_axis = normal
        self.handle_left.set_pos(context, self.line_1.lerp(0.5), -self.line_1.v, normal=normal)
        self.handle_right.set_pos(context, self.line_1.lerp(0.5), self.line_1.v, normal=normal)
        self.handle_left.draw(context, render)
        self.handle_right.draw(context, render)
        self.feedback.draw(context)
        logger.debug("DeltaLocationManipulator.draw_callback done")


class DumbSizeManipulator(SizeManipulator):
    """
        Show a size while not being editable
    """
    def __init__(self, context, o, datablock, manipulator, handle_size, snap_callback=None):
        SizeManipulator.__init__(self, context, o, datablock, manipulator, handle_size, snap_callback)
        self.handle_right.draggable = False
        self.label.draggable = False
        self.label.colour_inactive = (0, 0, 0, 1)
        # self.label.label = 'Dumb '

    def mouse_move(self, context, event):
        return False


class AngleManipulator(Manipulator):
    """
        NOTE:
            There is a default shortcut to +5 and -5 on angles with left/right arrows

        Manipulate angle between segments
        bound to [-pi, pi]
    """

    def __init__(self, context, o, datablock, manipulator, handle_size, snap_callback=None):
        # Angle
        self.handle_right = TriHandle(handle_size, arrow_size, draggable=True)
        self.handle_center = SquareHandle(handle_size, arrow_size)
        self.arc = GlArc()
        self.line_0 = GlLine()
        self.line_1 = GlLine()
        self.label_a = EditableText(handle_size, arrow_size, draggable=True)
        self.label_a.unit_type = 'ANGLE'
        Manipulator.__init__(self, context, o, datablock, manipulator, snap_callback)
        self.pts_mode = 'RADIUS'

    def check_hover(self):
        self.handle_right.check_hover(self.mouse_pos)
        self.label_a.check_hover(self.mouse_pos)

    def mouse_press(self, context, event):
        if self.handle_right.hover:
            self.active = True
            self.original_angle = self.get_value(self.datablock, self.manipulator.prop1_name)
            self.feedback.instructions(context, "Angle", "Drag to modify angle", [
                ('SHIFT', 'Round 1 degree'),
                ('CTRL+SHIFT', 'Round 5 degrees'),
                ('RIGHTCLICK or ESC', 'cancel')
                ])
            self.handle_right.active = True
            return True
        if self.label_a.hover:
            self.feedback.instructions(context, "Angle (degree)", "Use keyboard to modify angle",
                [('ENTER', 'validate'),
                ('RIGHTCLICK or ESC', 'cancel')])
            self.value_type = 'ROTATION'
            self.label_a.active = True
            self.label_value = self.get_value(self.datablock, self.manipulator.prop1_name)
            self.keyboard_input_active = True
            return True
        return False

    def mouse_release(self, context, event):
        self.check_hover()
        self.handle_right.active = False
        self.active = False
        return False

    def mouse_move(self, context, event):
        self.mouse_position(event)
        if self.active:
            # print("AngleManipulator.mouse_move")
            self.update(context, event)
            return True
        else:
            self.check_hover()
        return False

    def keyboard_done(self, context, event, value):
        self.set_value(context, self.datablock, self.manipulator.prop1_name, value)
        self.label_a.active = False
        return True

    def keyboard_cancel(self, context, event):
        self.label_a.active = False
        return False

    def cancel(self, context, event):
        if self.active:
            self.mouse_release(context, event)
            self.set_value(context, self.datablock, self.manipulator.prop1_name, self.original_angle)

    def update(self, context, event):
        pt = self.get_pos3d(context)
        c = self.arc.c
        v = 2 * self.arc.r * (pt - c).normalized()
        v0 = c - v
        v1 = c + v
        p0, p1 = intersect_line_sphere(v0, v1, c, self.arc.r)
        if p0 is not None and p1 is not None:

            if (p1 - pt).length < (p0 - pt).length:
                p0, p1 = p1, p0

            v = p0 - self.arc.c
            da = atan2(v.y, v.x) - self.line_0.angle
            if da > pi:
                da -= 2 * pi
            if da < -pi:
                da += 2 * pi
            # from there pi > da > -pi
            # print("a:%.4f da:%.4f a0:%.4f" % (atan2(v.y, v.x), da, self.line_0.angle))
            if da > pi:
                da = pi
            if da < -pi:
                da = -pi
            if event.shift:
                if event.ctrl:
                    da = round(da / pi * 36, 0) / 36 * pi
                else:
                    da = round(da / pi * 180, 0) / 180 * pi
            self.set_value(context, self.datablock, self.manipulator.prop1_name, da)

    def draw_callback(self, _self, context, render=False):
        c, left, right, normal = self.manipulator.get_pts(self.o.matrix_world)
        self.line_0.z_axis = normal
        self.line_1.z_axis = normal
        self.arc.z_axis = normal
        self.label_a.z_axis = normal
        self.origin = c
        self.line_0.p = c
        self.line_1.p = c
        self.arc.c = c
        self.line_0.v = left
        self.line_0.v = -self.line_0.cross.normalized()
        self.line_1.v = right
        self.line_1.v = self.line_1.cross.normalized()
        self.arc.a0 = self.line_0.angle
        self.arc.da = self.get_value(self.datablock, self.manipulator.prop1_name)
        self.arc.r = 1.0
        self.handle_right.set_pos(context, self.line_1.lerp(1),
                                  self.line_1.sized_normal(1, -1 if self.arc.da > 0 else 1).v)
        self.handle_center.set_pos(context, self.arc.c, -self.line_0.v)
        label_value = self.arc.da
        if self.keyboard_input_active:
            label_value = self.label_value
        self.label_a.set_pos(context, label_value, self.arc.lerp(0.5), -self.line_0.v)
        self.arc.draw(context, render)
        self.line_0.draw(context, render)
        self.line_1.draw(context, render)
        self.handle_right.draw(context, render)
        self.handle_center.draw(context, render)
        self.label_a.draw(context, render)
        self.feedback.draw(context, render)


class DualAngleManipulator(Manipulator):
    """
        NOTE:
            There is a default shortcut to +5 and -5 on angles with left/right arrows

        Manipulate angle between segments
        bound to [-pi, pi]
    """

    def __init__(self, context, o, datablock, manipulator, handle_size, snap_callback=None):
        # Angle
        self.handle_right = TriHandle(handle_size, arrow_size, draggable=True)
        self.handle_left = TriHandle(handle_size, arrow_size, draggable=True)
        self.handle_center = SquareHandle(handle_size, arrow_size, draggable=True)
        self.arc = GlArc()
        self.line_0 = GlLine()
        self.line_1 = GlLine()
        self.label_a = EditableText(handle_size, arrow_size, draggable=True)
        self.label_a.unit_type = 'ANGLE'
        Manipulator.__init__(self, context, o, datablock, manipulator, snap_callback)
        self.pts_mode = 'RADIUS'
        self.direction = 'RIGHT'

    def check_hover(self):
        self.handle_right.check_hover(self.mouse_pos)
        self.handle_left.check_hover(self.mouse_pos)
        self.label_a.check_hover(self.mouse_pos)

    def mouse_press(self, context, event):
        if self.handle_right.hover or self.handle_left.hover:
            self.active = True
            self.original_angle = self.get_value(self.datablock, self.props['angle'])
            self.feedback.instructions(context, "Angle", "Drag to modify angle", [
                ('SHIFT', 'Round 1 degree'),
                ('CTRL+SHIFT', 'Round 5 degrees'),
                ('RIGHTCLICK or ESC', 'cancel')
                ])

        if self.handle_right.hover:
            # print("DualAngleManipulator mouse_press handle_right.active")
            self.direction = 'RIGHT'
            self.handle_right.active = True
            return True

        if self.handle_left.hover:
            # print("DualAngleManipulator mouse_press handle_left.active")
            self.direction = 'LEFT'
            self.handle_left.active = True
            return True

        if self.label_a.hover:
            self.direction = 'RIGHT'
            self.feedback.instructions(context, "Angle (degree)", "Use keyboard to modify angle",
                [('ENTER', 'validate'),
                ('RIGHTCLICK or ESC', 'cancel')])
            self.value_type = 'ROTATION'
            self.label_a.active = True
            self.label_value = self.get_value(self.datablock, self.props['angle'])
            self.keyboard_input_active = True
            return True

        return False

    def mouse_release(self, context, event):
        self.check_hover()
        self.handle_right.active = False
        self.handle_left.active = False
        self.active = False
        return False

    def mouse_move(self, context, event):
        self.mouse_position(event)
        if self.active:
            # print("AngleManipulator.mouse_move")
            self.update(context, event)
            return True
        else:
            self.check_hover()
        return False

    def keyboard_done(self, context, event, value):
        self.set_value(context, self.datablock, self.props['dir'], self.direction)
        self.set_value(context, self.datablock, self.props['angle'], value)
        self.label_a.active = False
        return True

    def keyboard_cancel(self, context, event):
        self.label_a.active = False
        return False

    def cancel(self, context, event):
        if self.active:
            self.mouse_release(context, event)
            self.set_value(context, self.datablock, self.props['dir'], self.direction)
            self.set_value(context, self.datablock, self.props['angle'], self.original_angle)

    def update(self, context, event):
        pt = self.get_pos3d(context)
        c = self.arc.c
        v = 2 * self.arc.r * (pt - c).normalized()
        v0 = c - v
        v1 = c + v
        p0, p1 = intersect_line_sphere(v0, v1, c, self.arc.r)

        if p0 is not None and p1 is not None:

            if (p1 - pt).length < (p0 - pt).length:
                p0, p1 = p1, p0

            v = p0 - self.arc.c

            if self.direction == 'RIGHT':
                da = atan2(v.y, v.x) - self.line_0.angle
            else:
                da = self.line_1.angle - atan2(v.y, v.x)

            if da > pi:
                da -= 2 * pi
            if da < -pi:
                da += 2 * pi
            # from there pi > da > -pi
            # print("a:%.4f da:%.4f a0:%.4f" % (atan2(v.y, v.x), da, self.line_0.angle))
            if da > pi:
                da = pi
            if da < -pi:
                da = -pi
            if event.shift:
                if event.ctrl:
                    da = round(da / pi * 36, 0) / 36 * pi
                else:
                    da = round(da / pi * 180, 0) / 180 * pi

            self.set_value(context, self.datablock, self.props['dir'], self.direction)
            self.set_value(context, self.datablock, self.props['angle'], da)

    def draw_callback(self, _self, context, render=False):
        c, left, right, normal = self.manipulator.get_pts(self.o.matrix_world)
        self.line_0.z_axis = normal
        self.line_1.z_axis = normal
        self.arc.z_axis = normal
        self.label_a.z_axis = normal
        self.origin = c
        self.line_0.p = c
        self.line_1.p = c
        self.arc.c = c
        self.line_0.v = left
        self.line_0.v = -self.line_0.cross.normalized()
        self.line_1.v = right
        self.line_1.v = self.line_1.cross.normalized()
        self.arc.a0 = self.line_0.angle
        self.arc.da = self.get_value(self.datablock, self.props['angle'])
        self.arc.r = 1.0
        dir = 1
        if self.opts['flip'] is True:
            dir = -1
        self.handle_right.set_pos(context, self.line_1.lerp(1),
                                  self.line_1.sized_normal(1, -dir).v)
        self.handle_left.set_pos(context, self.line_0.lerp(1),
                                  self.line_0.sized_normal(1, dir).v)
        self.handle_center.set_pos(context, self.arc.c, -self.line_0.v)
        label_value = self.arc.da
        if self.keyboard_input_active:
            label_value = self.label_value
        self.label_a.set_pos(context, label_value, self.arc.lerp(0.5), -self.line_0.v)
        self.arc.draw(context, render)
        self.line_0.draw(context, render)
        self.line_1.draw(context, render)
        self.handle_left.draw(context, render)
        self.handle_right.draw(context, render)
        self.handle_center.draw(context, render)
        self.label_a.draw(context, render)
        self.feedback.draw(context, render)


class DumbAngleManipulator(AngleManipulator):
    def __init__(self, context, o, datablock, manipulator, handle_size, snap_callback=None):
        AngleManipulator.__init__(self, context, o, datablock, manipulator, handle_size, snap_callback=None)
        self.handle_right.draggable = False
        self.label_a.draggable = False

    def draw_callback(self, _self, context, render=False):
        c, left, right, normal = self.manipulator.get_pts(self.o.matrix_world)
        self.line_0.z_axis = normal
        self.line_1.z_axis = normal
        self.arc.z_axis = normal
        self.label_a.z_axis = normal
        self.origin = c
        self.line_0.p = c
        self.line_1.p = c
        self.arc.c = c
        self.line_0.v = left
        self.line_0.v = -self.line_0.cross.normalized()
        self.line_1.v = right
        self.line_1.v = self.line_1.cross.normalized()

        # prevent ValueError in angle_signed
        if self.line_0.length == 0 or self.line_1.length == 0:
            return

        self.arc.a0 = self.line_0.angle
        self.arc.da = self.line_1.v.to_2d().angle_signed(self.line_0.v.to_2d())
        self.arc.r = 1.0
        self.handle_right.set_pos(context, self.line_1.lerp(1),
                                  self.line_1.sized_normal(1, -1 if self.arc.da > 0 else 1).v)
        self.handle_center.set_pos(context, self.arc.c, -self.line_0.v)
        label_value = self.arc.da
        self.label_a.set_pos(context, label_value, self.arc.lerp(0.5), -self.line_0.v)
        self.arc.draw(context, render)
        self.line_0.draw(context, render)
        self.line_1.draw(context, render)
        self.handle_right.draw(context, render)
        self.handle_center.draw(context, render)
        self.label_a.draw(context, render)
        self.feedback.draw(context, render)


class ArcAngleManipulator(Manipulator):
    """
        Manipulate angle of an arc
        when angle < 0 the arc center is on the left part of the circle
        when angle > 0 the arc center is on the right part of the circle
        bound to [-pi, pi]
    """

    def __init__(self, context, o, datablock, manipulator, handle_size, snap_callback=None):

        # Fixed
        self.handle_left = SquareHandle(handle_size, arrow_size)
        # Angle
        self.handle_right = TriHandle(handle_size, arrow_size, draggable=True)
        self.handle_center = SquareHandle(handle_size, arrow_size)
        self.arc = GlArc()
        self.line_0 = GlLine()
        self.line_1 = GlLine()
        self.label_a = EditableText(handle_size, arrow_size, draggable=True)
        self.label_r = EditableText(handle_size, arrow_size, draggable=False)
        self.label_a.unit_type = 'ANGLE'
        Manipulator.__init__(self, context, o, datablock, manipulator, snap_callback)
        self.pts_mode = 'RADIUS'

    def check_hover(self):
        self.handle_right.check_hover(self.mouse_pos)
        self.label_a.check_hover(self.mouse_pos)

    def mouse_press(self, context, event):
        if self.handle_right.hover:
            self.active = True
            self.original_angle = self.get_value(self.datablock, self.manipulator.prop1_name)
            self.feedback.instructions(context, "Angle (degree)", "Drag to modify angle", [
                ('SHIFT', 'Round 1 degree'),
                ('CTRL+SHIFT', 'Round 5 degrees'),
                ('RIGHTCLICK or ESC', 'cancel')
                ])
            self.handle_right.active = True
            return True
        if self.label_a.hover:
            self.feedback.instructions(context, "Angle (degree)", "Use keyboard to modify angle",
                [('ENTER', 'validate'),
                ('RIGHTCLICK or ESC', 'cancel')])
            self.value_type = 'ROTATION'
            self.label_value = self.get_value(self.datablock, self.manipulator.prop1_name)
            self.label_a.active = True
            self.keyboard_input_active = True
            return True
        if self.label_r.hover:
            self.feedback.instructions(context, "Radius", "Use keyboard to modify radius",
                [('ENTER', 'validate'),
                ('RIGHTCLICK or ESC', 'cancel')])
            self.value_type = 'LENGTH'
            self.label_r.active = True
            self.keyboard_input_active = True
            return True
        return False

    def mouse_release(self, context, event):
        self.check_hover()
        self.handle_right.active = False
        self.active = False
        return False

    def mouse_move(self, context, event):
        self.mouse_position(event)
        if self.handle_right.active:
            self.update(context, event)
            return True
        else:
            self.check_hover()
        return False

    def keyboard_done(self, context, event, value):
        self.set_value(context, self.datablock, self.manipulator.prop1_name, value)
        self.label_a.active = False
        self.label_r.active = False
        return True

    def keyboard_cancel(self, context, event):
        self.label_a.active = False
        self.label_r.active = False
        return False

    def cancel(self, context, event):
        if self.active:
            self.mouse_release(context, event)
            self.set_value(context, self.datablock, self.manipulator.prop1_name, self.original_angle)

    def update(self, context, event):

        pt = self.get_pos3d(context)
        c = self.arc.c

        v = 2 * self.arc.r * (pt - c).normalized()
        v0 = c - v
        v1 = c + v
        p0, p1 = intersect_line_sphere(v0, v1, c, self.arc.r)

        if p0 is not None and p1 is not None:
            # find nearest mouse intersection point
            if (p1 - pt).length < (p0 - pt).length:
                p0, p1 = p1, p0

            v = p0 - self.arc.c

            s = self.arc.tangeant(0, 1)
            res, d, t = s.point_sur_segment(pt)
            if d > 0:
                # right side
                a = self.arc.sized_normal(0, self.arc.r).angle
            else:
                a = self.arc.sized_normal(0, -self.arc.r).angle

            da = atan2(v.y, v.x) - a

            # bottom side +- pi
            if t < 0:
                # right
                if d > 0:
                    da = pi
                else:
                    da = -pi
            # top side bound to +- pi
            else:
                if da > pi:
                    da -= 2 * pi
                if da < -pi:
                    da += 2 * pi

            if event.shift:
                if event.ctrl:
                    da = round(da / pi * 36, 0) / 36 * pi
                else:
                    da = round(da / pi * 180, 0) / 180 * pi
            self.set_value(context, self.datablock, self.manipulator.prop1_name, da)

    def draw_callback(self, _self, context, render=False):
        # center : 3d points
        # left   : 3d vector pt-c
        # right  : 3d vector pt-c
        c, left, right, normal = self.manipulator.get_pts(self.o.matrix_world)
        self.line_0.z_axis = normal
        self.line_1.z_axis = normal
        self.arc.z_axis = normal
        self.label_a.z_axis = normal
        self.label_r.z_axis = normal
        self.origin = c
        self.line_0.p = c
        self.line_1.p = c
        self.arc.c = c
        self.line_0.v = left
        self.line_1.v = right
        self.arc.a0 = self.line_0.angle
        self.arc.da = self.get_value(self.datablock, self.manipulator.prop1_name)
        self.arc.r = left.length
        self.handle_left.set_pos(context, self.line_0.lerp(1), self.line_0.v)
        self.handle_right.set_pos(context, self.line_1.lerp(1),
            self.line_1.sized_normal(1, -1 if self.arc.da > 0 else 1).v)
        self.handle_center.set_pos(context, self.arc.c, -self.line_0.v)
        label_a_value = self.arc.da
        label_r_value = self.arc.r
        if self.keyboard_input_active:
            if self.value_type == 'LENGTH':
                label_r_value = self.label_value
            else:
                label_a_value = self.label_value
        self.label_a.set_pos(context, label_a_value, self.arc.lerp(0.5), -self.line_0.v)
        self.label_r.set_pos(context, label_r_value, self.line_0.lerp(0.5), self.line_0.v)
        self.arc.draw(context, render)
        self.line_0.draw(context, render)
        self.line_1.draw(context, render)
        self.handle_left.draw(context, render)
        self.handle_right.draw(context, render)
        self.handle_center.draw(context, render)
        self.label_r.draw(context, render)
        self.label_a.draw(context, render)
        self.feedback.draw(context, render)


class ArcAngleRadiusManipulator(ArcAngleManipulator):
    """
        Manipulate angle and radius of an arc
        when angle < 0 the arc center is on the left part of the circle
        when angle > 0 the arc center is on the right part of the circle
        bound to [-pi, pi]
    """

    def __init__(self, context, o, datablock, manipulator, handle_size, snap_callback=None):
        ArcAngleManipulator.__init__(self, context, o, datablock, manipulator, handle_size, snap_callback)
        self.handle_center = TriHandle(handle_size, arrow_size, draggable=True)
        self.label_r.draggable = True

    def check_hover(self):
        self.handle_right.check_hover(self.mouse_pos)
        self.handle_center.check_hover(self.mouse_pos)
        self.label_a.check_hover(self.mouse_pos)
        self.label_r.check_hover(self.mouse_pos)

    def mouse_press(self, context, event):
        if self.handle_right.hover:
            self.active = True
            self.original_angle = self.get_value(self.datablock, self.manipulator.prop1_name)
            self.feedback.instructions(context, "Angle (degree)", "Drag to modify angle", [
                ('SHIFT', 'Round value'),
                ('RIGHTCLICK or ESC', 'cancel')
                ])
            self.handle_right.active = True
            return True
        if self.handle_center.hover:
            self.active = True
            self.original_radius = self.get_value(self.datablock, self.manipulator.prop2_name)
            self.feedback.instructions(context, "Radius", "Drag to modify radius", [
                ('SHIFT', 'Round value'),
                ('RIGHTCLICK or ESC', 'cancel')
                ])
            self.handle_center.active = True
            return True
        if self.label_a.hover:
            self.feedback.instructions(context, "Angle (degree)", "Use keyboard to modify angle",
                [('ENTER', 'validate'),
                ('RIGHTCLICK or ESC', 'cancel')])
            self.value_type = 'ROTATION'
            self.label_value = self.get_value(self.datablock, self.manipulator.prop1_name)
            self.label_a.active = True
            self.keyboard_input_active = True
            return True
        if self.label_r.hover:
            self.feedback.instructions(context, "Radius", "Use keyboard to modify radius",
                [('ENTER', 'validate'),
                ('RIGHTCLICK or ESC', 'cancel')])
            self.value_type = 'LENGTH'
            self.label_r.active = True
            self.keyboard_input_active = True
            return True
        return False

    def mouse_release(self, context, event):
        self.check_hover()
        self.active = False
        self.handle_right.active = False
        self.handle_center.active = False
        return False

    def mouse_move(self, context, event):
        self.mouse_position(event)
        if self.handle_right.active:
            self.update(context, event)
            return True
        elif self.handle_center.active:
            self.update_radius(context, event)
            return True
        else:
            self.check_hover()
        return False

    def keyboard_done(self, context, event, value):
        if self.value_type == 'LENGTH':
            self.set_value(context, self.datablock, self.manipulator.prop2_name, value)
            self.label_r.active = False
        else:
            self.set_value(context, self.datablock, self.manipulator.prop1_name, value)
            self.label_a.active = False
        return True

    def update_radius(self, context, event):
        pt = self.get_pos3d(context)
        c = self.arc.c
        left = self.line_0.lerp(1)
        p, t = intersect_point_line(pt, c, left)
        radius = (left - p).length
        if event.alt:
            radius = round(radius, 1)
        self.set_value(context, self.datablock, self.manipulator.prop2_name, radius)

    def cancel(self, context, event):
        if self.handle_right.active:
            self.mouse_release(context, event)
            self.set_value(context, self.datablock, self.manipulator.prop1_name, self.original_angle)
        if self.handle_center.active:
            self.mouse_release(context, event)
            self.set_value(context, self.datablock, self.manipulator.prop2_name, self.original_radius)


class SnapVectorManipulator(Manipulator):
    """
        Move a child window or door in wall segment
        not limited to this by the way
    """
    def __init__(self, context, o, datablock, manipulator, handle_size, snap_callback=None):
        self.handle = SquareHandle(handle_size, 1.2 * arrow_size, draggable=True, selectable=True)
        Manipulator.__init__(self, context, o, datablock, manipulator, snap_callback)
        self.feedback.instructions(context, "Move", "Drag to move", [
            ('CTRL', 'Snap'),
            ('SHIFT', 'Round value'),
            ('RIGHTCLICK or ESC', 'cancel')
            ])
        self.selectable = True

    def select(self, cursor_area):
        self.selected = self.selected or cursor_area.in_area(self.handle.pos_2d)
        self.handle.selected = self.selected

    def deselect(self, cursor_area):
        self.selected = not cursor_area.in_area(self.handle.pos_2d)
        self.handle.selected = self.selected

    def check_hover(self):
        self.handle.check_hover(self.mouse_pos)

    def mouse_press(self, context, event):
        global gl_pts3d
        global manips
        if self.handle.hover:
            self.active = True
            self.handle.active = True
            self.original_location = self.get_value(self.datablock, self.manipulator.prop1_name).copy()
            self.feedback.enable()

            left, right, side, dz = self.manipulator.get_pts(self.o.matrix_world)
            dp = (right - left)
            dx = dp.normalized()
            dy = dz.cross(dx)
            p0 = left
            takemat = Matrix([
                [dx.x, dy.x, dz.x, p0.x],
                [dx.y, dy.y, dz.y, p0.y],
                [dx.z, dy.z, dz.z, p0.z],
                [0, 0, 0, 1]
            ])
            gl_pts3d = [p0]
            snap_point(takemat=takemat,
                draw=self.sp_draw,
                callback=self.sp_callback,
                constraint_axis=(
                    self.manipulator.prop1_name == 'x',
                    self.manipulator.prop1_name == 'y',
                    self.manipulator.prop1_name == 'z'))
            return True
        return False

    def mouse_release(self, context, event):
        self.check_hover()
        self.feedback.disable()
        self.active = False
        self.handle.active = False
        return False

    def mouse_move(self, context, event):
        self.mouse_position(event)
        if self.handle.active:
            # False here to pass_through
            # print("i'm able to pick up mouse move event while transform running")
            return False
        else:
            self.check_hover()
        return False

    def sp_draw(self, sp, context):
        logger.debug("DeltaLocationManipulator.sp_draw")

        global gl_pts3d
        if self.o is None:
            return
        p0 = gl_pts3d[0].copy()
        p1 = p0 + sp.delta
        itM = self.o.matrix_world.inverted()
        self.set_value(context, self.datablock, self.manipulator.prop1_name, itM * p1)
        return

    def sp_callback(self, context, event, state, sp):
        logger.debug("DeltaLocationManipulator.sp_callback")

        if state == 'SUCCESS':
            self.sp_draw(sp, context)
            self.mouse_release(context, event)

        if state == 'CANCEL':
            self.cancel(context, event)
        logger.debug("DeltaLocationManipulator.sp_callback done")

    def cancel(self, context, event):
        if self.active:
            self.mouse_release(context, event)
            # must move back to original location
            self.set_value(context, self.datablock, self.manipulator.prop1_name, self.original_location)

    def draw_callback(self, _self, context, render=False):
        left, right, side, normal = self.manipulator.get_pts(self.o.matrix_world)
        self.handle.set_pos(context, left, (left - right).normalized(), normal=normal)
        self.handle.draw(context, render)
        self.feedback.draw(context, render)


class CallOperatorManipulator(Manipulator):
    """
        Call operator
        prop1_name = operator name without bpy.ops.
        prop2_name = json dict of named arguments
    """
    def __init__(self, context, o, datablock, manipulator, handle_size, snap_callback=None):
        self.handle = SquareHandle(handle_size, arrow_size, draggable=True)
        Manipulator.__init__(self, context, o, datablock, manipulator, snap_callback)

    def check_hover(self):
        self.handle.check_hover(self.mouse_pos)

    def mouse_press(self, context, event):
        if self.handle.hover:
            po = self.manipulator.prop1_name.split(".")
            params = self.from_json(self.manipulator.prop2_name)

            # try:
            op = getattr(getattr(bpy.ops, po[0]), po[1])
            if op.poll():
                op(**params)
            # except:
            #    pass
            self.handle.active = True
            return True
        return False

    def mouse_release(self, context, event):
        self.check_hover()
        self.handle.active = False
        return False

    def mouse_move(self, context, event):
        self.mouse_position(event)
        if self.handle.active:
            return True
        else:
            self.check_hover()
        return False

    def draw_callback(self, _self, context, render=False):
        """
            draw on screen feedback using gl.
        """
        logger.debug("CallOperatorManipulator.draw_callback")

        # won't render counter
        if render:
            return
        left, right, side, normal = self.manipulator.get_pts(self.o.matrix_world)
        self.handle.set_pos(context, left, (left - right).normalized(), normal=normal)
        self.handle.draw(context, render)
        logger.debug("CallOperatorManipulator.draw_callback done")


class CallAddOperatorManipulator(CallOperatorManipulator):
    def __init__(self, context, o, datablock, manipulator, handle_size, snap_callback=None):
        CallOperatorManipulator.__init__(self, context, o, datablock, manipulator, snap_callback)
        self.handle = PlusHandle(handle_size, arrow_size, draggable=True)


class CallRemoveOperatorManipulator(CallOperatorManipulator):
    def __init__(self, context, o, datablock, manipulator, handle_size, snap_callback=None):
        CallOperatorManipulator.__init__(self, context, o, datablock, manipulator, snap_callback)
        self.handle = CruxHandle(handle_size, arrow_size, draggable=True)


# ------------------------------------------------------------------
# Define a single Manipulator Properties to store on object
# ------------------------------------------------------------------


# Allow registeration of manipulators classes
manipulators_class_lookup = {}


def register_manipulator(type_key, manipulator_class):
    if type_key in manipulators_class_lookup.keys():
        raise RuntimeError("Manipulator of type {} allready exists, unable to override".format(type_key))
    manipulators_class_lookup[type_key] = manipulator_class


class archipack_manipulator(PropertyGroup):
    """
        A property group to add to manipulable objects
        type_key: type of manipulator
        prop1_name = the property name of object to modify
        prop2_name = another property name of object to modify (eg: angle and radius)
        p0, p1, p2 3d Vectors as base points to represent manipulators on screen
        normal Vector normal of plane on with draw manipulator
    """
    type_key = StringProperty(default='SIZE')

    # How 3d points are stored in manipulators ?
    # SIZE = 2 absolute positionned and a scaling vector
    # RADIUS = 1 absolute positionned (center) and 2 relatives (sides)
    # POLYGON = 2 absolute positionned and a relative vector (for rect polygons)

    pts_mode = StringProperty(default='SIZE')
    prop1_name = StringProperty()
    prop2_name = StringProperty()
    p0 = FloatVectorProperty(subtype='XYZ')
    p1 = FloatVectorProperty(subtype='XYZ')
    p2 = FloatVectorProperty(subtype='XYZ')
    # allow orientation of manipulators by default on xy plane,
    # but may be used to constrain heights on local object space
    normal = FloatVectorProperty(subtype='XYZ', default=(0, 0, 1))

    def set_pts(self, pts, normal=None):
        """
            set 3d location of gl points (in object space)
            pts: array of 3 vectors 3d
            normal: optionnal vector 3d default to Z axis

            @TODO:
            set those pts right in the stack holding a safer reference
            how to find the right manipulator in the stack ??
            -> manip idx
        """
        pts = [Vector(p) for p in pts]
        self.p0, self.p1, self.p2 = pts
        if normal is not None:
            self.normal = Vector(normal)

    def get_pts(self, tM):
        """
            convert points from local to world absolute
            to draw them at the right place
            tM : object's world matrix
        """
        rM = tM.to_3x3()
        if self.pts_mode in {'SIZE', 'POLYGON'}:
            return tM * self.p0, tM * self.p1, self.p2, rM * self.normal
        else:
            return tM * self.p0, rM * self.p1, rM * self.p2, rM * self.normal

    def get_prefs(self, context):
        global __name__
        global arrow_size
        global handle_size
        try:
            # retrieve addon name from imports
            addon_name = __name__.split('.')[0]
            prefs = context.user_preferences.addons[addon_name].preferences
            arrow_size = prefs.arrow_size
            handle_size = prefs.handle_size
        except:
            pass

    def setup(self, context, o, datablock, snap_callback=None):
        """
            Factory return a manipulator object or None
            o:         object
            datablock: datablock to modify
            snap_callback: function call y
        """

        self.get_prefs(context)

        global manipulators_class_lookup

        if self.type_key not in manipulators_class_lookup.keys() or \
                not manipulators_class_lookup[self.type_key].poll(context):
            # RuntimeError is overkill but may be enabled for debug purposes
            # Silentely ignore allow skipping manipulators if / when deps as not meet
            # manip stack will simply be filled with None objects
            # raise RuntimeError("Manipulator of type {} not found".format(self.type_key))
            return None

        m = manipulators_class_lookup[self.type_key](context, o, datablock, self, handle_size, snap_callback)
        # points storage model as described upside
        self.pts_mode = m.pts_mode
        return m

    def as_dimension(self, context, o, dim):

        if dim is None:
            bpy.ops.archipack.dimension(auto_manipulate=False)
            dim = context.active_object
            dim.parent = o
            dim.matrix_world = o.matrix_world.copy()

        dim.select = True
        context.scene.objects.active = dim

        v = Vector(self.p1) - Vector(self.p0)
        d = dim.data.archipack_dimension[0]
        d.auto_update = False
        d.size = (v).length
        x, y, z = self.p2.normalized()
        side = 1
        if x != 0:
            side = x
        elif y != 0:
            side = y
        elif z != 0:
            side = z
        d.distance = -side * self.p2.length
        d.auto_update = True
        dim.location = self.p0
        dim.rotation_euler.z = atan2(v.y, v.x)
        dim.select = False
        context.scene.objects.active = o

        return dim


# ------------------------------------------------------------------
# Define Manipulable to make a PropertyGroup manipulable
# ------------------------------------------------------------------


class ARCHIPACK_OT_manipulate(ArchipackGenericOperator, Operator):
    bl_idname = "archipack.manipulate"
    bl_label = "Manipulate"
    bl_description = "Manipulate archipack objects (only work in object mode)"
    bl_options = {'REGISTER', 'UNDO'}

    def invoke(self, context, event):
        o = context.active_object
        res = {'CANCELLED'}
        d = self.datablock(o)
        if d:
            d.manipulable_invoke(context)
            res = {'FINISHED'}
        return res


class ARCHIPACK_OT_manipulate_modal(Operator):
    bl_idname = "archipack.manipulate_modal"
    bl_label = "Manipulate"
    bl_description = "Manipulate"
    bl_options = {'REGISTER', 'UNDO', 'INTERNAL'}

    object_name = StringProperty(default="")

    @classmethod
    def poll(self, context):
        return context.active_object is not None

    def exit_selectmode(self, context, key):
        """
            Hide select area on exit
        """
        global manips
        if key in manips.keys():
            if manips[key].manipulable is not None:
                manips[key].manipulable.manipulable_exit_selectmode(context)

    def modal(self, context, event):
        global manips
        # Exit on stack change
        # handle multiple object stack
        # use object_name property to find manupulated object in stack
        # select and make object active
        # and exit when not found
        if context.area is not None:
            context.area.tag_redraw()

        key = self.object_name

        # exit when another object is active ??
        # might not work when manipulating eg a window through a wall
        if check_stack(key):
            self.exit_selectmode(context, key)
            remove_manipulable(key)
            # print("modal exit by check_stack(%s)" % (key))
            return {'FINISHED'}

        # disable handler when another manipulator is active
        for k, manip in manips.items():
            if manip.active and k != key:
                return {'PASS_THROUGH'}

        res = manips[key].manipulable.manipulable_modal(context, event)

        # flag as active to disallow other manipulators modal handler
        manips[key].active = 'RUNNING_MODAL' in res

        # print("archipack.manipulate_modal()", key, res, manips[key].active)

        if 'FINISHED' in res:
            self.exit_selectmode(context, key)
            remove_manipulable(key)
            # print("modal exit by {FINISHED}")

        return res

    def invoke(self, context, event):
        if context.space_data is not None and context.space_data.type == 'VIEW_3D':
            context.window_manager.modal_handler_add(self)
            return {'RUNNING_MODAL'}
        else:
            self.report({'WARNING'}, "Active space must be a View3d")
            return {'CANCELLED'}


class ARCHIPACK_OT_disable_manipulate(Operator):
    bl_idname = "archipack.disable_manipulate"
    bl_label = "Disable Manipulate"
    bl_description = "Disable any active manipulator"
    bl_options = {'REGISTER', 'UNDO'}

    @classmethod
    def poll(self, context):
        return True

    def execute(self, context):
        empty_stack()
        return {'FINISHED'}


class Manipulable():
    """
        A class extending PropertyGroup to setup gl manipulators
        Beware : prevent crash calling manipulable_disable()
                 before changing manipulated data structure
    """
    manipulators = CollectionProperty(
            type=archipack_manipulator,
            # options={'SKIP_SAVE'},
            # options={'HIDDEN'},
            description="store 3d points to draw gl manipulators"
            )
    manipulable_refresh = BoolProperty(
            default=False,
            options={'SKIP_SAVE'},
            description="Flag enable to rebuild manipulators when data model change"
            )

    # as pure python property to keep reference valid on update
    manipulate_mode = BoolProperty(
            default=False,
            options={'SKIP_SAVE'},
            description="Flag manipulation state so we are able to toggle"
            )
    select_mode = BoolProperty(
            default=False,
            options={'SKIP_SAVE'},
            description="Flag select state so we are able to toggle"
            )
    manipulable_selectable = BoolProperty(
            default=False,
            options={'SKIP_SAVE'},
            description="Flag make manipulators selectable"
            )
    keymap = None

    # selectable manipulators
    manipulable_area = GlCursorArea()
    manipulable_start_point = Vector((0, 0))
    manipulable_end_point = Vector((0, 0))
    manipulable_draw_handler = None

    def setup_manipulators(self):
        """
            Must implement manipulators creation
            TODO: call from update and manipulable_setup
        """
        raise NotImplementedError

    def manipulable_draw_callback(self, _self, context):
        self.manipulable_area.draw(context)

    def manipulable_disable(self, context):
        """
            disable gl draw handlers
        """
        o = context.active_object
        if o is not None:
            remove_manipulable(o.name)
            self.manipulable_exit_selectmode(context)
            self.manip_stack = add_manipulable(o.name, self)

        self.manipulate_mode = False
        self.select_mode = False

    def manipulable_exit_selectmode(self, context):
        self.manipulable_area.disable()
        self.select_mode = False
        # remove select draw handler
        if self.manipulable_draw_handler is not None:
            bpy.types.SpaceView3D.draw_handler_remove(
                self.manipulable_draw_handler,
                'WINDOW')
        self.manipulable_draw_handler = None

    def manipulable_setup(self, context):
        """
            TODO: Implement the setup part as per parent object basis
        """
        self.manipulable_disable(context)
        o = context.active_object
        self.setup_manipulators()
        for m in self.manipulators:
            self.manip_stack.append(m.setup(context, o, self))

    def _manipulable_invoke(self, context):
        # disallow manipulate in other mode than object
        if context.mode != 'OBJECT':
            return

        object_name = context.active_object.name

        # store a reference to self for operators
        add_manipulable(object_name, self)

        # copy context so manipulator always use
        # invoke time context
        ctx = context.copy()

        # take care of context switching
        # when call from outside of 3d view
        if context.space_data is not None and context.space_data.type != 'VIEW_3D':
            for window in bpy.context.window_manager.windows:
                screen = window.screen
                for area in screen.areas:
                    if area.type == 'VIEW_3D':
                        ctx['area'] = area
                        for region in area.regions:
                            if region.type == 'WINDOW':
                                ctx['region'] = region
                        break
        if ctx is not None:
            bpy.ops.archipack.manipulate_modal(ctx, 'INVOKE_DEFAULT', object_name=object_name)

    def manipulable_invoke(self, context):
        """
            call this in operator invoke()
            NB:
            if override dont forget to call:
                _manipulable_invoke(context)

        """
        if self.manipulate_mode:
            self.manipulable_disable(context)
            return False

        # else:
        #    bpy.ops.archipack.disable_manipulate('INVOKE_DEFAULT')

        # self.manip_stack = []
        # kills other's manipulators
        self.manipulable_setup(context)
        self.manipulate_mode = True

        self._manipulable_invoke(context)

        return True

    def manipulable_modal(self, context, event):
        """
            call in operator modal()
            should not be overriden
            as it provide all needed
            functionnality out of the box
        """
        # setup again when manipulators type change
        if self.manipulable_refresh:
            # print("manipulable_refresh")
            self.manipulable_refresh = False
            self.manipulable_setup(context)
            self.manipulate_mode = True

        if context.area is None:
            self.manipulable_disable(context)
            return {'FINISHED'}

        context.area.tag_redraw()

        if self.keymap is None:
            self.keymap = Keymaps(context)

        if context.mode != 'OBJECT':
            self.manipulable_disable(context)
            return {'FINISHED'}

        if self.keymap.check(event, self.keymap.undo):
            # user feedback on undo by disabling manipulators
            self.manipulable_disable(context)
            # pass through so system is able to undo
            return {'FINISHED', 'PASS_THROUGH'}

        # clean up manipulator on delete
        if self.keymap.check(event, self.keymap.delete):  # {'X'}:
            # @TODO:
            # for doors and windows, seek and destroy holes object if any
            # a dedicated delete method into those objects may be an option ?
            # A type check is required any way we choose
            #
            # Time for a generic archipack's datablock getter / filter into utils
            #
            # May also be implemented into nearly hidden "reference point"
            # to delete / duplicate / link duplicate / unlink of
            # a complete set of wall, doors and windows at once
            self.manipulable_disable(context)

            if bpy.ops.object.delete.poll():
                bpy.ops.object.delete('INVOKE_DEFAULT', use_global=False)

            return {'FINISHED'}

        """
        # handle keyborad for select mode
        if self.select_mode:
            if event.type in {'A'} and event.value == 'RELEASE':
                return {'RUNNING_MODAL'}
        """
        # let timer and none events pass through to allow changes on ui
        if event.type == 'TIMER' or event.type == 'NONE':
            # print(event.type)
            return {'PASS_THROUGH'}

        for manipulator in self.manip_stack:
            # manipulator should return false on left mouse release
            # so proper release handler is called
            # and return true to call manipulate when required
            # print("manipulator:%s" % manipulator)
            # TODO:
            # let modal return {'RUNNING_MODAL', 'PASS_THROUGH', 'FINISHED'}

            # @NOTE: should also return None

            if manipulator is not None:
                if manipulator.modal(context, event):
                    # print("Manipulable modal: %s" % (type(manipulator).__name__))
                    self.manipulable_manipulate(context, event, manipulator)
                    return {'RUNNING_MODAL'}

        # print("Manipulable %s %s" % (event.type, event.value))

        # Manipulators are not active so check for selection
        if self.manipulable_selectable:

            # print("Manipulable %s %s" % (event.type, event.value))

            if event.type == 'LEFTMOUSE':

                # either we are starting select mode
                # user press on area not over maniuplator
                # Prevent 3 mouse emultation to select when alt pressed
                if event.value == 'PRESS' and not event.alt:
                    self.select_mode = True
                    self.manipulable_area.enable()
                    self.manipulable_start_point = Vector((event.mouse_region_x, event.mouse_region_y))
                    self.manipulable_area.set_location(
                        context,
                        self.manipulable_start_point,
                        self.manipulable_start_point)
                    # add a select draw handler
                    args = (self, context)
                    self.manipulable_draw_handler = bpy.types.SpaceView3D.draw_handler_add(
                        self.manipulable_draw_callback,
                        args,
                        'WINDOW',
                        'POST_PIXEL')
                    # don't keep focus
                    # as this prevent click over ui
                    # return {'RUNNING_MODAL'}

                elif event.value == 'RELEASE':
                    if self.select_mode:
                        # confirm selection

                        self.manipulable_exit_selectmode(context)

                        # keep focus
                        # return {'RUNNING_MODAL'}

                    else:
                        # allow manipulator action on release
                        for manipulator in self.manip_stack:
                            if manipulator is not None and manipulator.selectable:
                                manipulator.selected = False
                        self.manipulable_release(context)

            elif self.select_mode and event.type == 'MOUSEMOVE' and event.value == 'PRESS':
                # update select area size
                self.manipulable_end_point = Vector((event.mouse_region_x, event.mouse_region_y))
                self.manipulable_area.set_location(
                    context,
                    self.manipulable_start_point,
                    self.manipulable_end_point)
                if event.shift:
                    # deselect
                    for i, manipulator in enumerate(self.manip_stack):
                        if manipulator is not None and manipulator.selected:
                            manipulator.deselect(self.manipulable_area)
                else:
                    # select / more
                    for i, manipulator in enumerate(self.manip_stack):
                        if manipulator is not None and manipulator.selectable:
                            manipulator.select(self.manipulable_area)

                # keep focus to prevent left select mouse to actually move object
                if context.user_preferences.inputs.select_mouse == 'LEFT':
                    return {'RUNNING_MODAL'}

        # event.alt here to prevent 3 button mouse emulation exit while zooming
        if event.type in {'RIGHTMOUSE', 'ESC'} and event.value == 'PRESS' and not event.alt:
            self.manipulable_disable(context)
            self.manipulable_exit(context)

            # Pass through so other active manipulables also exit
            return {'FINISHED', 'PASS_THROUGH'}

        return {'PASS_THROUGH'}

    # Callbacks
    def manipulable_release(self, context):
        """
            Override with action to do on mouse release
            eg: big update
        """
        return

    def manipulable_exit(self, context):
        """
            Override with action to do when modal exit
        """
        return

    def manipulable_manipulate(self, context, event, manipulator):
        """
            Override with action to do when a handle is active (pressed and mousemove)
        """
        return


@persistent
def cleanup(dummy=None):
    empty_stack()


def register():
    # Register default manipulators
    global manips
    global manipulators_class_lookup
    manipulators_class_lookup = {}
    manips = {}
    register_manipulator('SIZE', SizeManipulator)
    register_manipulator('SIZE_LOC', SizeLocationManipulator)
    register_manipulator('ANGLE', AngleManipulator)
    register_manipulator('DUMB_ANGLE', DumbAngleManipulator)
    register_manipulator('ARC_ANGLE_RADIUS', ArcAngleRadiusManipulator)
    register_manipulator('COUNTER', CounterManipulator)
    register_manipulator('DUMB_SIZE', DumbSizeManipulator)
    register_manipulator('DELTA_LOC', DeltaLocationManipulator)
    register_manipulator('DUMB_STRING', DumbStringManipulator)
    # resize in 2 directions prop2_name in ['LEFT', 'RIGHT']
    register_manipulator('DUAL_SIZE', DualSnapSizeManipulator)
    register_manipulator('DUAL_ANGLE', DualAngleManipulator)
    # snap aware size loc
    register_manipulator('SNAP_SIZE_LOC', SnapSizeLocationManipulator)
    # register_manipulator('SNAP_POINT', SnapPointManipulator)
    # wall's line based object snap
    register_manipulator('WALL_SNAP', WallSnapManipulator)
    # line snap manipulator disable parts update
    register_manipulator('LINE_SNAP', LineSnapManipulator)
    # Dimension manipulator (vector in object space)
    register_manipulator('SNAP_VEC', SnapVectorManipulator)
    # Add / remove operator
    register_manipulator('OP_ADD', CallAddOperatorManipulator)
    register_manipulator('OP_REM', CallRemoveOperatorManipulator)

    bpy.utils.register_class(ARCHIPACK_OT_manipulate_modal)
    bpy.utils.register_class(ARCHIPACK_OT_manipulate)
    bpy.utils.register_class(ARCHIPACK_OT_disable_manipulate)
    bpy.utils.register_class(archipack_manipulator)
    bpy.app.handlers.load_pre.append(cleanup)


def unregister():
    global manips
    global manipulators_class_lookup
    empty_stack()
    del manips
    manipulators_class_lookup.clear()
    del manipulators_class_lookup
    bpy.utils.unregister_class(ARCHIPACK_OT_manipulate_modal)
    bpy.utils.unregister_class(ARCHIPACK_OT_manipulate)
    bpy.utils.unregister_class(ARCHIPACK_OT_disable_manipulate)
    bpy.utils.unregister_class(archipack_manipulator)
    bpy.app.handlers.load_pre.remove(cleanup)<|MERGE_RESOLUTION|>--- conflicted
+++ resolved
@@ -1,3336 +1,3319 @@
-# -*- coding:utf-8 -*-
-
-# ##### BEGIN GPL LICENSE BLOCK #####
-#
-#  This program is free software; you can redistribute it and/or
-#  modify it under the terms of the GNU General Public License
-#  as published by the Free Software Foundation; either version 2
-#  of the License, or (at your option) any later version.
-#
-#  This program is distributed in the hope that it will be useful,
-#  but WITHOUT ANY WARRANTY; without even the implied warranty of
-#  MERCHANTABILITY or FITNESS FOR A PARTICULAR PURPOSE.  See the
-#  GNU General Public License for more details.
-#
-#  You should have received a copy of the GNU General Public License
-#  along with this program; if not, write to the Free Software Foundation,
-#  Inc., 51 Franklin Street, Fifth Floor, Boston, MA 02110-1301, USA.
-#
-# ##### END GPL LICENSE BLOCK #####
-
-# <pep8 compliant>
-
-# ----------------------------------------------------------
-# Author: Stephen Leger (s-leger)
-#
-# ----------------------------------------------------------
-import logging
-logger = logging.getLogger("manipulator")
-
-import bpy
-import json
-from math import atan2, pi
-from mathutils import Vector, Matrix
-from mathutils.geometry import intersect_line_plane, intersect_point_line, intersect_line_sphere
-from bpy_extras import view3d_utils
-from bpy.types import PropertyGroup, Operator
-from bpy.props import FloatVectorProperty, StringProperty, CollectionProperty, BoolProperty
-from bpy.app.handlers import persistent
-from .archipack_snap import snap_point
-from .archipack_keymaps import Keymaps
-from .archipack_object import ArchipackGenericOperator, ArchipackObjectsManager
-from .archipack_gl import (
-    GlLine, GlArc, GlText,
-    GlPolyline, GlPolygon,
-    TriHandle, SquareHandle, EditableText,
-    CruxHandle, PlusHandle,
-    FeedbackPanel, GlCursorArea
-)
-"""
- Change object location when moving 1 point
- When False, change data.origin instead
-"""
-USE_MOVE_OBJECT = True
-
-
-# NOTE:
-# Snap aware manipulators use a dirty hack :
-# draw() as a callback to update values in realtime
-# as transform.translate in use to allow snap
-# does catch all events.
-# This however has a wanted side effect:
-# the manipulator take precedence over allready running
-# ones, and prevent select mode to start.
-#
-# TODO:
-# Other manipulators should use same technique to take
-# precedence over allready running ones when active
-#
-# NOTE:
-# Select mode does suffer from this stack effect:
-# the last running wins. The point is left mouse select mode
-# requiring left drag to be RUNNING_MODAL to prevent real
-# objects select and move during manipulators selection.
-#
-# TODO:
-# First run a separate modal dedicated to select mode.
-# Selecting in whole manips stack when required
-# (manips[key].manipulable.manip_stack)
-# Must investigate for a way to handle unselect after drag done.
-
-"""
-    @TODO:
-    Last modal running wins.
-    Manipulateurs without snap and thus not running own modal,
-    may loose events events caught by select mode of last
-    manipulable enabled
-"""
-
-# Arrow sizes (world units)
-arrow_size = 0.05
-# Handle area size (pixels)
-handle_size = 10
-
-
-# a global manipulator stack reference
-# prevent Blender "ACCESS_VIOLATION" crashes
-# use a dict to prevent collisions
-# between many objects being in manipulate mode
-# use object names as loose keys
-# NOTE : use app.drivers to reset before file load
-
-# @TODO:
-# store data path
-# and use this stack to manipulate
-# manipulable objects must update this stack
-# through archipack_manipulator class
-
-manips = {}
-
-
-class ArchipackActiveManip:
-    """
-        Store manipulated object
-        - object_name: manipulated object name
-        - stack: array of Manipulators instances
-        - manipulable: Manipulable instance
-    """
-    def __init__(self, object_name):
-        self.object_name = object_name
-        # manipulators stack for object
-        self.stack = []
-        # reference to object manipulable instance
-        self.manipulable = None
-<<<<<<< HEAD
-        self.datablock = None
-        
-=======
-        # .datablock() class method
-        self.datablock = None
-        self.active = False
-
->>>>>>> 536b1df7
-    @property
-    def dirty(self):
-        """
-            Check for manipulable validity
-            to disable modal when required
-        """
-        return (
-            self.manipulable is None or
-            bpy.data.objects.find(self.object_name) < 0
-            )
-
-    def exit(self):
-        """
-            Exit manipulation mode
-            - exit from all running manipulators
-            - empty manipulators stack
-            - set manipulable.manipulate_mode to False
-            - remove reference to manipulable
-        """
-        for m in self.stack:
-            if m is not None:
-                m.exit()
-<<<<<<< HEAD
-         
-=======
-
->>>>>>> 536b1df7
-        if self.manipulable is not None:
-            # always retrieve fresh datablock instance
-            # as manipulable might loose proper reference
-            o = bpy.data.objects.get(self.object_name)
-            d = self.datablock(o)
-            if d:
-                d.manipulate_mode = False
-<<<<<<< HEAD
-        
-        self.manipulable = None
-        self.datablock = None
-=======
-
-        self.manipulable = None
-        self.datablock = None
-
->>>>>>> 536b1df7
-        self.object_name = ""
-        self.stack.clear()
-
-
-def remove_manipulable(key):
-    """
-        disable and remove a manipulable from stack
-    """
-    global manips
-    # print("remove_manipulable key:%s" % (key))
-    if key in manips:
-        manips[key].exit()
-        manips.pop(key)
-
-
-def manipulate_mode(key):
-    global manips
-    return key in manips
-
-
-def check_stack(key):
-    """
-        check for stack item validity
-        use in modal to destroy invalid modals
-        return true when invalid / not found
-        false when valid
-    """
-    global manips
-    if key not in manips:
-        # print("check_stack : key not found %s" % (key))
-        return True
-    elif manips[key].dirty:
-        # print("check_stack : key.dirty %s" % (key))
-        remove_manipulable(key)
-        return True
-
-    return False
-
-
-def empty_stack():
-    # print("empty_stack()")
-    """
-        kill every manipulators in stack
-        and cleanup stack
-    """
-    global manips
-    for key in manips.keys():
-        manips[key].exit()
-    manips.clear()
-
-
-def add_manipulable(key, manipulable):
-    """
-        add a ArchipackActiveManip into the stack
-        if not allready present
-        setup reference to manipulable
-        return manipulators stack
-    """
-    global manips
-    if key not in manips.keys():
-        # print("add_manipulable() key:%s not found create new" % (key))
-        manips[key] = ArchipackActiveManip(key)
-
-    manips[key].manipulable = manipulable
-    # class method for fast datablock access
-    manips[key].datablock = manipulable.__class__.datablock
-    return manips[key].stack
-
-
-# ------------------------------------------------------------------
-# Define Manipulators
-# ------------------------------------------------------------------
-
-
-class Manipulator(ArchipackObjectsManager):
-    """
-        Manipulator base class to derive other
-        handle keyboard and modal events
-        provide convenient funcs including getter and setter for datablock values
-        store reference of base object, datablock and manipulator
-    """
-    keyboard_ascii = {
-            ".", ",", "-", "+", "1", "2", "3",
-            "4", "5", "6", "7", "8", "9", "0",
-            "c", "m", "d", "k", "h", "a",
-            " ", "/", "*", "'", "\""
-            # "="
-            }
-    keyboard_type = {
-            'BACK_SPACE', 'DEL',
-            'LEFT_ARROW', 'RIGHT_ARROW'
-            }
-
-    def __init__(self, context, o, datablock, manipulator, snap_callback=None):
-        """
-            o : object to manipulate
-            datablock : object data to manipulate
-            manipulator: object archipack_manipulator datablock
-            snap_callback: on snap enabled manipulators, will be called when drag occurs
-        """
-        self.keymap = Keymaps(context)
-        self.feedback = FeedbackPanel()
-        self.active = False
-        self.selectable = False
-        self.selected = False
-        # active text input value for manipulator
-        self.keyboard_input_active = False
-        self.label_value = 0
-        # unit for keyboard input value
-        self.value_type = 'LENGTH'
-        self.pts_mode = 'SIZE'
-
-        # must hold those data here
-        self.o = o
-        self.datablock = datablock
-        self.manipulator = manipulator
-
-        # hold dict of property names and options
-        self.props = self.from_json(self.manipulator.prop1_name)
-        self.opts = self.from_json(self.manipulator.prop2_name)
-
-        self.snap_callback = snap_callback
-        self.origin = self.o.matrix_world.translation.copy()
-        self.mouse_pos = Vector((0, 0))
-        self.length_entered = ""
-        self.line_pos = 0
-        args = (self, context)
-        self._handle = bpy.types.SpaceView3D.draw_handler_add(self.draw_callback, args, 'WINDOW', 'POST_PIXEL')
-
-    @classmethod
-    def poll(cls, context):
-        """
-            Allow manipulator enable/disable
-            in given context
-            handles will not show
-        """
-        return True
-
-    def exit(self):
-        """
-            Modal exit, DONT EVEN TRY TO OVERRIDE
-        """
-        if self._handle is not None:
-            logger.debug("draw_handler_remove")
-            bpy.types.SpaceView3D.draw_handler_remove(self._handle, 'WINDOW')
-            # Prevent race condition with redraw and the above call
-            self._handle = None
-            logger.debug("draw_handler_remove done")
-        else:
-            logger.debug("Manipulator.exit() handle not found %s", (type(self).__name__))
-
-    def from_json(self, json_str):
-        params = {}
-        try:
-            params = json.loads(json_str)
-        except:
-            logger.debug("cant parse %s", json_str)
-            pass
-        return params
-
-    # Mouse event handlers, MUST be overriden
-    def mouse_press(self, context, event):
-        """
-            Manipulators must implement
-            mouse press event handler
-            return True to callback manipulable_manipulate
-        """
-        raise NotImplementedError
-
-    def mouse_release(self, context, event):
-        """
-            Manipulators must implement
-            mouse mouse_release event handler
-            return False to callback manipulable_release
-        """
-        raise NotImplementedError
-
-    def mouse_move(self, context, event):
-        """
-            Manipulators must implement
-            mouse move event handler
-            return True to callback manipulable_manipulate
-        """
-        raise NotImplementedError
-
-    # Keyboard event handlers, MAY be overriden
-    def keyboard_done(self, context, event, value):
-        """
-            Manipulators may implement
-            keyboard value validated event handler
-            value: changed by keyboard
-            return True to callback manipulable_manipulate
-        """
-        return False
-
-    def keyboard_editing(self, context, event, value):
-        """
-            Manipulators may implement
-            keyboard value changed event handler
-            value: string changed by keyboard
-            allow realtime update of label
-            return False to show edited value on window header
-            return True when feedback show right on screen
-        """
-        self.label_value = value
-        return True
-
-    def keyboard_cancel(self, context, event):
-        """
-            Manipulators may implement
-            keyboard entry cancelled
-        """
-        return
-
-    def cancel(self, context, event):
-        """
-            Manipulators may implement
-            cancelled event (ESC RIGHTCLICK)
-        """
-        self.active = False
-        return
-
-    def undo(self, context, event):
-        """
-            Manipulators may implement
-            undo event (CTRL+Z)
-        """
-        return False
-
-    # Internal, do not override unless you realy
-    # realy realy know what you are doing
-    def keyboard_eval(self, context, event):
-        """
-            evaluate keyboard entry while typing
-            do not override this one
-        """
-        c = event.ascii
-        if c:
-            if c == ",":
-                c = "."
-            self.length_entered = self.length_entered[:self.line_pos] + c + self.length_entered[self.line_pos:]
-            self.line_pos += 1
-
-        if self.length_entered:
-            if event.type == 'BACK_SPACE':
-                self.length_entered = self.length_entered[:self.line_pos - 1] + self.length_entered[self.line_pos:]
-                self.line_pos -= 1
-
-            elif event.type == 'DEL':
-                self.length_entered = self.length_entered[:self.line_pos] + self.length_entered[self.line_pos + 1:]
-
-            elif event.type == 'LEFT_ARROW':
-                self.line_pos = (self.line_pos - 1) % (len(self.length_entered) + 1)
-
-            elif event.type == 'RIGHT_ARROW':
-                self.line_pos = (self.line_pos + 1) % (len(self.length_entered) + 1)
-
-        try:
-            value = bpy.utils.units.to_value(context.scene.unit_settings.system, self.value_type, self.length_entered)
-            draw_on_header = self.keyboard_editing(context, event, value)
-        except:  # ValueError:
-            draw_on_header = True
-            pass
-
-        if draw_on_header:
-            a = ""
-            if self.length_entered:
-                pos = self.line_pos
-                a = self.length_entered[:pos] + '|' + self.length_entered[pos:]
-            context.area.header_text_set("%s" % (a))
-
-        # modal mode: do not let event bubble up
-        return True
-
-    def modal(self, context, event):
-        """
-            Modal handler
-            handle mouse, and keyboard events
-            enable and disable feedback
-
-            return boolean
-            where True means the event was handled here so stack return RUNNING_MODAL
-            and False means let the event bubble on stack
-        """
-
-        # print("Manipulator.modal event:", event.type, event.value)
-
-        if event.type == 'MOUSEMOVE' or event.type == 'INBETWEEN_MOUSEMOVE':
-            return self.mouse_move(context, event)
-
-        elif event.value == 'PRESS':
-
-            if event.type == 'LEFTMOUSE':
-                active = self.mouse_press(context, event)
-                if active:
-                    self.feedback.enable()
-
-                return active
-
-            elif self.keymap.check(event, self.keymap.undo):
-                if self.keyboard_input_active:
-                    self.keyboard_input_active = False
-                    self.keyboard_cancel(context, event)
-                self.feedback.disable()
-                # prevent undo CRASH
-                return True
-
-            elif self.keyboard_input_active and (
-                    event.ascii in self.keyboard_ascii or
-                    event.type in self.keyboard_type
-                    ):
-                # get keyboard input
-                return self.keyboard_eval(context, event)
-
-            elif event.type in {'ESC', 'RIGHTMOUSE'}:
-                self.feedback.disable()
-                if self.keyboard_input_active:
-                    # allow keyboard exit without setting value
-                    self.length_entered = ""
-                    self.line_pos = 0
-                    self.keyboard_input_active = False
-                    self.keyboard_cancel(context, event)
-                    return True
-                elif self.active:
-                    self.cancel(context, event)
-                    return True
-                return False
-
-        elif event.value == 'RELEASE':
-
-            if event.type == 'LEFTMOUSE':
-                if not self.keyboard_input_active:
-                    self.feedback.disable()
-                return self.mouse_release(context, event)
-
-            elif self.keyboard_input_active and event.type in {'RET', 'NUMPAD_ENTER'}:
-                # validate keyboard input
-                if self.length_entered != "":
-                    try:
-                        value = bpy.utils.units.to_value(
-                            context.scene.unit_settings.system,
-                            self.value_type, self.length_entered)
-                        self.length_entered = ""
-                        ret = self.keyboard_done(context, event, value)
-                    except:  # ValueError:
-                        ret = False
-                        self.keyboard_cancel(context, event)
-                        pass
-                    context.area.header_text_set()
-                    self.keyboard_input_active = False
-                    self.feedback.disable()
-                    return ret
-
-        return False
-
-    def mouse_position(self, event):
-        """
-            store mouse position in a 2d Vector
-        """
-        self.mouse_pos.x, self.mouse_pos.y = event.mouse_region_x, event.mouse_region_y
-
-    def get_pos3d(self, context):
-        """
-            convert mouse pos to 3d point over plane defined by origin and normal
-            pt is in world space
-        """
-        region = context.region
-        rv3d = context.region_data
-        rM = context.active_object.matrix_world.to_3x3()
-        view_vector_mouse = view3d_utils.region_2d_to_vector_3d(region, rv3d, self.mouse_pos)
-        ray_origin_mouse = view3d_utils.region_2d_to_origin_3d(region, rv3d, self.mouse_pos)
-        pt = intersect_line_plane(ray_origin_mouse, ray_origin_mouse + view_vector_mouse,
-            self.origin, rM * self.manipulator.normal, False)
-        # fix issue with parallel plane
-        if pt is None:
-            pt = intersect_line_plane(ray_origin_mouse, ray_origin_mouse + view_vector_mouse,
-                self.origin, view_vector_mouse, False)
-        return pt
-
-    def get_value(self, data, attr, index=-1):
-        """
-            Datablock value getter with index support
-        """
-        try:
-            if index > -1:
-                return getattr(data, attr)[index]
-            else:
-                return getattr(data, attr)
-        except:
-            print("get_value of %s %s failed" % (data, attr))
-            return 0
-
-    def set_value(self, context, data, attr, value, index=-1):
-        """
-            Datablock value setter with index support
-        """
-        try:
-            if self.get_value(data, attr, index) != value:
-                # switch context so unselected object are manipulable too
-                old = context.active_object
-                self.unselect_object(old)
-                selected = self.is_selected(self.o)
-                self.select_object(context, self.o, True)
-                if index > -1:
-                    getattr(data, attr)[index] = value
-                else:
-                    setattr(data, attr, value)
-                if not selected:
-                    self.unselect_object(self.o)
-                self.select_object(context, old, True)
-        except:
-            pass
-
-    def preTranslate(self, tM, vec):
-        """
-            return a preTranslated Matrix
-            tM Matrix source
-            vec Vector translation
-        """
-        return tM * Matrix([
-        [1, 0, 0, vec.x],
-        [0, 1, 0, vec.y],
-        [0, 0, 1, vec.z],
-        [0, 0, 0, 1]])
-
-    def _move(self, o, axis, value):
-        if axis == 'x':
-            vec = Vector((value, 0, 0))
-        elif axis == 'y':
-            vec = Vector((0, value, 0))
-        else:
-            vec = Vector((0, 0, value))
-        o.matrix_world = self.preTranslate(o.matrix_world, vec)
-
-    def move_linked(self, context, axis, value):
-        """
-            Move an object along local axis
-            takes care of linked too, fix issue #8
-        """
-        old = context.active_object
-        bpy.ops.object.select_all(action='DESELECT')
-        self.select_object(context, self.o, True)
-        bpy.ops.object.select_linked(type='OBDATA')
-        for o in context.selected_objects:
-            if o != self.o:
-                self._move(o, axis, value)
-        bpy.ops.object.select_all(action='DESELECT')
-        self.select_object(context, old, True)
-
-    def move(self, context, axis, value):
-        """
-            Move an object along local axis
-        """
-        self._move(self.o, axis, value)
-
-
-# OUT OF ORDER
-class SnapPointManipulator(Manipulator):
-    """
-        np_station based snap manipulator
-        dosent update anything by itself.
-        NOTE : currently out of order
-        and disabled in __init__
-    """
-    def __init__(self, context, o, datablock, manipulator, handle_size, snap_callback=None):
-
-        raise NotImplementedError
-
-        self.handle = SquareHandle(handle_size, 1.2 * arrow_size, draggable=True)
-        Manipulator.__init__(self, context, o, datablock, manipulator, snap_callback)
-
-    def check_hover(self):
-        self.handle.check_hover(self.mouse_pos)
-
-    def mouse_press(self, context, event):
-        if self.handle.hover:
-            self.handle.hover = False
-            self.handle.active = True
-            self.select_object(context, self.o)
-            # takeloc = self.o.matrix_world * self.manipulator.p0
-            # print("Invoke sp_point_move %s" % (takeloc))
-            # @TODO:
-            # implement and add draw and callbacks
-            # snap_point(takeloc, draw, callback)
-            return True
-        return False
-
-    def mouse_release(self, context, event):
-        self.check_hover()
-        self.handle.active = False
-        # False to callback manipulable_release
-        return False
-
-    def update(self, context, event):
-        # NOTE:
-        # dosent set anything internally
-        return
-
-    def mouse_move(self, context, event):
-        """
-
-        """
-        self.mouse_position(event)
-        if self.handle.active:
-            # self.handle.active = np_snap.is_running
-            # self.update(context)
-            # True here to callback manipulable_manipulate
-            return True
-        else:
-            self.check_hover()
-        return False
-
-    def draw_callback(self, _self, context, render=False):
-        logger.debug("SnapPointManipulator.draw_callback")
-        left, right, side, normal = self.manipulator.get_pts(self.o.matrix_world)
-        self.handle.set_pos(context, left, Vector((1, 0, 0)), normal=normal)
-        self.handle.draw(context, render)
-
-
-# Generic snap tool for line based archipack objects (fence, wall, maybe stair too)
-gl_pts3d = []
-
-
-class WallSnapManipulator(Manipulator):
-    """
-        np_station snap inspired manipulator
-        Use prop1_name as string part index
-        Use prop2_name as string identifier height property for placeholders
-
-        Misnamed as it work for all line based archipack's
-        primitives, currently wall and fences,
-        but may also work with stairs (sharing same data structure)
-    """
-    def __init__(self, context, o, datablock, manipulator, handle_size, snap_callback=None):
-        self.placeholder_area = GlPolygon((0.5, 0, 0, 0.2))
-        self.placeholder_line = GlPolyline((0.5, 0, 0, 0.8))
-        self.placeholder_line.closed = True
-        self.label = GlText()
-        self.line = GlLine()
-        self.handle = SquareHandle(handle_size, 1.2 * arrow_size, draggable=True, selectable=True)
-        Manipulator.__init__(self, context, o, datablock, manipulator, snap_callback)
-        self.selectable = True
-
-    def select(self, cursor_area):
-        self.selected = self.selected or cursor_area.in_area(self.handle.pos_2d)
-        self.handle.selected = self.selected
-
-    def deselect(self, cursor_area):
-        self.selected = not cursor_area.in_area(self.handle.pos_2d)
-        self.handle.selected = self.selected
-
-    def check_hover(self):
-        self.handle.check_hover(self.mouse_pos)
-
-    def mouse_press(self, context, event):
-        global gl_pts3d
-        global manips
-        if self.handle.hover:
-            self.active = True
-            self.handle.active = True
-            gl_pts3d = []
-            idx = int(self.manipulator.prop1_name)
-
-            # get selected manipulators idx
-            selection = []
-            for m in manips[self.o.name].stack:
-                if m is not None and m.selected:
-                    selection.append(int(m.manipulator.prop1_name))
-
-            # store all points of wall
-            for i, part in enumerate(self.datablock.parts):
-                p0, p1, side, normal = part.manipulators[2].get_pts(self.o.matrix_world)
-                # if selected p0 will move and require placeholder
-                gl_pts3d.append((p0, p1, i in selection or i == idx))
-
-            self.feedback.instructions(context, "Move / Snap", "Drag to move, use keyboard to input values", [
-                ('CTRL', 'Snap'),
-                ('X Y', 'Constraint to axis (toggle Global Local None)'),
-                ('SHIFT+Z', 'Constraint to xy plane'),
-                ('MMBTN', 'Constraint to axis'),
-                ('RIGHTCLICK or ESC', 'exit without change')
-                ])
-            self.feedback.enable()
-            self.handle.hover = False
-            self.select_object(context, self.o)
-            takeloc, right, side, dz = self.manipulator.get_pts(self.o.matrix_world)
-            dx = (right - takeloc).normalized()
-            dy = dz.cross(dx)
-            takemat = Matrix([
-                [dx.x, dy.x, dz.x, takeloc.x],
-                [dx.y, dy.y, dz.y, takeloc.y],
-                [dx.z, dy.z, dz.z, takeloc.z],
-                [0, 0, 0, 1]
-            ])
-            snap_point(takemat=takemat, draw=self.sp_draw, callback=self.sp_callback,
-                constraint_axis=(True, True, False))
-            # this prevent other selected to run
-            return True
-
-        return False
-
-    def mouse_release(self, context, event):
-        self.check_hover()
-        self.handle.active = False
-        self.active = False
-        self.feedback.disable()
-        # False to callback manipulable_release
-        return False
-
-    def sp_callback(self, context, event, state, sp):
-        """
-            np station callback on moving, place, or cancel
-        """
-        global gl_pts3d
-        logger.debug("WallSnapManipulator.sp_callback")
-
-        if state == 'SUCCESS':
-
-            self.select_object(context, self.o)
-            # apply changes to wall
-            d = self.datablock
-            g = d.get_generator()
-
-            # rotation relative to object
-            rM = self.o.matrix_world.inverted().to_3x3()
-            delta = (rM * sp.delta).to_2d()
-            # x_axis = (rM * Vector((1, 0, 0))).to_2d()
-
-            # update generator
-            idx = 0
-            for p0, p1, selected in gl_pts3d:
-
-                if selected:
-
-                    # new location in object space
-                    pt = g.segs[idx].lerp(0) + delta
-
-                    # move last point of segment before current
-                    if idx > 0:
-                        g.segs[idx - 1].p1 = pt
-
-                    # move first point of current segment
-                    g.segs[idx].p0 = pt
-
-                idx += 1
-
-            # update properties from generator
-            idx = 0
-
-            for p0, p1, selected in gl_pts3d:
-
-                if selected:
-
-                    # adjust segment before current
-                    if idx > 0:
-                        w = g.segs[idx - 1]
-                        part = d.parts[idx - 1]
-
-                        if idx > 1:
-                            part.a0 = w.delta_angle(g.segs[idx - 2])
-                        else:
-                            part.a0 = w.a0
-
-                        if "C_" in part.type:
-                            part.radius = w.r
-                        else:
-                            part.length = w.length
-
-                    # adjust current segment
-                    w = g.segs[idx]
-                    part = d.parts[idx]
-
-                    if idx > 0:
-                        part.a0 = w.delta_angle(g.segs[idx - 1])
-                    else:
-                        part.a0 = w.a0
-                        # move object when point 0
-                        if USE_MOVE_OBJECT:
-                            d.move_object(self.o, self.o.matrix_world.translation + sp.delta)
-                            # self.o.location += sp.delta
-                            # self.o.matrix_world.translation += sp.delta
-                        else:
-                            d.origin += sp.delta
-
-                    if "C_" in part.type:
-                        part.radius = w.r
-                    else:
-                        part.length = w.length
-
-                    # adjust next one
-                    if idx + 1 < d.n_parts:
-                        d.parts[idx + 1].a0 = g.segs[idx + 1].delta_angle(w)
-
-                idx += 1
-
-            self.mouse_release(context, event)
-            d.relocate_childs(context, self.o)
-            d.update(context)
-
-        if state == 'CANCEL':
-            self.mouse_release(context, event)
-        logger.debug("WallSnapManipulator.sp_callback done")
-
-        return
-
-    def sp_draw(self, sp, context):
-        # draw wall placeholders
-        logger.debug("WallSnapManipulator.sp_draw")
-
-        global gl_pts3d
-
-        if self.o is None:
-            return
-
-        z = self.get_value(self.datablock, self.manipulator.prop2_name)
-
-        placeholders = []
-        for p0, p1, selected in gl_pts3d:
-            pt = p0.copy()
-            if selected:
-                # when selected, p0 is moving
-                # last one p1 should move too
-                # last one require a placeholder too
-                pt += sp.delta
-                if len(placeholders) > 0:
-                    placeholders[-1][1] = pt
-                    placeholders[-1][2] = True
-            placeholders.append([pt, p1, selected])
-
-        # first selected and closed -> should move last p1 too
-        if gl_pts3d[0][2] and self.datablock.closed:
-            placeholders[-1][1] = placeholders[0][0].copy()
-            placeholders[-1][2] = True
-
-        # last one not visible when not closed
-        if not self.datablock.closed:
-            placeholders[-1][2] = False
-
-        for p0, p1, selected in placeholders:
-            if selected:
-                self.placeholder_area.set_pos([p0, p1, Vector((p1.x, p1.y, p1.z + z)), Vector((p0.x, p0.y, p0.z + z))])
-                self.placeholder_line.set_pos([p0, p1, Vector((p1.x, p1.y, p1.z + z)), Vector((p0.x, p0.y, p0.z + z))])
-                self.placeholder_area.draw(context, render=False)
-                self.placeholder_line.draw(context, render=False)
-
-        p0, p1, side, normal = self.manipulator.get_pts(self.o.matrix_world)
-        self.line.p = p0
-        self.line.v = sp.delta
-        self.label.set_pos(context, self.line.length, self.line.lerp(0.5), self.line.v, normal=Vector((0, 0, 1)))
-        self.line.draw(context, render=False)
-        self.label.draw(context, render=False)
-        logger.debug("WallSnapManipulator.sp_draw done")
-
-    def mouse_move(self, context, event):
-        self.mouse_position(event)
-        if self.handle.active:
-            # False here to pass_through
-            # print("i'm able to pick up mouse move event while transform running")
-            return False
-        else:
-            self.check_hover()
-        return False
-
-    def draw_callback(self, _self, context, render=False):
-        left, right, side, normal = self.manipulator.get_pts(self.o.matrix_world)
-        self.handle.set_pos(context, left, (left - right).normalized(), normal=normal)
-        self.handle.draw(context, render)
-        self.feedback.draw(context, render)
-
-
-class LineSnapManipulator(WallSnapManipulator):
-    """
-        np_station snap inspired manipulator
-        Use prop1_name as string part index
-        Use prop2_name as string identifier height property for placeholders
-
-        Misnamed as it work for all line based archipack's
-        primitives, currently wall and fences,
-        but may also work with stairs (sharing same data structure)
-    """
-    def __init__(self, context, o, datablock, manipulator, handle_size, snap_callback=None):
-        WallSnapManipulator.__init__(self, context, o, datablock, manipulator, handle_size, snap_callback)
-
-    def sp_callback(self, context, event, state, sp):
-        """
-            np station callback on moving, place, or cancel
-        """
-        global gl_pts3d
-        logger.debug("LineSnapManipulator.sp_callback")
-
-        if state == 'SUCCESS':
-
-            self.select_object(context, self.o)
-            # apply changes to wall
-            d = self.datablock
-            d.auto_update = False
-
-            g = d.get_generator()
-
-            # rotation relative to object
-            rM = self.o.matrix_world.inverted().to_3x3()
-            delta = (rM * sp.delta).to_2d()
-            # x_axis = (rM * Vector((1, 0, 0))).to_2d()
-
-            # update generator
-            idx = 0
-            for p0, p1, selected in gl_pts3d:
-
-                if selected:
-
-                    # new location in object space
-                    pt = g.segs[idx].lerp(0) + delta
-
-                    # move last point of segment before current
-                    if idx > 0:
-                        g.segs[idx - 1].p1 = pt
-
-                    # move first point of current segment
-                    g.segs[idx].p0 = pt
-
-                idx += 1
-
-            # update properties from generator
-            idx = 0
-            for p0, p1, selected in gl_pts3d:
-
-                if selected:
-
-                    # adjust segment before current
-                    if idx > 0:
-                        w = g.segs[idx - 1]
-                        part = d.parts[idx - 1]
-
-                        if idx > 1:
-                            part.a0 = w.delta_angle(g.segs[idx - 2])
-                        else:
-                            part.a0 = w.straight(1, 0).angle
-
-                        if "C_" in part.type:
-                            part.radius = w.r
-                        else:
-                            part.length = w.length
-
-                    # adjust current segment
-                    w = g.segs[idx]
-                    part = d.parts[idx]
-
-                    if idx > 0:
-                        part.a0 = w.delta_angle(g.segs[idx - 1])
-                    else:
-                        if USE_MOVE_OBJECT:
-                            self.o.location += sp.delta
-                            self.o.matrix_world.translation += sp.delta
-                        else:
-                            d.origin += sp.delta
-
-                    if "C_" in part.type:
-                        part.radius = w.r
-                    else:
-                        part.length = w.length
-
-                    # adjust next one
-                    if idx + 1 < d.n_parts:
-                        d.parts[idx + 1].a0 = g.segs[idx + 1].delta_angle(w)
-
-                idx += 1
-
-            self.mouse_release(context, event)
-
-            d.auto_update = True
-
-        if state == 'CANCEL':
-            self.mouse_release(context, event)
-        logger.debug("LineSnapManipulator.sp_callback done")
-
-        return
-
-
-class CounterManipulator(Manipulator):
-    """
-        increase or decrease an integer step by step
-        right on click to prevent misuse
-    """
-    def __init__(self, context, o, datablock, manipulator, handle_size, snap_callback=None):
-        self.handle_left = TriHandle(handle_size, arrow_size, draggable=True)
-        self.handle_right = TriHandle(handle_size, arrow_size, draggable=True)
-        self.line_0 = GlLine()
-        self.label = GlText()
-        self.label.unit_mode = 'NONE'
-        self.label.precision = 0
-        Manipulator.__init__(self, context, o, datablock, manipulator, snap_callback)
-
-    def check_hover(self):
-        self.handle_right.check_hover(self.mouse_pos)
-        self.handle_left.check_hover(self.mouse_pos)
-
-    def mouse_press(self, context, event):
-        if self.handle_right.hover:
-            value = self.get_value(self.datablock, self.manipulator.prop1_name)
-            self.set_value(context, self.datablock, self.manipulator.prop1_name, value + 1)
-            self.handle_right.active = True
-            return True
-        if self.handle_left.hover:
-            value = self.get_value(self.datablock, self.manipulator.prop1_name)
-            self.set_value(context, self.datablock, self.manipulator.prop1_name, value - 1)
-            self.handle_left.active = True
-            return True
-        return False
-
-    def mouse_release(self, context, event):
-        self.check_hover()
-        self.handle_right.active = False
-        self.handle_left.active = False
-        return False
-
-    def mouse_move(self, context, event):
-        self.mouse_position(event)
-        if self.handle_right.active:
-            return True
-        if self.handle_left.active:
-            return True
-        else:
-            self.check_hover()
-        return False
-
-    def draw_callback(self, _self, context, render=False):
-        """
-            draw on screen feedback using gl.
-        """
-        logger.debug("CounterManipulator.draw_callback")
-
-        # won't render counter
-        if render:
-            return
-        left, right, side, normal = self.manipulator.get_pts(self.o.matrix_world)
-        self.origin = left
-        self.line_0.p = left
-        self.line_0.v = right - left
-        self.line_0.z_axis = normal
-        self.label.z_axis = normal
-        value = self.get_value(self.datablock, self.manipulator.prop1_name)
-        self.handle_left.set_pos(context, self.line_0.p, -self.line_0.v, normal=normal)
-        self.handle_right.set_pos(context, self.line_0.lerp(1), self.line_0.v, normal=normal)
-        self.label.set_pos(context, value, self.line_0.lerp(0.5), self.line_0.v, normal=normal)
-        self.label.draw(context, render)
-        self.handle_left.draw(context, render)
-        self.handle_right.draw(context, render)
-        logger.debug("CounterManipulator.draw_callback done")
-
-
-class DumbStringManipulator(Manipulator):
-    """
-        not a real manipulator, but allow to show a string
-    """
-    def __init__(self, context, o, datablock, manipulator, handle_size, snap_callback=None):
-        self.label = GlText(colour=(0, 0, 0, 1))
-        self.label.unit_mode = 'NONE'
-        self.label.label = manipulator.prop1_name
-        Manipulator.__init__(self, context, o, datablock, manipulator, snap_callback)
-
-    def check_hover(self):
-        return False
-
-    def mouse_press(self, context, event):
-        return False
-
-    def mouse_release(self, context, event):
-        return False
-
-    def mouse_move(self, context, event):
-        return False
-
-    def draw_callback(self, _self, context, render=False):
-        """
-            draw on screen feedback using gl.
-        """
-        logger.debug("DumbStringManipulator.draw_callback")
-
-        # won't render string
-        if render:
-            return
-        left, right, side, normal = self.manipulator.get_pts(self.o.matrix_world)
-        pos = left + 0.5 * (right - left)
-        self.label.set_pos(context, None, pos, pos, normal=normal)
-        self.label.draw(context, render)
-        logger.debug("DumbStringManipulator.draw_callback done")
-
-
-class SizeManipulator(Manipulator):
-
-    def __init__(self, context, o, datablock, manipulator, handle_size, snap_callback=None):
-        self.handle_left = TriHandle(handle_size, arrow_size)
-        self.handle_right = TriHandle(handle_size, arrow_size, draggable=True)
-        self.line_0 = GlLine()
-        self.line_1 = GlLine()
-        self.line_2 = GlLine()
-        self.label = EditableText(handle_size, arrow_size, draggable=True)
-        # self.label.label = 'S '
-        Manipulator.__init__(self, context, o, datablock, manipulator, snap_callback)
-
-    def check_hover(self):
-        self.handle_right.check_hover(self.mouse_pos)
-        self.label.check_hover(self.mouse_pos)
-
-    def mouse_press(self, context, event):
-        global gl_pts3d
-        if self.handle_right.hover:
-            self.active = True
-            self.original_size = self.get_value(self.datablock, self.manipulator.prop1_name)
-            self.original_location = self.o.matrix_world.translation.copy()
-            self.feedback.instructions(context, "Size", "Drag or Keyboard to modify size", [
-                ('CTRL', 'Snap'),
-                ('ALT', 'Round'),
-                ('SHIFT', 'Small steps'),
-                ('RIGHTCLICK or ESC', 'cancel')
-                ])
-            left, right, side, dz = self.manipulator.get_pts(self.o.matrix_world)
-            dx = (right - left).normalized()
-            dy = dz.cross(dx)
-            takemat = Matrix([
-                [dx.x, dy.x, dz.x, right.x],
-                [dx.y, dy.y, dz.y, right.y],
-                [dx.z, dy.z, dz.z, right.z],
-                [0, 0, 0, 1]
-            ])
-            gl_pts3d = [left, right]
-            snap_point(takemat=takemat,
-                draw=self.sp_draw,
-                callback=self.sp_callback,
-                constraint_axis=(True, False, False))
-            self.handle_right.active = True
-            return True
-        if self.label.hover:
-            self.feedback.instructions(context, "Size", "Use keyboard to modify size",
-                [('ENTER', 'Validate'), ('RIGHTCLICK or ESC', 'cancel')])
-            self.label.active = True
-            self.keyboard_input_active = True
-            return True
-        return False
-
-    def mouse_release(self, context, event):
-        self.active = False
-        self.check_hover()
-        self.handle_right.active = False
-        if not self.keyboard_input_active:
-            self.feedback.disable()
-        return False
-
-    def mouse_move(self, context, event):
-        self.mouse_position(event)
-        if self.active:
-            self.update(context, event)
-            return True
-        else:
-            self.check_hover()
-        return False
-
-    def cancel(self, context, event):
-        if self.active:
-            self.mouse_release(context, event)
-            self.set_value(context, self.datablock, self.manipulator.prop1_name, self.original_size)
-
-    def keyboard_done(self, context, event, value):
-        self.set_value(context, self.datablock, self.manipulator.prop1_name, value)
-        self.label.active = False
-        return True
-
-    def keyboard_cancel(self, context, event):
-        self.label.active = False
-        return False
-
-    def update(self, context, event):
-        # 0  1  2
-        # |_____|
-        #
-        pt = self.get_pos3d(context)
-        pt, t = intersect_point_line(pt, self.line_0.p, self.line_2.p)
-        length = (self.line_0.p - pt).length
-        if event.alt:
-            length = round(length, 1)
-        self.set_value(context, self.datablock, self.manipulator.prop1_name, length)
-
-    def draw_callback(self, _self, context, render=False):
-        """
-            draw on screen feedback using gl.
-        """
-        logger.debug("SizeManipulator.draw_callback")
-
-        left, right, side, normal = self.manipulator.get_pts(self.o.matrix_world)
-        self.origin = left
-        self.line_1.p = left
-        self.line_1.v = right - left
-        self.line_0.z_axis = normal
-        self.line_1.z_axis = normal
-        self.line_2.z_axis = normal
-        self.label.z_axis = normal
-        self.line_0 = self.line_1.sized_normal(0, side.x * 1.1)
-        self.line_2 = self.line_1.sized_normal(1, side.x * 1.1)
-        self.line_1.offset(side.x * 1.0)
-        self.handle_left.set_pos(context, self.line_1.p, -self.line_1.v, normal=normal)
-        self.handle_right.set_pos(context, self.line_1.lerp(1), self.line_1.v, normal=normal)
-        if not self.keyboard_input_active:
-            self.label_value = self.line_1.length
-        self.label.set_pos(context, self.label_value, self.line_1.lerp(0.5), self.line_1.v, normal=normal)
-        self.line_0.draw(context, render)
-        self.line_1.draw(context, render)
-        self.line_2.draw(context, render)
-        self.handle_left.draw(context, render)
-        self.handle_right.draw(context, render)
-        self.label.draw(context, render)
-        self.feedback.draw(context, render)
-        logger.debug("SizeManipulator.draw_callback done")
-
-    def sp_draw(self, sp, context):
-        logger.debug("SizeManipulator.sp_draw")
-        global gl_pts3d
-        if self.o is None:
-            return
-        p0 = gl_pts3d[0].copy()
-        p1 = gl_pts3d[1].copy()
-        p1 += sp.delta
-        self.sp_update(context, p0, p1)
-        logger.debug("SizeManipulator.sp_draw done")
-
-        return
-
-    def sp_callback(self, context, event, state, sp):
-        logger.debug("SizeManipulator.sp_callback")
-
-        if state == 'SUCCESS':
-            self.sp_draw(sp, context)
-            self.mouse_release(context, event)
-
-        if state == 'CANCEL':
-            p0 = gl_pts3d[0].copy()
-            p1 = gl_pts3d[1].copy()
-            self.sp_update(context, p0, p1)
-            self.mouse_release(context, event)
-        logger.debug("SizeManipulator.sp_callback done")
-
-    def sp_update(self, context, p0, p1):
-        logger.debug("SizeManipulator.sp_update")
-        length = (p0 - p1).length
-        self.set_value(context, self.datablock, self.manipulator.prop1_name, length)
-        logger.debug("SizeManipulator.sp_update done")
-
-
-class DualSnapSizeManipulator(Manipulator):
-    """
-     Modify dimension in both directions
-     set prop_2 to either ['LEFT', 'RIGHT'] according
-    """
-    def __init__(self, context, o, datablock, manipulator, handle_size, snap_callback=None):
-        self.handle_left = TriHandle(handle_size, arrow_size, draggable=True)
-        self.handle_right = TriHandle(handle_size, arrow_size, draggable=True)
-        self.line_0 = GlLine()
-        self.line_1 = GlLine()
-        self.line_2 = GlLine()
-        self.label = EditableText(handle_size, arrow_size, draggable=True)
-        # self.label.label = 'S '
-        self.direction = 'RIGHT'
-        Manipulator.__init__(self, context, o, datablock, manipulator, snap_callback)
-
-    def check_hover(self):
-        self.handle_right.check_hover(self.mouse_pos)
-        self.handle_left.check_hover(self.mouse_pos)
-        self.label.check_hover(self.mouse_pos)
-
-    def mouse_press(self, context, event):
-        global gl_pts3d
-        if self.handle_right.hover or self.handle_left.hover:
-            self.active = True
-            self.original_size = self.get_value(self.datablock, self.props['length'])
-            self.feedback.instructions(context, "Size", "Drag or Keyboard to modify size", [
-                ('CTRL', 'Snap'),
-                ('ALT', 'Round'),
-                ('SHIFT', 'Small steps'),
-                ('RIGHTCLICK or ESC', 'cancel')
-                ])
-            left, right, side, dz = self.manipulator.get_pts(self.o.matrix_world)
-            dx = (right - left).normalized()
-            dy = dz.cross(dx)
-            gl_pts3d = [left, right]
-
-        if self.handle_right.hover:
-            self.direction = 'RIGHT'
-
-            takemat = Matrix([
-                [dx.x, dy.x, dz.x, right.x],
-                [dx.y, dy.y, dz.y, right.y],
-                [dx.z, dy.z, dz.z, right.z],
-                [0, 0, 0, 1]
-            ])
-            snap_point(takemat=takemat,
-                draw=self.sp_draw,
-                callback=self.sp_callback,
-                constraint_axis=(True, False, False))
-            self.handle_right.active = True
-            return True
-
-        if self.handle_left.hover:
-            self.direction = 'LEFT'
-
-            takemat = Matrix([
-                [dx.x, dy.x, dz.x, left.x],
-                [dx.y, dy.y, dz.y, left.y],
-                [dx.z, dy.z, dz.z, left.z],
-                [0, 0, 0, 1]
-            ])
-            snap_point(takemat=takemat,
-                draw=self.sp_draw,
-                callback=self.sp_callback,
-                constraint_axis=(True, False, False))
-            self.handle_left.active = True
-            return True
-
-        if self.label.hover:
-            self.direction = "RIGHT"
-            self.feedback.instructions(context, "Size", "Use keyboard to modify size",
-                [('ENTER', 'Validate'), ('RIGHTCLICK or ESC', 'cancel')])
-            self.label.active = True
-            self.keyboard_input_active = True
-            return True
-        return False
-
-    def mouse_release(self, context, event):
-        self.active = False
-        self.check_hover()
-        self.handle_right.active = False
-        self.handle_left.active = False
-        if not self.keyboard_input_active:
-            self.feedback.disable()
-        return False
-
-    def mouse_move(self, context, event):
-        self.mouse_position(event)
-        if self.active:
-            self.update(context, event)
-            return True
-        else:
-            self.check_hover()
-        return False
-
-    def cancel(self, context, event):
-        if self.active:
-            self.mouse_release(context, event)
-            self.set_value(context, self.datablock, self.props['dir'], self.direction)
-            self.set_value(context, self.datablock, self.props['length'], self.original_size)
-
-    def keyboard_done(self, context, event, value):
-        self.set_value(context, self.datablock, self.props['dir'], self.direction)
-        self.set_value(context, self.datablock, self.props['length'], value)
-        self.label.active = False
-        return True
-
-    def keyboard_cancel(self, context, event):
-        self.label.active = False
-        return False
-
-    def update(self, context, event):
-        # 0  1  2
-        # |_____|
-        #
-        pt = self.get_pos3d(context)
-        pt, t = intersect_point_line(pt, self.line_0.p, self.line_2.p)
-        if self.direction == 'RIGHT':
-            length = (self.line_0.p - pt).length
-        else:
-            length = (self.line_2.p - pt).length
-        if event.alt:
-            length = round(length, 1)
-        self.set_value(context, self.datablock, self.props['dir'], self.direction)
-        self.set_value(context, self.datablock, self.props['length'], length)
-
-    def draw_callback(self, _self, context, render=False):
-        """
-            draw on screen feedback using gl.
-            """
-        logger.debug("DualSnapSizeManipulator.draw_callback")
-
-        left, right, side, normal = self.manipulator.get_pts(self.o.matrix_world)
-        self.origin = left
-        self.line_1.p = left
-        self.line_1.v = right - left
-        self.line_0.z_axis = normal
-        self.line_1.z_axis = normal
-        self.line_2.z_axis = normal
-        self.label.z_axis = normal
-        self.line_0 = self.line_1.sized_normal(0, side.x * 1.1)
-        self.line_2 = self.line_1.sized_normal(1, side.x * 1.1)
-        self.line_1.offset(side.x * 1.0)
-        self.handle_left.set_pos(context, self.line_1.p, -self.line_1.v, normal=normal)
-        self.handle_right.set_pos(context, self.line_1.lerp(1), self.line_1.v, normal=normal)
-        if not self.keyboard_input_active:
-            self.label_value = self.line_1.length
-        self.label.set_pos(context, self.label_value, self.line_1.lerp(0.5), self.line_1.v, normal=normal)
-        self.line_0.draw(context, render)
-        self.line_1.draw(context, render)
-        self.line_2.draw(context, render)
-        self.handle_left.draw(context, render)
-        self.handle_right.draw(context, render)
-        self.label.draw(context, render)
-        self.feedback.draw(context, render)
-        logger.debug("DualSnapSizeManipulator.draw_callback done")
-
-    def sp_draw(self, sp, context):
-        logger.debug("DualSnapSizeManipulator.sp_draw")
-        global gl_pts3d
-        if self.o is None:
-            return
-        p0 = gl_pts3d[0].copy()
-        p1 = gl_pts3d[1].copy()
-        if self.direction == 'RIGHT':
-            p1 += sp.delta
-        else:
-            p0 += sp.delta
-        self.sp_update(context, p0, p1)
-        logger.debug("DualSnapSizeManipulator.sp_draw done")
-
-        return
-
-    def sp_callback(self, context, event, state, sp):
-        logger.debug("DualSnapSizeManipulator.sp_callback")
-
-        if state == 'SUCCESS':
-            self.sp_draw(sp, context)
-            self.mouse_release(context, event)
-
-        if state == 'CANCEL':
-            p0 = gl_pts3d[0].copy()
-            p1 = gl_pts3d[1].copy()
-            self.sp_update(context, p0, p1)
-            self.mouse_release(context, event)
-        logger.debug("DualSnapSizeManipulator.sp_callback done")
-
-    def sp_update(self, context, p0, p1):
-        logger.debug("DualSnapSizeManipulator.sp_update")
-        length = (p0 - p1).length
-        self.set_value(context, self.datablock, self.props['dir'], self.direction)
-        self.set_value(context, self.datablock, self.props['length'], length)
-        logger.debug("DualSnapSizeManipulator.sp_update done")
-
-
-class SizeLocationManipulator(SizeManipulator):
-    """
-        Handle resizing by any of the boundaries
-        of objects with centered pivots
-        so when size change, object should move of the
-        half of the change in the direction of change.
-
-        Also take care of moving linked objects too
-        Changing size is not necessary as link does
-        allredy handle this and childs panels are
-        updated by base object.
-    """
-    def __init__(self, context, o, datablock, manipulator, handle_size, snap_callback=None):
-        SizeManipulator.__init__(self, context, o, datablock, manipulator, handle_size, snap_callback)
-        self.handle_left.draggable = True
-
-    def check_hover(self):
-        self.handle_right.check_hover(self.mouse_pos)
-        self.handle_left.check_hover(self.mouse_pos)
-        self.label.check_hover(self.mouse_pos)
-
-    def mouse_press(self, context, event):
-        if self.handle_right.hover:
-            self.active = True
-            self.original_location = self.o.matrix_world.translation.copy()
-            self.original_size = self.get_value(self.datablock, self.manipulator.prop1_name)
-            self.feedback.instructions(context, "Size", "Drag to modify size", [
-                ('ALT', 'Round value'), ('RIGHTCLICK or ESC', 'cancel')
-                ])
-            self.handle_right.active = True
-            return True
-        if self.handle_left.hover:
-            self.active = True
-            self.original_location = self.o.matrix_world.translation.copy()
-            self.original_size = self.get_value(self.datablock, self.manipulator.prop1_name)
-            self.feedback.instructions(context, "Size", "Drag to modify size", [
-                ('ALT', 'Round value'), ('RIGHTCLICK or ESC', 'cancel')
-                ])
-            self.handle_left.active = True
-            return True
-        if self.label.hover:
-            self.feedback.instructions(context, "Size", "Use keyboard to modify size",
-                [('ENTER', 'Validate'), ('RIGHTCLICK or ESC', 'cancel')])
-            self.label.active = True
-            self.keyboard_input_active = True
-            return True
-        return False
-
-    def mouse_release(self, context, event):
-        self.active = False
-        self.check_hover()
-        self.handle_right.active = False
-        self.handle_left.active = False
-        if not self.keyboard_input_active:
-            self.feedback.disable()
-        return False
-
-    def mouse_move(self, context, event):
-        self.mouse_position(event)
-        if self.handle_right.active or self.handle_left.active:
-            self.update(context, event)
-            return True
-        else:
-            self.check_hover()
-        return False
-
-    def keyboard_done(self, context, event, value):
-        self.set_value(context, self.datablock, self.manipulator.prop1_name, value)
-        # self.move_linked(context, self.manipulator.prop2_name, dl)
-        self.label.active = False
-        self.feedback.disable()
-        return True
-
-    def cancel(self, context, event):
-        if self.active:
-            self.mouse_release(context, event)
-            # must move back to original location
-            itM = self.o.matrix_world.inverted()
-            dl = self.get_value(itM * self.original_location, self.manipulator.prop2_name)
-
-            self.move(context, self.manipulator.prop2_name, dl)
-            self.set_value(context, self.datablock, self.manipulator.prop1_name, self.original_size)
-            self.move_linked(context, self.manipulator.prop2_name, dl)
-
-    def update(self, context, event):
-        # 0  1  2
-        # |_____|
-        #
-        pt = self.get_pos3d(context)
-        pt, t = intersect_point_line(pt, self.line_0.p, self.line_2.p)
-
-        len_0 = (pt - self.line_0.p).length
-        len_1 = (pt - self.line_2.p).length
-
-        length = max(len_0, len_1)
-
-        if event.alt:
-            length = round(length, 1)
-
-        dl = length - self.line_1.length
-
-        if len_0 > len_1:
-            dl = 0.5 * dl
-        else:
-            dl = -0.5 * dl
-
-        self.move(context, self.manipulator.prop2_name, dl)
-        self.set_value(context, self.datablock, self.manipulator.prop1_name, length)
-        self.move_linked(context, self.manipulator.prop2_name, dl)
-
-
-class SnapSizeLocationManipulator(SizeLocationManipulator):
-    """
-        Snap aware extension of SizeLocationManipulator
-        Handle resizing by any of the boundaries
-        of objects with centered pivots
-        so when size change, object should move of the
-        half of the change in the direction of change.
-
-        Also take care of moving linked objects too
-        Changing size is not necessary as link does
-        allredy handle this and childs panels are
-        updated by base object.
-
-
-    """
-    def __init__(self, context, o, datablock, manipulator, handle_size, snap_callback=None):
-        SizeLocationManipulator.__init__(self, context, o, datablock, manipulator, handle_size, snap_callback)
-
-    def mouse_press(self, context, event):
-        global gl_pts3d
-        if self.handle_right.hover:
-            self.active = True
-            self.original_size = self.get_value(self.datablock, self.manipulator.prop1_name)
-            self.original_location = self.o.matrix_world.translation.copy()
-            self.feedback.instructions(context, "Size", "Drag or Keyboard to modify size", [
-                ('CTRL', 'Snap'),
-                ('SHIFT', 'Round'),
-                ('RIGHTCLICK or ESC', 'cancel')
-                ])
-            left, right, side, dz = self.manipulator.get_pts(self.o.matrix_world)
-            dx = (right - left).normalized()
-            dy = dz.cross(dx)
-            takemat = Matrix([
-                [dx.x, dy.x, dz.x, right.x],
-                [dx.y, dy.y, dz.y, right.y],
-                [dx.z, dy.z, dz.z, right.z],
-                [0, 0, 0, 1]
-            ])
-            gl_pts3d = [left, right]
-            snap_point(takemat=takemat,
-            draw=self.sp_draw,
-            callback=self.sp_callback,
-            constraint_axis=(True, False, False))
-
-            self.handle_right.active = True
-            return True
-
-        if self.handle_left.hover:
-            self.active = True
-            self.original_size = self.get_value(self.datablock, self.manipulator.prop1_name)
-            self.original_location = self.o.matrix_world.translation.copy()
-            self.feedback.instructions(context, "Size", "Drag or Keyboard to modify size", [
-                ('CTRL', 'Snap'),
-                ('SHIFT', 'Round'),
-                ('RIGHTCLICK or ESC', 'cancel')
-                ])
-            left, right, side, dz = self.manipulator.get_pts(self.o.matrix_world)
-            dx = (left - right).normalized()
-            dy = dz.cross(dx)
-            takemat = Matrix([
-                [dx.x, dy.x, dz.x, left.x],
-                [dx.y, dy.y, dz.y, left.y],
-                [dx.z, dy.z, dz.z, left.z],
-                [0, 0, 0, 1]
-            ])
-            gl_pts3d = [left, right]
-            snap_point(takemat=takemat,
-            draw=self.sp_draw,
-            callback=self.sp_callback,
-            constraint_axis=(True, False, False))
-            self.handle_left.active = True
-            return True
-
-        if self.label.hover:
-            self.feedback.instructions(context, "Size", "Use keyboard to modify size",
-                [('ENTER', 'Validate'), ('RIGHTCLICK or ESC', 'cancel')])
-            self.label.active = True
-            self.keyboard_input_active = True
-            return True
-
-        return False
-
-    def sp_draw(self, sp, context):
-        logger.debug("SnapSizeLocationManipulator.sp_draw")
-        global gl_pts3d
-        if self.o is None:
-            return
-        p0 = gl_pts3d[0].copy()
-        p1 = gl_pts3d[1].copy()
-        if self.handle_right.active:
-            p1 += sp.delta
-        else:
-            p0 += sp.delta
-        self.sp_update(context, p0, p1)
-
-        # snapping child objects may require base object update
-        # eg manipulating windows requiring wall update
-        if self.snap_callback is not None:
-            snap_helper = context.active_object
-            self.snap_callback(context, o=self.o, manipulator=self)
-            context.scene.objects.active = snap_helper
-        logger.debug("SnapSizeLocationManipulator.sp_draw done")
-
-        return
-
-    def sp_callback(self, context, event, state, sp):
-        logger.debug("SnapSizeLocationManipulator.sp_callback")
-
-        if state == 'SUCCESS':
-            self.sp_draw(sp, context)
-            self.mouse_release(context, event)
-
-        if state == 'CANCEL':
-            p0 = gl_pts3d[0].copy()
-            p1 = gl_pts3d[1].copy()
-            self.sp_update(context, p0, p1)
-            self.mouse_release(context, event)
-        logger.debug("SnapSizeLocationManipulator.sp_callback done")
-
-    def sp_update(self, context, p0, p1):
-        logger.debug("SnapSizeLocationManipulator.sp_update")
-        l0 = self.get_value(self.datablock, self.manipulator.prop1_name)
-        length = (p0 - p1).length
-        dp = length - l0
-        if self.handle_left.active:
-            dp = -dp
-        dl = 0.5 * dp
-        self.move(context, self.manipulator.prop2_name, dl)
-        self.set_value(context, self.datablock, self.manipulator.prop1_name, length)
-        self.move_linked(context, self.manipulator.prop2_name, dl)
-        logger.debug("SnapSizeLocationManipulator.sp_update done")
-
-
-class DeltaLocationManipulator(SizeManipulator):
-    """
-        Move a child window or door in wall segment
-        not limited to this by the way
-    """
-    def __init__(self, context, o, datablock, manipulator, handle_size, snap_callback=None):
-        SizeManipulator.__init__(self, context, o, datablock, manipulator, handle_size, snap_callback)
-        self.label.label = ''
-        self.feedback.instructions(context, "Move", "Drag to move", [
-            ('CTRL', 'Snap'),
-            ('SHIFT', 'Round value'),
-            ('RIGHTCLICK or ESC', 'cancel')
-            ])
-
-    def check_hover(self):
-        self.handle_right.check_hover(self.mouse_pos)
-
-    def mouse_press(self, context, event):
-        global gl_pts3d
-        if self.handle_right.hover:
-            self.original_location = self.o.matrix_world.translation.copy()
-            self.active = True
-            self.feedback.enable()
-            self.handle_right.active = True
-
-            left, right, side, dz = self.manipulator.get_pts(self.o.matrix_world)
-            dp = (right - left)
-            dx = dp.normalized()
-            dy = dz.cross(dx)
-            p0 = left + 0.5 * dp
-            takemat = Matrix([
-                [dx.x, dy.x, dz.x, p0.x],
-                [dx.y, dy.y, dz.y, p0.y],
-                [dx.z, dy.z, dz.z, p0.z],
-                [0, 0, 0, 1]
-            ])
-            gl_pts3d = [p0]
-            snap_point(takemat=takemat,
-                draw=self.sp_draw,
-                callback=self.sp_callback,
-                constraint_axis=(
-                    self.manipulator.prop1_name == 'x',
-                    self.manipulator.prop1_name == 'y',
-                    self.manipulator.prop1_name == 'z'))
-            return True
-        return False
-
-    def mouse_release(self, context, event):
-        self.check_hover()
-        self.feedback.disable()
-        self.active = False
-        self.handle_right.active = False
-        return False
-
-    def mouse_move(self, context, event):
-        self.mouse_position(event)
-        if self.handle_right.active:
-            # self.update(context, event)
-            return True
-        else:
-            self.check_hover()
-        return False
-
-    def sp_draw(self, sp, context):
-        logger.debug("DeltaLocationManipulator.sp_draw")
-
-        global gl_pts3d
-        if self.o is None:
-            return
-        p0 = gl_pts3d[0].copy()
-        p1 = p0 + sp.delta
-        itM = self.o.matrix_world.inverted()
-        dl = self.get_value(itM * p1, self.manipulator.prop1_name)
-        self.move(context, self.manipulator.prop1_name, dl)
-
-        # snapping child objects may require base object update
-        # eg manipulating windows requiring wall update
-        if self.snap_callback is not None:
-            snap_helper = context.active_object
-            self.snap_callback(context, o=self.o, manipulator=self)
-            context.scene.objects.active = snap_helper
-        logger.debug("DeltaLocationManipulator.sp_draw done")
-
-        return
-
-    def sp_callback(self, context, event, state, sp):
-        logger.debug("DeltaLocationManipulator.sp_callback")
-
-        if state == 'SUCCESS':
-            self.sp_draw(sp, context)
-            self.mouse_release(context, event)
-
-        if state == 'CANCEL':
-            self.cancel(context, event)
-        logger.debug("DeltaLocationManipulator.sp_callback done")
-
-    def cancel(self, context, event):
-        if self.active:
-            self.mouse_release(context, event)
-            # must move back to original location
-            itM = self.o.matrix_world.inverted()
-            dl = self.get_value(itM * self.original_location, self.manipulator.prop1_name)
-            self.move(context, self.manipulator.prop1_name, dl)
-
-    def draw_callback(self, _self, context, render=False):
-        logger.debug("DeltaLocationManipulator.draw_callback")
-        """
-            draw on screen feedback using gl.
-        """
-        left, right, side, normal = self.manipulator.get_pts(self.o.matrix_world)
-        self.origin = left
-        self.line_1.p = left
-        self.line_1.v = right - left
-        self.line_1.z_axis = normal
-        self.handle_left.set_pos(context, self.line_1.lerp(0.5), -self.line_1.v, normal=normal)
-        self.handle_right.set_pos(context, self.line_1.lerp(0.5), self.line_1.v, normal=normal)
-        self.handle_left.draw(context, render)
-        self.handle_right.draw(context, render)
-        self.feedback.draw(context)
-        logger.debug("DeltaLocationManipulator.draw_callback done")
-
-
-class DumbSizeManipulator(SizeManipulator):
-    """
-        Show a size while not being editable
-    """
-    def __init__(self, context, o, datablock, manipulator, handle_size, snap_callback=None):
-        SizeManipulator.__init__(self, context, o, datablock, manipulator, handle_size, snap_callback)
-        self.handle_right.draggable = False
-        self.label.draggable = False
-        self.label.colour_inactive = (0, 0, 0, 1)
-        # self.label.label = 'Dumb '
-
-    def mouse_move(self, context, event):
-        return False
-
-
-class AngleManipulator(Manipulator):
-    """
-        NOTE:
-            There is a default shortcut to +5 and -5 on angles with left/right arrows
-
-        Manipulate angle between segments
-        bound to [-pi, pi]
-    """
-
-    def __init__(self, context, o, datablock, manipulator, handle_size, snap_callback=None):
-        # Angle
-        self.handle_right = TriHandle(handle_size, arrow_size, draggable=True)
-        self.handle_center = SquareHandle(handle_size, arrow_size)
-        self.arc = GlArc()
-        self.line_0 = GlLine()
-        self.line_1 = GlLine()
-        self.label_a = EditableText(handle_size, arrow_size, draggable=True)
-        self.label_a.unit_type = 'ANGLE'
-        Manipulator.__init__(self, context, o, datablock, manipulator, snap_callback)
-        self.pts_mode = 'RADIUS'
-
-    def check_hover(self):
-        self.handle_right.check_hover(self.mouse_pos)
-        self.label_a.check_hover(self.mouse_pos)
-
-    def mouse_press(self, context, event):
-        if self.handle_right.hover:
-            self.active = True
-            self.original_angle = self.get_value(self.datablock, self.manipulator.prop1_name)
-            self.feedback.instructions(context, "Angle", "Drag to modify angle", [
-                ('SHIFT', 'Round 1 degree'),
-                ('CTRL+SHIFT', 'Round 5 degrees'),
-                ('RIGHTCLICK or ESC', 'cancel')
-                ])
-            self.handle_right.active = True
-            return True
-        if self.label_a.hover:
-            self.feedback.instructions(context, "Angle (degree)", "Use keyboard to modify angle",
-                [('ENTER', 'validate'),
-                ('RIGHTCLICK or ESC', 'cancel')])
-            self.value_type = 'ROTATION'
-            self.label_a.active = True
-            self.label_value = self.get_value(self.datablock, self.manipulator.prop1_name)
-            self.keyboard_input_active = True
-            return True
-        return False
-
-    def mouse_release(self, context, event):
-        self.check_hover()
-        self.handle_right.active = False
-        self.active = False
-        return False
-
-    def mouse_move(self, context, event):
-        self.mouse_position(event)
-        if self.active:
-            # print("AngleManipulator.mouse_move")
-            self.update(context, event)
-            return True
-        else:
-            self.check_hover()
-        return False
-
-    def keyboard_done(self, context, event, value):
-        self.set_value(context, self.datablock, self.manipulator.prop1_name, value)
-        self.label_a.active = False
-        return True
-
-    def keyboard_cancel(self, context, event):
-        self.label_a.active = False
-        return False
-
-    def cancel(self, context, event):
-        if self.active:
-            self.mouse_release(context, event)
-            self.set_value(context, self.datablock, self.manipulator.prop1_name, self.original_angle)
-
-    def update(self, context, event):
-        pt = self.get_pos3d(context)
-        c = self.arc.c
-        v = 2 * self.arc.r * (pt - c).normalized()
-        v0 = c - v
-        v1 = c + v
-        p0, p1 = intersect_line_sphere(v0, v1, c, self.arc.r)
-        if p0 is not None and p1 is not None:
-
-            if (p1 - pt).length < (p0 - pt).length:
-                p0, p1 = p1, p0
-
-            v = p0 - self.arc.c
-            da = atan2(v.y, v.x) - self.line_0.angle
-            if da > pi:
-                da -= 2 * pi
-            if da < -pi:
-                da += 2 * pi
-            # from there pi > da > -pi
-            # print("a:%.4f da:%.4f a0:%.4f" % (atan2(v.y, v.x), da, self.line_0.angle))
-            if da > pi:
-                da = pi
-            if da < -pi:
-                da = -pi
-            if event.shift:
-                if event.ctrl:
-                    da = round(da / pi * 36, 0) / 36 * pi
-                else:
-                    da = round(da / pi * 180, 0) / 180 * pi
-            self.set_value(context, self.datablock, self.manipulator.prop1_name, da)
-
-    def draw_callback(self, _self, context, render=False):
-        c, left, right, normal = self.manipulator.get_pts(self.o.matrix_world)
-        self.line_0.z_axis = normal
-        self.line_1.z_axis = normal
-        self.arc.z_axis = normal
-        self.label_a.z_axis = normal
-        self.origin = c
-        self.line_0.p = c
-        self.line_1.p = c
-        self.arc.c = c
-        self.line_0.v = left
-        self.line_0.v = -self.line_0.cross.normalized()
-        self.line_1.v = right
-        self.line_1.v = self.line_1.cross.normalized()
-        self.arc.a0 = self.line_0.angle
-        self.arc.da = self.get_value(self.datablock, self.manipulator.prop1_name)
-        self.arc.r = 1.0
-        self.handle_right.set_pos(context, self.line_1.lerp(1),
-                                  self.line_1.sized_normal(1, -1 if self.arc.da > 0 else 1).v)
-        self.handle_center.set_pos(context, self.arc.c, -self.line_0.v)
-        label_value = self.arc.da
-        if self.keyboard_input_active:
-            label_value = self.label_value
-        self.label_a.set_pos(context, label_value, self.arc.lerp(0.5), -self.line_0.v)
-        self.arc.draw(context, render)
-        self.line_0.draw(context, render)
-        self.line_1.draw(context, render)
-        self.handle_right.draw(context, render)
-        self.handle_center.draw(context, render)
-        self.label_a.draw(context, render)
-        self.feedback.draw(context, render)
-
-
-class DualAngleManipulator(Manipulator):
-    """
-        NOTE:
-            There is a default shortcut to +5 and -5 on angles with left/right arrows
-
-        Manipulate angle between segments
-        bound to [-pi, pi]
-    """
-
-    def __init__(self, context, o, datablock, manipulator, handle_size, snap_callback=None):
-        # Angle
-        self.handle_right = TriHandle(handle_size, arrow_size, draggable=True)
-        self.handle_left = TriHandle(handle_size, arrow_size, draggable=True)
-        self.handle_center = SquareHandle(handle_size, arrow_size, draggable=True)
-        self.arc = GlArc()
-        self.line_0 = GlLine()
-        self.line_1 = GlLine()
-        self.label_a = EditableText(handle_size, arrow_size, draggable=True)
-        self.label_a.unit_type = 'ANGLE'
-        Manipulator.__init__(self, context, o, datablock, manipulator, snap_callback)
-        self.pts_mode = 'RADIUS'
-        self.direction = 'RIGHT'
-
-    def check_hover(self):
-        self.handle_right.check_hover(self.mouse_pos)
-        self.handle_left.check_hover(self.mouse_pos)
-        self.label_a.check_hover(self.mouse_pos)
-
-    def mouse_press(self, context, event):
-        if self.handle_right.hover or self.handle_left.hover:
-            self.active = True
-            self.original_angle = self.get_value(self.datablock, self.props['angle'])
-            self.feedback.instructions(context, "Angle", "Drag to modify angle", [
-                ('SHIFT', 'Round 1 degree'),
-                ('CTRL+SHIFT', 'Round 5 degrees'),
-                ('RIGHTCLICK or ESC', 'cancel')
-                ])
-
-        if self.handle_right.hover:
-            # print("DualAngleManipulator mouse_press handle_right.active")
-            self.direction = 'RIGHT'
-            self.handle_right.active = True
-            return True
-
-        if self.handle_left.hover:
-            # print("DualAngleManipulator mouse_press handle_left.active")
-            self.direction = 'LEFT'
-            self.handle_left.active = True
-            return True
-
-        if self.label_a.hover:
-            self.direction = 'RIGHT'
-            self.feedback.instructions(context, "Angle (degree)", "Use keyboard to modify angle",
-                [('ENTER', 'validate'),
-                ('RIGHTCLICK or ESC', 'cancel')])
-            self.value_type = 'ROTATION'
-            self.label_a.active = True
-            self.label_value = self.get_value(self.datablock, self.props['angle'])
-            self.keyboard_input_active = True
-            return True
-
-        return False
-
-    def mouse_release(self, context, event):
-        self.check_hover()
-        self.handle_right.active = False
-        self.handle_left.active = False
-        self.active = False
-        return False
-
-    def mouse_move(self, context, event):
-        self.mouse_position(event)
-        if self.active:
-            # print("AngleManipulator.mouse_move")
-            self.update(context, event)
-            return True
-        else:
-            self.check_hover()
-        return False
-
-    def keyboard_done(self, context, event, value):
-        self.set_value(context, self.datablock, self.props['dir'], self.direction)
-        self.set_value(context, self.datablock, self.props['angle'], value)
-        self.label_a.active = False
-        return True
-
-    def keyboard_cancel(self, context, event):
-        self.label_a.active = False
-        return False
-
-    def cancel(self, context, event):
-        if self.active:
-            self.mouse_release(context, event)
-            self.set_value(context, self.datablock, self.props['dir'], self.direction)
-            self.set_value(context, self.datablock, self.props['angle'], self.original_angle)
-
-    def update(self, context, event):
-        pt = self.get_pos3d(context)
-        c = self.arc.c
-        v = 2 * self.arc.r * (pt - c).normalized()
-        v0 = c - v
-        v1 = c + v
-        p0, p1 = intersect_line_sphere(v0, v1, c, self.arc.r)
-
-        if p0 is not None and p1 is not None:
-
-            if (p1 - pt).length < (p0 - pt).length:
-                p0, p1 = p1, p0
-
-            v = p0 - self.arc.c
-
-            if self.direction == 'RIGHT':
-                da = atan2(v.y, v.x) - self.line_0.angle
-            else:
-                da = self.line_1.angle - atan2(v.y, v.x)
-
-            if da > pi:
-                da -= 2 * pi
-            if da < -pi:
-                da += 2 * pi
-            # from there pi > da > -pi
-            # print("a:%.4f da:%.4f a0:%.4f" % (atan2(v.y, v.x), da, self.line_0.angle))
-            if da > pi:
-                da = pi
-            if da < -pi:
-                da = -pi
-            if event.shift:
-                if event.ctrl:
-                    da = round(da / pi * 36, 0) / 36 * pi
-                else:
-                    da = round(da / pi * 180, 0) / 180 * pi
-
-            self.set_value(context, self.datablock, self.props['dir'], self.direction)
-            self.set_value(context, self.datablock, self.props['angle'], da)
-
-    def draw_callback(self, _self, context, render=False):
-        c, left, right, normal = self.manipulator.get_pts(self.o.matrix_world)
-        self.line_0.z_axis = normal
-        self.line_1.z_axis = normal
-        self.arc.z_axis = normal
-        self.label_a.z_axis = normal
-        self.origin = c
-        self.line_0.p = c
-        self.line_1.p = c
-        self.arc.c = c
-        self.line_0.v = left
-        self.line_0.v = -self.line_0.cross.normalized()
-        self.line_1.v = right
-        self.line_1.v = self.line_1.cross.normalized()
-        self.arc.a0 = self.line_0.angle
-        self.arc.da = self.get_value(self.datablock, self.props['angle'])
-        self.arc.r = 1.0
-        dir = 1
-        if self.opts['flip'] is True:
-            dir = -1
-        self.handle_right.set_pos(context, self.line_1.lerp(1),
-                                  self.line_1.sized_normal(1, -dir).v)
-        self.handle_left.set_pos(context, self.line_0.lerp(1),
-                                  self.line_0.sized_normal(1, dir).v)
-        self.handle_center.set_pos(context, self.arc.c, -self.line_0.v)
-        label_value = self.arc.da
-        if self.keyboard_input_active:
-            label_value = self.label_value
-        self.label_a.set_pos(context, label_value, self.arc.lerp(0.5), -self.line_0.v)
-        self.arc.draw(context, render)
-        self.line_0.draw(context, render)
-        self.line_1.draw(context, render)
-        self.handle_left.draw(context, render)
-        self.handle_right.draw(context, render)
-        self.handle_center.draw(context, render)
-        self.label_a.draw(context, render)
-        self.feedback.draw(context, render)
-
-
-class DumbAngleManipulator(AngleManipulator):
-    def __init__(self, context, o, datablock, manipulator, handle_size, snap_callback=None):
-        AngleManipulator.__init__(self, context, o, datablock, manipulator, handle_size, snap_callback=None)
-        self.handle_right.draggable = False
-        self.label_a.draggable = False
-
-    def draw_callback(self, _self, context, render=False):
-        c, left, right, normal = self.manipulator.get_pts(self.o.matrix_world)
-        self.line_0.z_axis = normal
-        self.line_1.z_axis = normal
-        self.arc.z_axis = normal
-        self.label_a.z_axis = normal
-        self.origin = c
-        self.line_0.p = c
-        self.line_1.p = c
-        self.arc.c = c
-        self.line_0.v = left
-        self.line_0.v = -self.line_0.cross.normalized()
-        self.line_1.v = right
-        self.line_1.v = self.line_1.cross.normalized()
-
-        # prevent ValueError in angle_signed
-        if self.line_0.length == 0 or self.line_1.length == 0:
-            return
-
-        self.arc.a0 = self.line_0.angle
-        self.arc.da = self.line_1.v.to_2d().angle_signed(self.line_0.v.to_2d())
-        self.arc.r = 1.0
-        self.handle_right.set_pos(context, self.line_1.lerp(1),
-                                  self.line_1.sized_normal(1, -1 if self.arc.da > 0 else 1).v)
-        self.handle_center.set_pos(context, self.arc.c, -self.line_0.v)
-        label_value = self.arc.da
-        self.label_a.set_pos(context, label_value, self.arc.lerp(0.5), -self.line_0.v)
-        self.arc.draw(context, render)
-        self.line_0.draw(context, render)
-        self.line_1.draw(context, render)
-        self.handle_right.draw(context, render)
-        self.handle_center.draw(context, render)
-        self.label_a.draw(context, render)
-        self.feedback.draw(context, render)
-
-
-class ArcAngleManipulator(Manipulator):
-    """
-        Manipulate angle of an arc
-        when angle < 0 the arc center is on the left part of the circle
-        when angle > 0 the arc center is on the right part of the circle
-        bound to [-pi, pi]
-    """
-
-    def __init__(self, context, o, datablock, manipulator, handle_size, snap_callback=None):
-
-        # Fixed
-        self.handle_left = SquareHandle(handle_size, arrow_size)
-        # Angle
-        self.handle_right = TriHandle(handle_size, arrow_size, draggable=True)
-        self.handle_center = SquareHandle(handle_size, arrow_size)
-        self.arc = GlArc()
-        self.line_0 = GlLine()
-        self.line_1 = GlLine()
-        self.label_a = EditableText(handle_size, arrow_size, draggable=True)
-        self.label_r = EditableText(handle_size, arrow_size, draggable=False)
-        self.label_a.unit_type = 'ANGLE'
-        Manipulator.__init__(self, context, o, datablock, manipulator, snap_callback)
-        self.pts_mode = 'RADIUS'
-
-    def check_hover(self):
-        self.handle_right.check_hover(self.mouse_pos)
-        self.label_a.check_hover(self.mouse_pos)
-
-    def mouse_press(self, context, event):
-        if self.handle_right.hover:
-            self.active = True
-            self.original_angle = self.get_value(self.datablock, self.manipulator.prop1_name)
-            self.feedback.instructions(context, "Angle (degree)", "Drag to modify angle", [
-                ('SHIFT', 'Round 1 degree'),
-                ('CTRL+SHIFT', 'Round 5 degrees'),
-                ('RIGHTCLICK or ESC', 'cancel')
-                ])
-            self.handle_right.active = True
-            return True
-        if self.label_a.hover:
-            self.feedback.instructions(context, "Angle (degree)", "Use keyboard to modify angle",
-                [('ENTER', 'validate'),
-                ('RIGHTCLICK or ESC', 'cancel')])
-            self.value_type = 'ROTATION'
-            self.label_value = self.get_value(self.datablock, self.manipulator.prop1_name)
-            self.label_a.active = True
-            self.keyboard_input_active = True
-            return True
-        if self.label_r.hover:
-            self.feedback.instructions(context, "Radius", "Use keyboard to modify radius",
-                [('ENTER', 'validate'),
-                ('RIGHTCLICK or ESC', 'cancel')])
-            self.value_type = 'LENGTH'
-            self.label_r.active = True
-            self.keyboard_input_active = True
-            return True
-        return False
-
-    def mouse_release(self, context, event):
-        self.check_hover()
-        self.handle_right.active = False
-        self.active = False
-        return False
-
-    def mouse_move(self, context, event):
-        self.mouse_position(event)
-        if self.handle_right.active:
-            self.update(context, event)
-            return True
-        else:
-            self.check_hover()
-        return False
-
-    def keyboard_done(self, context, event, value):
-        self.set_value(context, self.datablock, self.manipulator.prop1_name, value)
-        self.label_a.active = False
-        self.label_r.active = False
-        return True
-
-    def keyboard_cancel(self, context, event):
-        self.label_a.active = False
-        self.label_r.active = False
-        return False
-
-    def cancel(self, context, event):
-        if self.active:
-            self.mouse_release(context, event)
-            self.set_value(context, self.datablock, self.manipulator.prop1_name, self.original_angle)
-
-    def update(self, context, event):
-
-        pt = self.get_pos3d(context)
-        c = self.arc.c
-
-        v = 2 * self.arc.r * (pt - c).normalized()
-        v0 = c - v
-        v1 = c + v
-        p0, p1 = intersect_line_sphere(v0, v1, c, self.arc.r)
-
-        if p0 is not None and p1 is not None:
-            # find nearest mouse intersection point
-            if (p1 - pt).length < (p0 - pt).length:
-                p0, p1 = p1, p0
-
-            v = p0 - self.arc.c
-
-            s = self.arc.tangeant(0, 1)
-            res, d, t = s.point_sur_segment(pt)
-            if d > 0:
-                # right side
-                a = self.arc.sized_normal(0, self.arc.r).angle
-            else:
-                a = self.arc.sized_normal(0, -self.arc.r).angle
-
-            da = atan2(v.y, v.x) - a
-
-            # bottom side +- pi
-            if t < 0:
-                # right
-                if d > 0:
-                    da = pi
-                else:
-                    da = -pi
-            # top side bound to +- pi
-            else:
-                if da > pi:
-                    da -= 2 * pi
-                if da < -pi:
-                    da += 2 * pi
-
-            if event.shift:
-                if event.ctrl:
-                    da = round(da / pi * 36, 0) / 36 * pi
-                else:
-                    da = round(da / pi * 180, 0) / 180 * pi
-            self.set_value(context, self.datablock, self.manipulator.prop1_name, da)
-
-    def draw_callback(self, _self, context, render=False):
-        # center : 3d points
-        # left   : 3d vector pt-c
-        # right  : 3d vector pt-c
-        c, left, right, normal = self.manipulator.get_pts(self.o.matrix_world)
-        self.line_0.z_axis = normal
-        self.line_1.z_axis = normal
-        self.arc.z_axis = normal
-        self.label_a.z_axis = normal
-        self.label_r.z_axis = normal
-        self.origin = c
-        self.line_0.p = c
-        self.line_1.p = c
-        self.arc.c = c
-        self.line_0.v = left
-        self.line_1.v = right
-        self.arc.a0 = self.line_0.angle
-        self.arc.da = self.get_value(self.datablock, self.manipulator.prop1_name)
-        self.arc.r = left.length
-        self.handle_left.set_pos(context, self.line_0.lerp(1), self.line_0.v)
-        self.handle_right.set_pos(context, self.line_1.lerp(1),
-            self.line_1.sized_normal(1, -1 if self.arc.da > 0 else 1).v)
-        self.handle_center.set_pos(context, self.arc.c, -self.line_0.v)
-        label_a_value = self.arc.da
-        label_r_value = self.arc.r
-        if self.keyboard_input_active:
-            if self.value_type == 'LENGTH':
-                label_r_value = self.label_value
-            else:
-                label_a_value = self.label_value
-        self.label_a.set_pos(context, label_a_value, self.arc.lerp(0.5), -self.line_0.v)
-        self.label_r.set_pos(context, label_r_value, self.line_0.lerp(0.5), self.line_0.v)
-        self.arc.draw(context, render)
-        self.line_0.draw(context, render)
-        self.line_1.draw(context, render)
-        self.handle_left.draw(context, render)
-        self.handle_right.draw(context, render)
-        self.handle_center.draw(context, render)
-        self.label_r.draw(context, render)
-        self.label_a.draw(context, render)
-        self.feedback.draw(context, render)
-
-
-class ArcAngleRadiusManipulator(ArcAngleManipulator):
-    """
-        Manipulate angle and radius of an arc
-        when angle < 0 the arc center is on the left part of the circle
-        when angle > 0 the arc center is on the right part of the circle
-        bound to [-pi, pi]
-    """
-
-    def __init__(self, context, o, datablock, manipulator, handle_size, snap_callback=None):
-        ArcAngleManipulator.__init__(self, context, o, datablock, manipulator, handle_size, snap_callback)
-        self.handle_center = TriHandle(handle_size, arrow_size, draggable=True)
-        self.label_r.draggable = True
-
-    def check_hover(self):
-        self.handle_right.check_hover(self.mouse_pos)
-        self.handle_center.check_hover(self.mouse_pos)
-        self.label_a.check_hover(self.mouse_pos)
-        self.label_r.check_hover(self.mouse_pos)
-
-    def mouse_press(self, context, event):
-        if self.handle_right.hover:
-            self.active = True
-            self.original_angle = self.get_value(self.datablock, self.manipulator.prop1_name)
-            self.feedback.instructions(context, "Angle (degree)", "Drag to modify angle", [
-                ('SHIFT', 'Round value'),
-                ('RIGHTCLICK or ESC', 'cancel')
-                ])
-            self.handle_right.active = True
-            return True
-        if self.handle_center.hover:
-            self.active = True
-            self.original_radius = self.get_value(self.datablock, self.manipulator.prop2_name)
-            self.feedback.instructions(context, "Radius", "Drag to modify radius", [
-                ('SHIFT', 'Round value'),
-                ('RIGHTCLICK or ESC', 'cancel')
-                ])
-            self.handle_center.active = True
-            return True
-        if self.label_a.hover:
-            self.feedback.instructions(context, "Angle (degree)", "Use keyboard to modify angle",
-                [('ENTER', 'validate'),
-                ('RIGHTCLICK or ESC', 'cancel')])
-            self.value_type = 'ROTATION'
-            self.label_value = self.get_value(self.datablock, self.manipulator.prop1_name)
-            self.label_a.active = True
-            self.keyboard_input_active = True
-            return True
-        if self.label_r.hover:
-            self.feedback.instructions(context, "Radius", "Use keyboard to modify radius",
-                [('ENTER', 'validate'),
-                ('RIGHTCLICK or ESC', 'cancel')])
-            self.value_type = 'LENGTH'
-            self.label_r.active = True
-            self.keyboard_input_active = True
-            return True
-        return False
-
-    def mouse_release(self, context, event):
-        self.check_hover()
-        self.active = False
-        self.handle_right.active = False
-        self.handle_center.active = False
-        return False
-
-    def mouse_move(self, context, event):
-        self.mouse_position(event)
-        if self.handle_right.active:
-            self.update(context, event)
-            return True
-        elif self.handle_center.active:
-            self.update_radius(context, event)
-            return True
-        else:
-            self.check_hover()
-        return False
-
-    def keyboard_done(self, context, event, value):
-        if self.value_type == 'LENGTH':
-            self.set_value(context, self.datablock, self.manipulator.prop2_name, value)
-            self.label_r.active = False
-        else:
-            self.set_value(context, self.datablock, self.manipulator.prop1_name, value)
-            self.label_a.active = False
-        return True
-
-    def update_radius(self, context, event):
-        pt = self.get_pos3d(context)
-        c = self.arc.c
-        left = self.line_0.lerp(1)
-        p, t = intersect_point_line(pt, c, left)
-        radius = (left - p).length
-        if event.alt:
-            radius = round(radius, 1)
-        self.set_value(context, self.datablock, self.manipulator.prop2_name, radius)
-
-    def cancel(self, context, event):
-        if self.handle_right.active:
-            self.mouse_release(context, event)
-            self.set_value(context, self.datablock, self.manipulator.prop1_name, self.original_angle)
-        if self.handle_center.active:
-            self.mouse_release(context, event)
-            self.set_value(context, self.datablock, self.manipulator.prop2_name, self.original_radius)
-
-
-class SnapVectorManipulator(Manipulator):
-    """
-        Move a child window or door in wall segment
-        not limited to this by the way
-    """
-    def __init__(self, context, o, datablock, manipulator, handle_size, snap_callback=None):
-        self.handle = SquareHandle(handle_size, 1.2 * arrow_size, draggable=True, selectable=True)
-        Manipulator.__init__(self, context, o, datablock, manipulator, snap_callback)
-        self.feedback.instructions(context, "Move", "Drag to move", [
-            ('CTRL', 'Snap'),
-            ('SHIFT', 'Round value'),
-            ('RIGHTCLICK or ESC', 'cancel')
-            ])
-        self.selectable = True
-
-    def select(self, cursor_area):
-        self.selected = self.selected or cursor_area.in_area(self.handle.pos_2d)
-        self.handle.selected = self.selected
-
-    def deselect(self, cursor_area):
-        self.selected = not cursor_area.in_area(self.handle.pos_2d)
-        self.handle.selected = self.selected
-
-    def check_hover(self):
-        self.handle.check_hover(self.mouse_pos)
-
-    def mouse_press(self, context, event):
-        global gl_pts3d
-        global manips
-        if self.handle.hover:
-            self.active = True
-            self.handle.active = True
-            self.original_location = self.get_value(self.datablock, self.manipulator.prop1_name).copy()
-            self.feedback.enable()
-
-            left, right, side, dz = self.manipulator.get_pts(self.o.matrix_world)
-            dp = (right - left)
-            dx = dp.normalized()
-            dy = dz.cross(dx)
-            p0 = left
-            takemat = Matrix([
-                [dx.x, dy.x, dz.x, p0.x],
-                [dx.y, dy.y, dz.y, p0.y],
-                [dx.z, dy.z, dz.z, p0.z],
-                [0, 0, 0, 1]
-            ])
-            gl_pts3d = [p0]
-            snap_point(takemat=takemat,
-                draw=self.sp_draw,
-                callback=self.sp_callback,
-                constraint_axis=(
-                    self.manipulator.prop1_name == 'x',
-                    self.manipulator.prop1_name == 'y',
-                    self.manipulator.prop1_name == 'z'))
-            return True
-        return False
-
-    def mouse_release(self, context, event):
-        self.check_hover()
-        self.feedback.disable()
-        self.active = False
-        self.handle.active = False
-        return False
-
-    def mouse_move(self, context, event):
-        self.mouse_position(event)
-        if self.handle.active:
-            # False here to pass_through
-            # print("i'm able to pick up mouse move event while transform running")
-            return False
-        else:
-            self.check_hover()
-        return False
-
-    def sp_draw(self, sp, context):
-        logger.debug("DeltaLocationManipulator.sp_draw")
-
-        global gl_pts3d
-        if self.o is None:
-            return
-        p0 = gl_pts3d[0].copy()
-        p1 = p0 + sp.delta
-        itM = self.o.matrix_world.inverted()
-        self.set_value(context, self.datablock, self.manipulator.prop1_name, itM * p1)
-        return
-
-    def sp_callback(self, context, event, state, sp):
-        logger.debug("DeltaLocationManipulator.sp_callback")
-
-        if state == 'SUCCESS':
-            self.sp_draw(sp, context)
-            self.mouse_release(context, event)
-
-        if state == 'CANCEL':
-            self.cancel(context, event)
-        logger.debug("DeltaLocationManipulator.sp_callback done")
-
-    def cancel(self, context, event):
-        if self.active:
-            self.mouse_release(context, event)
-            # must move back to original location
-            self.set_value(context, self.datablock, self.manipulator.prop1_name, self.original_location)
-
-    def draw_callback(self, _self, context, render=False):
-        left, right, side, normal = self.manipulator.get_pts(self.o.matrix_world)
-        self.handle.set_pos(context, left, (left - right).normalized(), normal=normal)
-        self.handle.draw(context, render)
-        self.feedback.draw(context, render)
-
-
-class CallOperatorManipulator(Manipulator):
-    """
-        Call operator
-        prop1_name = operator name without bpy.ops.
-        prop2_name = json dict of named arguments
-    """
-    def __init__(self, context, o, datablock, manipulator, handle_size, snap_callback=None):
-        self.handle = SquareHandle(handle_size, arrow_size, draggable=True)
-        Manipulator.__init__(self, context, o, datablock, manipulator, snap_callback)
-
-    def check_hover(self):
-        self.handle.check_hover(self.mouse_pos)
-
-    def mouse_press(self, context, event):
-        if self.handle.hover:
-            po = self.manipulator.prop1_name.split(".")
-            params = self.from_json(self.manipulator.prop2_name)
-
-            # try:
-            op = getattr(getattr(bpy.ops, po[0]), po[1])
-            if op.poll():
-                op(**params)
-            # except:
-            #    pass
-            self.handle.active = True
-            return True
-        return False
-
-    def mouse_release(self, context, event):
-        self.check_hover()
-        self.handle.active = False
-        return False
-
-    def mouse_move(self, context, event):
-        self.mouse_position(event)
-        if self.handle.active:
-            return True
-        else:
-            self.check_hover()
-        return False
-
-    def draw_callback(self, _self, context, render=False):
-        """
-            draw on screen feedback using gl.
-        """
-        logger.debug("CallOperatorManipulator.draw_callback")
-
-        # won't render counter
-        if render:
-            return
-        left, right, side, normal = self.manipulator.get_pts(self.o.matrix_world)
-        self.handle.set_pos(context, left, (left - right).normalized(), normal=normal)
-        self.handle.draw(context, render)
-        logger.debug("CallOperatorManipulator.draw_callback done")
-
-
-class CallAddOperatorManipulator(CallOperatorManipulator):
-    def __init__(self, context, o, datablock, manipulator, handle_size, snap_callback=None):
-        CallOperatorManipulator.__init__(self, context, o, datablock, manipulator, snap_callback)
-        self.handle = PlusHandle(handle_size, arrow_size, draggable=True)
-
-
-class CallRemoveOperatorManipulator(CallOperatorManipulator):
-    def __init__(self, context, o, datablock, manipulator, handle_size, snap_callback=None):
-        CallOperatorManipulator.__init__(self, context, o, datablock, manipulator, snap_callback)
-        self.handle = CruxHandle(handle_size, arrow_size, draggable=True)
-
-
-# ------------------------------------------------------------------
-# Define a single Manipulator Properties to store on object
-# ------------------------------------------------------------------
-
-
-# Allow registeration of manipulators classes
-manipulators_class_lookup = {}
-
-
-def register_manipulator(type_key, manipulator_class):
-    if type_key in manipulators_class_lookup.keys():
-        raise RuntimeError("Manipulator of type {} allready exists, unable to override".format(type_key))
-    manipulators_class_lookup[type_key] = manipulator_class
-
-
-class archipack_manipulator(PropertyGroup):
-    """
-        A property group to add to manipulable objects
-        type_key: type of manipulator
-        prop1_name = the property name of object to modify
-        prop2_name = another property name of object to modify (eg: angle and radius)
-        p0, p1, p2 3d Vectors as base points to represent manipulators on screen
-        normal Vector normal of plane on with draw manipulator
-    """
-    type_key = StringProperty(default='SIZE')
-
-    # How 3d points are stored in manipulators ?
-    # SIZE = 2 absolute positionned and a scaling vector
-    # RADIUS = 1 absolute positionned (center) and 2 relatives (sides)
-    # POLYGON = 2 absolute positionned and a relative vector (for rect polygons)
-
-    pts_mode = StringProperty(default='SIZE')
-    prop1_name = StringProperty()
-    prop2_name = StringProperty()
-    p0 = FloatVectorProperty(subtype='XYZ')
-    p1 = FloatVectorProperty(subtype='XYZ')
-    p2 = FloatVectorProperty(subtype='XYZ')
-    # allow orientation of manipulators by default on xy plane,
-    # but may be used to constrain heights on local object space
-    normal = FloatVectorProperty(subtype='XYZ', default=(0, 0, 1))
-
-    def set_pts(self, pts, normal=None):
-        """
-            set 3d location of gl points (in object space)
-            pts: array of 3 vectors 3d
-            normal: optionnal vector 3d default to Z axis
-
-            @TODO:
-            set those pts right in the stack holding a safer reference
-            how to find the right manipulator in the stack ??
-            -> manip idx
-        """
-        pts = [Vector(p) for p in pts]
-        self.p0, self.p1, self.p2 = pts
-        if normal is not None:
-            self.normal = Vector(normal)
-
-    def get_pts(self, tM):
-        """
-            convert points from local to world absolute
-            to draw them at the right place
-            tM : object's world matrix
-        """
-        rM = tM.to_3x3()
-        if self.pts_mode in {'SIZE', 'POLYGON'}:
-            return tM * self.p0, tM * self.p1, self.p2, rM * self.normal
-        else:
-            return tM * self.p0, rM * self.p1, rM * self.p2, rM * self.normal
-
-    def get_prefs(self, context):
-        global __name__
-        global arrow_size
-        global handle_size
-        try:
-            # retrieve addon name from imports
-            addon_name = __name__.split('.')[0]
-            prefs = context.user_preferences.addons[addon_name].preferences
-            arrow_size = prefs.arrow_size
-            handle_size = prefs.handle_size
-        except:
-            pass
-
-    def setup(self, context, o, datablock, snap_callback=None):
-        """
-            Factory return a manipulator object or None
-            o:         object
-            datablock: datablock to modify
-            snap_callback: function call y
-        """
-
-        self.get_prefs(context)
-
-        global manipulators_class_lookup
-
-        if self.type_key not in manipulators_class_lookup.keys() or \
-                not manipulators_class_lookup[self.type_key].poll(context):
-            # RuntimeError is overkill but may be enabled for debug purposes
-            # Silentely ignore allow skipping manipulators if / when deps as not meet
-            # manip stack will simply be filled with None objects
-            # raise RuntimeError("Manipulator of type {} not found".format(self.type_key))
-            return None
-
-        m = manipulators_class_lookup[self.type_key](context, o, datablock, self, handle_size, snap_callback)
-        # points storage model as described upside
-        self.pts_mode = m.pts_mode
-        return m
-
-    def as_dimension(self, context, o, dim):
-
-        if dim is None:
-            bpy.ops.archipack.dimension(auto_manipulate=False)
-            dim = context.active_object
-            dim.parent = o
-            dim.matrix_world = o.matrix_world.copy()
-
-        dim.select = True
-        context.scene.objects.active = dim
-
-        v = Vector(self.p1) - Vector(self.p0)
-        d = dim.data.archipack_dimension[0]
-        d.auto_update = False
-        d.size = (v).length
-        x, y, z = self.p2.normalized()
-        side = 1
-        if x != 0:
-            side = x
-        elif y != 0:
-            side = y
-        elif z != 0:
-            side = z
-        d.distance = -side * self.p2.length
-        d.auto_update = True
-        dim.location = self.p0
-        dim.rotation_euler.z = atan2(v.y, v.x)
-        dim.select = False
-        context.scene.objects.active = o
-
-        return dim
-
-
-# ------------------------------------------------------------------
-# Define Manipulable to make a PropertyGroup manipulable
-# ------------------------------------------------------------------
-
-
-class ARCHIPACK_OT_manipulate(ArchipackGenericOperator, Operator):
-    bl_idname = "archipack.manipulate"
-    bl_label = "Manipulate"
-    bl_description = "Manipulate archipack objects (only work in object mode)"
-    bl_options = {'REGISTER', 'UNDO'}
-
-    def invoke(self, context, event):
-        o = context.active_object
-        res = {'CANCELLED'}
-        d = self.datablock(o)
-        if d:
-            d.manipulable_invoke(context)
-            res = {'FINISHED'}
-        return res
-
-
-class ARCHIPACK_OT_manipulate_modal(Operator):
-    bl_idname = "archipack.manipulate_modal"
-    bl_label = "Manipulate"
-    bl_description = "Manipulate"
-    bl_options = {'REGISTER', 'UNDO', 'INTERNAL'}
-
-    object_name = StringProperty(default="")
-
-    @classmethod
-    def poll(self, context):
-        return context.active_object is not None
-
-    def exit_selectmode(self, context, key):
-        """
-            Hide select area on exit
-        """
-        global manips
-        if key in manips.keys():
-            if manips[key].manipulable is not None:
-                manips[key].manipulable.manipulable_exit_selectmode(context)
-
-    def modal(self, context, event):
-        global manips
-        # Exit on stack change
-        # handle multiple object stack
-        # use object_name property to find manupulated object in stack
-        # select and make object active
-        # and exit when not found
-        if context.area is not None:
-            context.area.tag_redraw()
-
-        key = self.object_name
-
-        # exit when another object is active ??
-        # might not work when manipulating eg a window through a wall
-        if check_stack(key):
-            self.exit_selectmode(context, key)
-            remove_manipulable(key)
-            # print("modal exit by check_stack(%s)" % (key))
-            return {'FINISHED'}
-
-        # disable handler when another manipulator is active
-        for k, manip in manips.items():
-            if manip.active and k != key:
-                return {'PASS_THROUGH'}
-
-        res = manips[key].manipulable.manipulable_modal(context, event)
-
-        # flag as active to disallow other manipulators modal handler
-        manips[key].active = 'RUNNING_MODAL' in res
-
-        # print("archipack.manipulate_modal()", key, res, manips[key].active)
-
-        if 'FINISHED' in res:
-            self.exit_selectmode(context, key)
-            remove_manipulable(key)
-            # print("modal exit by {FINISHED}")
-
-        return res
-
-    def invoke(self, context, event):
-        if context.space_data is not None and context.space_data.type == 'VIEW_3D':
-            context.window_manager.modal_handler_add(self)
-            return {'RUNNING_MODAL'}
-        else:
-            self.report({'WARNING'}, "Active space must be a View3d")
-            return {'CANCELLED'}
-
-
-class ARCHIPACK_OT_disable_manipulate(Operator):
-    bl_idname = "archipack.disable_manipulate"
-    bl_label = "Disable Manipulate"
-    bl_description = "Disable any active manipulator"
-    bl_options = {'REGISTER', 'UNDO'}
-
-    @classmethod
-    def poll(self, context):
-        return True
-
-    def execute(self, context):
-        empty_stack()
-        return {'FINISHED'}
-
-
-class Manipulable():
-    """
-        A class extending PropertyGroup to setup gl manipulators
-        Beware : prevent crash calling manipulable_disable()
-                 before changing manipulated data structure
-    """
-    manipulators = CollectionProperty(
-            type=archipack_manipulator,
-            # options={'SKIP_SAVE'},
-            # options={'HIDDEN'},
-            description="store 3d points to draw gl manipulators"
-            )
-    manipulable_refresh = BoolProperty(
-            default=False,
-            options={'SKIP_SAVE'},
-            description="Flag enable to rebuild manipulators when data model change"
-            )
-
-    # as pure python property to keep reference valid on update
-    manipulate_mode = BoolProperty(
-            default=False,
-            options={'SKIP_SAVE'},
-            description="Flag manipulation state so we are able to toggle"
-            )
-    select_mode = BoolProperty(
-            default=False,
-            options={'SKIP_SAVE'},
-            description="Flag select state so we are able to toggle"
-            )
-    manipulable_selectable = BoolProperty(
-            default=False,
-            options={'SKIP_SAVE'},
-            description="Flag make manipulators selectable"
-            )
-    keymap = None
-
-    # selectable manipulators
-    manipulable_area = GlCursorArea()
-    manipulable_start_point = Vector((0, 0))
-    manipulable_end_point = Vector((0, 0))
-    manipulable_draw_handler = None
-
-    def setup_manipulators(self):
-        """
-            Must implement manipulators creation
-            TODO: call from update and manipulable_setup
-        """
-        raise NotImplementedError
-
-    def manipulable_draw_callback(self, _self, context):
-        self.manipulable_area.draw(context)
-
-    def manipulable_disable(self, context):
-        """
-            disable gl draw handlers
-        """
-        o = context.active_object
-        if o is not None:
-            remove_manipulable(o.name)
-            self.manipulable_exit_selectmode(context)
-            self.manip_stack = add_manipulable(o.name, self)
-
-        self.manipulate_mode = False
-        self.select_mode = False
-
-    def manipulable_exit_selectmode(self, context):
-        self.manipulable_area.disable()
-        self.select_mode = False
-        # remove select draw handler
-        if self.manipulable_draw_handler is not None:
-            bpy.types.SpaceView3D.draw_handler_remove(
-                self.manipulable_draw_handler,
-                'WINDOW')
-        self.manipulable_draw_handler = None
-
-    def manipulable_setup(self, context):
-        """
-            TODO: Implement the setup part as per parent object basis
-        """
-        self.manipulable_disable(context)
-        o = context.active_object
-        self.setup_manipulators()
-        for m in self.manipulators:
-            self.manip_stack.append(m.setup(context, o, self))
-
-    def _manipulable_invoke(self, context):
-        # disallow manipulate in other mode than object
-        if context.mode != 'OBJECT':
-            return
-
-        object_name = context.active_object.name
-
-        # store a reference to self for operators
-        add_manipulable(object_name, self)
-
-        # copy context so manipulator always use
-        # invoke time context
-        ctx = context.copy()
-
-        # take care of context switching
-        # when call from outside of 3d view
-        if context.space_data is not None and context.space_data.type != 'VIEW_3D':
-            for window in bpy.context.window_manager.windows:
-                screen = window.screen
-                for area in screen.areas:
-                    if area.type == 'VIEW_3D':
-                        ctx['area'] = area
-                        for region in area.regions:
-                            if region.type == 'WINDOW':
-                                ctx['region'] = region
-                        break
-        if ctx is not None:
-            bpy.ops.archipack.manipulate_modal(ctx, 'INVOKE_DEFAULT', object_name=object_name)
-
-    def manipulable_invoke(self, context):
-        """
-            call this in operator invoke()
-            NB:
-            if override dont forget to call:
-                _manipulable_invoke(context)
-
-        """
-        if self.manipulate_mode:
-            self.manipulable_disable(context)
-            return False
-
-        # else:
-        #    bpy.ops.archipack.disable_manipulate('INVOKE_DEFAULT')
-
-        # self.manip_stack = []
-        # kills other's manipulators
-        self.manipulable_setup(context)
-        self.manipulate_mode = True
-
-        self._manipulable_invoke(context)
-
-        return True
-
-    def manipulable_modal(self, context, event):
-        """
-            call in operator modal()
-            should not be overriden
-            as it provide all needed
-            functionnality out of the box
-        """
-        # setup again when manipulators type change
-        if self.manipulable_refresh:
-            # print("manipulable_refresh")
-            self.manipulable_refresh = False
-            self.manipulable_setup(context)
-            self.manipulate_mode = True
-
-        if context.area is None:
-            self.manipulable_disable(context)
-            return {'FINISHED'}
-
-        context.area.tag_redraw()
-
-        if self.keymap is None:
-            self.keymap = Keymaps(context)
-
-        if context.mode != 'OBJECT':
-            self.manipulable_disable(context)
-            return {'FINISHED'}
-
-        if self.keymap.check(event, self.keymap.undo):
-            # user feedback on undo by disabling manipulators
-            self.manipulable_disable(context)
-            # pass through so system is able to undo
-            return {'FINISHED', 'PASS_THROUGH'}
-
-        # clean up manipulator on delete
-        if self.keymap.check(event, self.keymap.delete):  # {'X'}:
-            # @TODO:
-            # for doors and windows, seek and destroy holes object if any
-            # a dedicated delete method into those objects may be an option ?
-            # A type check is required any way we choose
-            #
-            # Time for a generic archipack's datablock getter / filter into utils
-            #
-            # May also be implemented into nearly hidden "reference point"
-            # to delete / duplicate / link duplicate / unlink of
-            # a complete set of wall, doors and windows at once
-            self.manipulable_disable(context)
-
-            if bpy.ops.object.delete.poll():
-                bpy.ops.object.delete('INVOKE_DEFAULT', use_global=False)
-
-            return {'FINISHED'}
-
-        """
-        # handle keyborad for select mode
-        if self.select_mode:
-            if event.type in {'A'} and event.value == 'RELEASE':
-                return {'RUNNING_MODAL'}
-        """
-        # let timer and none events pass through to allow changes on ui
-        if event.type == 'TIMER' or event.type == 'NONE':
-            # print(event.type)
-            return {'PASS_THROUGH'}
-
-        for manipulator in self.manip_stack:
-            # manipulator should return false on left mouse release
-            # so proper release handler is called
-            # and return true to call manipulate when required
-            # print("manipulator:%s" % manipulator)
-            # TODO:
-            # let modal return {'RUNNING_MODAL', 'PASS_THROUGH', 'FINISHED'}
-
-            # @NOTE: should also return None
-
-            if manipulator is not None:
-                if manipulator.modal(context, event):
-                    # print("Manipulable modal: %s" % (type(manipulator).__name__))
-                    self.manipulable_manipulate(context, event, manipulator)
-                    return {'RUNNING_MODAL'}
-
-        # print("Manipulable %s %s" % (event.type, event.value))
-
-        # Manipulators are not active so check for selection
-        if self.manipulable_selectable:
-
-            # print("Manipulable %s %s" % (event.type, event.value))
-
-            if event.type == 'LEFTMOUSE':
-
-                # either we are starting select mode
-                # user press on area not over maniuplator
-                # Prevent 3 mouse emultation to select when alt pressed
-                if event.value == 'PRESS' and not event.alt:
-                    self.select_mode = True
-                    self.manipulable_area.enable()
-                    self.manipulable_start_point = Vector((event.mouse_region_x, event.mouse_region_y))
-                    self.manipulable_area.set_location(
-                        context,
-                        self.manipulable_start_point,
-                        self.manipulable_start_point)
-                    # add a select draw handler
-                    args = (self, context)
-                    self.manipulable_draw_handler = bpy.types.SpaceView3D.draw_handler_add(
-                        self.manipulable_draw_callback,
-                        args,
-                        'WINDOW',
-                        'POST_PIXEL')
-                    # don't keep focus
-                    # as this prevent click over ui
-                    # return {'RUNNING_MODAL'}
-
-                elif event.value == 'RELEASE':
-                    if self.select_mode:
-                        # confirm selection
-
-                        self.manipulable_exit_selectmode(context)
-
-                        # keep focus
-                        # return {'RUNNING_MODAL'}
-
-                    else:
-                        # allow manipulator action on release
-                        for manipulator in self.manip_stack:
-                            if manipulator is not None and manipulator.selectable:
-                                manipulator.selected = False
-                        self.manipulable_release(context)
-
-            elif self.select_mode and event.type == 'MOUSEMOVE' and event.value == 'PRESS':
-                # update select area size
-                self.manipulable_end_point = Vector((event.mouse_region_x, event.mouse_region_y))
-                self.manipulable_area.set_location(
-                    context,
-                    self.manipulable_start_point,
-                    self.manipulable_end_point)
-                if event.shift:
-                    # deselect
-                    for i, manipulator in enumerate(self.manip_stack):
-                        if manipulator is not None and manipulator.selected:
-                            manipulator.deselect(self.manipulable_area)
-                else:
-                    # select / more
-                    for i, manipulator in enumerate(self.manip_stack):
-                        if manipulator is not None and manipulator.selectable:
-                            manipulator.select(self.manipulable_area)
-
-                # keep focus to prevent left select mouse to actually move object
-                if context.user_preferences.inputs.select_mouse == 'LEFT':
-                    return {'RUNNING_MODAL'}
-
-        # event.alt here to prevent 3 button mouse emulation exit while zooming
-        if event.type in {'RIGHTMOUSE', 'ESC'} and event.value == 'PRESS' and not event.alt:
-            self.manipulable_disable(context)
-            self.manipulable_exit(context)
-
-            # Pass through so other active manipulables also exit
-            return {'FINISHED', 'PASS_THROUGH'}
-
-        return {'PASS_THROUGH'}
-
-    # Callbacks
-    def manipulable_release(self, context):
-        """
-            Override with action to do on mouse release
-            eg: big update
-        """
-        return
-
-    def manipulable_exit(self, context):
-        """
-            Override with action to do when modal exit
-        """
-        return
-
-    def manipulable_manipulate(self, context, event, manipulator):
-        """
-            Override with action to do when a handle is active (pressed and mousemove)
-        """
-        return
-
-
-@persistent
-def cleanup(dummy=None):
-    empty_stack()
-
-
-def register():
-    # Register default manipulators
-    global manips
-    global manipulators_class_lookup
-    manipulators_class_lookup = {}
-    manips = {}
-    register_manipulator('SIZE', SizeManipulator)
-    register_manipulator('SIZE_LOC', SizeLocationManipulator)
-    register_manipulator('ANGLE', AngleManipulator)
-    register_manipulator('DUMB_ANGLE', DumbAngleManipulator)
-    register_manipulator('ARC_ANGLE_RADIUS', ArcAngleRadiusManipulator)
-    register_manipulator('COUNTER', CounterManipulator)
-    register_manipulator('DUMB_SIZE', DumbSizeManipulator)
-    register_manipulator('DELTA_LOC', DeltaLocationManipulator)
-    register_manipulator('DUMB_STRING', DumbStringManipulator)
-    # resize in 2 directions prop2_name in ['LEFT', 'RIGHT']
-    register_manipulator('DUAL_SIZE', DualSnapSizeManipulator)
-    register_manipulator('DUAL_ANGLE', DualAngleManipulator)
-    # snap aware size loc
-    register_manipulator('SNAP_SIZE_LOC', SnapSizeLocationManipulator)
-    # register_manipulator('SNAP_POINT', SnapPointManipulator)
-    # wall's line based object snap
-    register_manipulator('WALL_SNAP', WallSnapManipulator)
-    # line snap manipulator disable parts update
-    register_manipulator('LINE_SNAP', LineSnapManipulator)
-    # Dimension manipulator (vector in object space)
-    register_manipulator('SNAP_VEC', SnapVectorManipulator)
-    # Add / remove operator
-    register_manipulator('OP_ADD', CallAddOperatorManipulator)
-    register_manipulator('OP_REM', CallRemoveOperatorManipulator)
-
-    bpy.utils.register_class(ARCHIPACK_OT_manipulate_modal)
-    bpy.utils.register_class(ARCHIPACK_OT_manipulate)
-    bpy.utils.register_class(ARCHIPACK_OT_disable_manipulate)
-    bpy.utils.register_class(archipack_manipulator)
-    bpy.app.handlers.load_pre.append(cleanup)
-
-
-def unregister():
-    global manips
-    global manipulators_class_lookup
-    empty_stack()
-    del manips
-    manipulators_class_lookup.clear()
-    del manipulators_class_lookup
-    bpy.utils.unregister_class(ARCHIPACK_OT_manipulate_modal)
-    bpy.utils.unregister_class(ARCHIPACK_OT_manipulate)
-    bpy.utils.unregister_class(ARCHIPACK_OT_disable_manipulate)
-    bpy.utils.unregister_class(archipack_manipulator)
+# -*- coding:utf-8 -*-
+
+# ##### BEGIN GPL LICENSE BLOCK #####
+#
+#  This program is free software; you can redistribute it and/or
+#  modify it under the terms of the GNU General Public License
+#  as published by the Free Software Foundation; either version 2
+#  of the License, or (at your option) any later version.
+#
+#  This program is distributed in the hope that it will be useful,
+#  but WITHOUT ANY WARRANTY; without even the implied warranty of
+#  MERCHANTABILITY or FITNESS FOR A PARTICULAR PURPOSE.  See the
+#  GNU General Public License for more details.
+#
+#  You should have received a copy of the GNU General Public License
+#  along with this program; if not, write to the Free Software Foundation,
+#  Inc., 51 Franklin Street, Fifth Floor, Boston, MA 02110-1301, USA.
+#
+# ##### END GPL LICENSE BLOCK #####
+
+# <pep8 compliant>
+
+# ----------------------------------------------------------
+# Author: Stephen Leger (s-leger)
+#
+# ----------------------------------------------------------
+import logging
+logger = logging.getLogger("manipulator")
+
+import bpy
+import json
+from math import atan2, pi
+from mathutils import Vector, Matrix
+from mathutils.geometry import intersect_line_plane, intersect_point_line, intersect_line_sphere
+from bpy_extras import view3d_utils
+from bpy.types import PropertyGroup, Operator
+from bpy.props import FloatVectorProperty, StringProperty, CollectionProperty, BoolProperty
+from bpy.app.handlers import persistent
+from .archipack_snap import snap_point
+from .archipack_keymaps import Keymaps
+from .archipack_object import ArchipackGenericOperator, ArchipackObjectsManager
+from .archipack_gl import (
+    GlLine, GlArc, GlText,
+    GlPolyline, GlPolygon,
+    TriHandle, SquareHandle, EditableText,
+    CruxHandle, PlusHandle,
+    FeedbackPanel, GlCursorArea
+)
+"""
+ Change object location when moving 1 point
+ When False, change data.origin instead
+"""
+USE_MOVE_OBJECT = True
+
+
+# NOTE:
+# Snap aware manipulators use a dirty hack :
+# draw() as a callback to update values in realtime
+# as transform.translate in use to allow snap
+# does catch all events.
+# This however has a wanted side effect:
+# the manipulator take precedence over allready running
+# ones, and prevent select mode to start.
+#
+# TODO:
+# Other manipulators should use same technique to take
+# precedence over allready running ones when active
+#
+# NOTE:
+# Select mode does suffer from this stack effect:
+# the last running wins. The point is left mouse select mode
+# requiring left drag to be RUNNING_MODAL to prevent real
+# objects select and move during manipulators selection.
+#
+# TODO:
+# First run a separate modal dedicated to select mode.
+# Selecting in whole manips stack when required
+# (manips[key].manipulable.manip_stack)
+# Must investigate for a way to handle unselect after drag done.
+
+"""
+    @TODO:
+    Last modal running wins.
+    Manipulateurs without snap and thus not running own modal,
+    may loose events events caught by select mode of last
+    manipulable enabled
+"""
+
+# Arrow sizes (world units)
+arrow_size = 0.05
+# Handle area size (pixels)
+handle_size = 10
+
+
+# a global manipulator stack reference
+# prevent Blender "ACCESS_VIOLATION" crashes
+# use a dict to prevent collisions
+# between many objects being in manipulate mode
+# use object names as loose keys
+# NOTE : use app.drivers to reset before file load
+
+# @TODO:
+# store data path
+# and use this stack to manipulate
+# manipulable objects must update this stack
+# through archipack_manipulator class
+
+manips = {}
+
+
+class ArchipackActiveManip:
+    """
+        Store manipulated object
+        - object_name: manipulated object name
+        - stack: array of Manipulators instances
+        - manipulable: Manipulable instance
+    """
+    def __init__(self, object_name):
+        self.object_name = object_name
+        # manipulators stack for object
+        self.stack = []
+        # reference to object manipulable instance
+        self.manipulable = None
+        self.datablock = None
+        self.active = False
+
+    @property
+    def dirty(self):
+        """
+            Check for manipulable validity
+            to disable modal when required
+        """
+        return (
+            self.manipulable is None or
+            bpy.data.objects.find(self.object_name) < 0
+            )
+
+    def exit(self):
+        """
+            Exit manipulation mode
+            - exit from all running manipulators
+            - empty manipulators stack
+            - set manipulable.manipulate_mode to False
+            - remove reference to manipulable
+        """
+        for m in self.stack:
+            if m is not None:
+                m.exit()
+
+        if self.manipulable is not None:
+            # always retrieve fresh datablock instance
+            # as manipulable might loose proper reference
+            o = bpy.data.objects.get(self.object_name)
+            d = self.datablock(o)
+            if d:
+                d.manipulate_mode = False
+
+        self.manipulable = None
+        self.datablock = None
+        self.object_name = ""
+        self.stack.clear()
+
+
+def remove_manipulable(key):
+    """
+        disable and remove a manipulable from stack
+    """
+    global manips
+    # print("remove_manipulable key:%s" % (key))
+    if key in manips:
+        manips[key].exit()
+        manips.pop(key)
+
+
+def manipulate_mode(key):
+    global manips
+    return key in manips
+
+
+def check_stack(key):
+    """
+        check for stack item validity
+        use in modal to destroy invalid modals
+        return true when invalid / not found
+        false when valid
+    """
+    global manips
+    if key not in manips:
+        # print("check_stack : key not found %s" % (key))
+        return True
+    elif manips[key].dirty:
+        # print("check_stack : key.dirty %s" % (key))
+        remove_manipulable(key)
+        return True
+
+    return False
+
+
+def empty_stack():
+    # print("empty_stack()")
+    """
+        kill every manipulators in stack
+        and cleanup stack
+    """
+    global manips
+    for key in manips.keys():
+        manips[key].exit()
+    manips.clear()
+
+
+def add_manipulable(key, manipulable):
+    """
+        add a ArchipackActiveManip into the stack
+        if not allready present
+        setup reference to manipulable
+        return manipulators stack
+    """
+    global manips
+    if key not in manips.keys():
+        # print("add_manipulable() key:%s not found create new" % (key))
+        manips[key] = ArchipackActiveManip(key)
+
+    manips[key].manipulable = manipulable
+    # class method for fast datablock access
+    manips[key].datablock = manipulable.__class__.datablock
+    return manips[key].stack
+
+
+# ------------------------------------------------------------------
+# Define Manipulators
+# ------------------------------------------------------------------
+
+
+class Manipulator(ArchipackObjectsManager):
+    """
+        Manipulator base class to derive other
+        handle keyboard and modal events
+        provide convenient funcs including getter and setter for datablock values
+        store reference of base object, datablock and manipulator
+    """
+    keyboard_ascii = {
+            ".", ",", "-", "+", "1", "2", "3",
+            "4", "5", "6", "7", "8", "9", "0",
+            "c", "m", "d", "k", "h", "a",
+            " ", "/", "*", "'", "\""
+            # "="
+            }
+    keyboard_type = {
+            'BACK_SPACE', 'DEL',
+            'LEFT_ARROW', 'RIGHT_ARROW'
+            }
+
+    def __init__(self, context, o, datablock, manipulator, snap_callback=None):
+        """
+            o : object to manipulate
+            datablock : object data to manipulate
+            manipulator: object archipack_manipulator datablock
+            snap_callback: on snap enabled manipulators, will be called when drag occurs
+        """
+        self.keymap = Keymaps(context)
+        self.feedback = FeedbackPanel()
+        self.active = False
+        self.selectable = False
+        self.selected = False
+        # active text input value for manipulator
+        self.keyboard_input_active = False
+        self.label_value = 0
+        # unit for keyboard input value
+        self.value_type = 'LENGTH'
+        self.pts_mode = 'SIZE'
+
+        # must hold those data here
+        self.o = o
+        self.datablock = datablock
+        self.manipulator = manipulator
+
+        # hold dict of property names and options
+        self.props = self.from_json(self.manipulator.prop1_name)
+        self.opts = self.from_json(self.manipulator.prop2_name)
+
+        self.snap_callback = snap_callback
+        self.origin = self.o.matrix_world.translation.copy()
+        self.mouse_pos = Vector((0, 0))
+        self.length_entered = ""
+        self.line_pos = 0
+        args = (self, context)
+        self._handle = bpy.types.SpaceView3D.draw_handler_add(self.draw_callback, args, 'WINDOW', 'POST_PIXEL')
+
+    @classmethod
+    def poll(cls, context):
+        """
+            Allow manipulator enable/disable
+            in given context
+            handles will not show
+        """
+        return True
+
+    def exit(self):
+        """
+            Modal exit, DONT EVEN TRY TO OVERRIDE
+        """
+        if self._handle is not None:
+            logger.debug("draw_handler_remove")
+            bpy.types.SpaceView3D.draw_handler_remove(self._handle, 'WINDOW')
+            # Prevent race condition with redraw and the above call
+            self._handle = None
+            logger.debug("draw_handler_remove done")
+        else:
+            logger.debug("Manipulator.exit() handle not found %s", (type(self).__name__))
+
+    def from_json(self, json_str):
+        params = {}
+        try:
+            params = json.loads(json_str)
+        except:
+            logger.debug("cant parse %s", json_str)
+            pass
+        return params
+
+    # Mouse event handlers, MUST be overriden
+    def mouse_press(self, context, event):
+        """
+            Manipulators must implement
+            mouse press event handler
+            return True to callback manipulable_manipulate
+        """
+        raise NotImplementedError
+
+    def mouse_release(self, context, event):
+        """
+            Manipulators must implement
+            mouse mouse_release event handler
+            return False to callback manipulable_release
+        """
+        raise NotImplementedError
+
+    def mouse_move(self, context, event):
+        """
+            Manipulators must implement
+            mouse move event handler
+            return True to callback manipulable_manipulate
+        """
+        raise NotImplementedError
+
+    # Keyboard event handlers, MAY be overriden
+    def keyboard_done(self, context, event, value):
+        """
+            Manipulators may implement
+            keyboard value validated event handler
+            value: changed by keyboard
+            return True to callback manipulable_manipulate
+        """
+        return False
+
+    def keyboard_editing(self, context, event, value):
+        """
+            Manipulators may implement
+            keyboard value changed event handler
+            value: string changed by keyboard
+            allow realtime update of label
+            return False to show edited value on window header
+            return True when feedback show right on screen
+        """
+        self.label_value = value
+        return True
+
+    def keyboard_cancel(self, context, event):
+        """
+            Manipulators may implement
+            keyboard entry cancelled
+        """
+        return
+
+    def cancel(self, context, event):
+        """
+            Manipulators may implement
+            cancelled event (ESC RIGHTCLICK)
+        """
+        self.active = False
+        return
+
+    def undo(self, context, event):
+        """
+            Manipulators may implement
+            undo event (CTRL+Z)
+        """
+        return False
+
+    # Internal, do not override unless you realy
+    # realy realy know what you are doing
+    def keyboard_eval(self, context, event):
+        """
+            evaluate keyboard entry while typing
+            do not override this one
+        """
+        c = event.ascii
+        if c:
+            if c == ",":
+                c = "."
+            self.length_entered = self.length_entered[:self.line_pos] + c + self.length_entered[self.line_pos:]
+            self.line_pos += 1
+
+        if self.length_entered:
+            if event.type == 'BACK_SPACE':
+                self.length_entered = self.length_entered[:self.line_pos - 1] + self.length_entered[self.line_pos:]
+                self.line_pos -= 1
+
+            elif event.type == 'DEL':
+                self.length_entered = self.length_entered[:self.line_pos] + self.length_entered[self.line_pos + 1:]
+
+            elif event.type == 'LEFT_ARROW':
+                self.line_pos = (self.line_pos - 1) % (len(self.length_entered) + 1)
+
+            elif event.type == 'RIGHT_ARROW':
+                self.line_pos = (self.line_pos + 1) % (len(self.length_entered) + 1)
+
+        try:
+            value = bpy.utils.units.to_value(context.scene.unit_settings.system, self.value_type, self.length_entered)
+            draw_on_header = self.keyboard_editing(context, event, value)
+        except:  # ValueError:
+            draw_on_header = True
+            pass
+
+        if draw_on_header:
+            a = ""
+            if self.length_entered:
+                pos = self.line_pos
+                a = self.length_entered[:pos] + '|' + self.length_entered[pos:]
+            context.area.header_text_set("%s" % (a))
+
+        # modal mode: do not let event bubble up
+        return True
+
+    def modal(self, context, event):
+        """
+            Modal handler
+            handle mouse, and keyboard events
+            enable and disable feedback
+
+            return boolean
+            where True means the event was handled here so stack return RUNNING_MODAL
+            and False means let the event bubble on stack
+        """
+
+        # print("Manipulator.modal event:", event.type, event.value)
+
+        if event.type == 'MOUSEMOVE' or event.type == 'INBETWEEN_MOUSEMOVE':
+            return self.mouse_move(context, event)
+
+        elif event.value == 'PRESS':
+
+            if event.type == 'LEFTMOUSE':
+                active = self.mouse_press(context, event)
+                if active:
+                    self.feedback.enable()
+
+                return active
+
+            elif self.keymap.check(event, self.keymap.undo):
+                if self.keyboard_input_active:
+                    self.keyboard_input_active = False
+                    self.keyboard_cancel(context, event)
+                self.feedback.disable()
+                # prevent undo CRASH
+                return True
+
+            elif self.keyboard_input_active and (
+                    event.ascii in self.keyboard_ascii or
+                    event.type in self.keyboard_type
+                    ):
+                # get keyboard input
+                return self.keyboard_eval(context, event)
+
+            elif event.type in {'ESC', 'RIGHTMOUSE'}:
+                self.feedback.disable()
+                if self.keyboard_input_active:
+                    # allow keyboard exit without setting value
+                    self.length_entered = ""
+                    self.line_pos = 0
+                    self.keyboard_input_active = False
+                    self.keyboard_cancel(context, event)
+                    return True
+                elif self.active:
+                    self.cancel(context, event)
+                    return True
+                return False
+
+        elif event.value == 'RELEASE':
+
+            if event.type == 'LEFTMOUSE':
+                if not self.keyboard_input_active:
+                    self.feedback.disable()
+                return self.mouse_release(context, event)
+
+            elif self.keyboard_input_active and event.type in {'RET', 'NUMPAD_ENTER'}:
+                # validate keyboard input
+                if self.length_entered != "":
+                    try:
+                        value = bpy.utils.units.to_value(
+                            context.scene.unit_settings.system,
+                            self.value_type, self.length_entered)
+                        self.length_entered = ""
+                        ret = self.keyboard_done(context, event, value)
+                    except:  # ValueError:
+                        ret = False
+                        self.keyboard_cancel(context, event)
+                        pass
+                    context.area.header_text_set()
+                    self.keyboard_input_active = False
+                    self.feedback.disable()
+                    return ret
+
+        return False
+
+    def mouse_position(self, event):
+        """
+            store mouse position in a 2d Vector
+        """
+        self.mouse_pos.x, self.mouse_pos.y = event.mouse_region_x, event.mouse_region_y
+
+    def get_pos3d(self, context):
+        """
+            convert mouse pos to 3d point over plane defined by origin and normal
+            pt is in world space
+        """
+        region = context.region
+        rv3d = context.region_data
+        rM = context.active_object.matrix_world.to_3x3()
+        view_vector_mouse = view3d_utils.region_2d_to_vector_3d(region, rv3d, self.mouse_pos)
+        ray_origin_mouse = view3d_utils.region_2d_to_origin_3d(region, rv3d, self.mouse_pos)
+        pt = intersect_line_plane(ray_origin_mouse, ray_origin_mouse + view_vector_mouse,
+            self.origin, rM * self.manipulator.normal, False)
+        # fix issue with parallel plane
+        if pt is None:
+            pt = intersect_line_plane(ray_origin_mouse, ray_origin_mouse + view_vector_mouse,
+                self.origin, view_vector_mouse, False)
+        return pt
+
+    def get_value(self, data, attr, index=-1):
+        """
+            Datablock value getter with index support
+        """
+        try:
+            if index > -1:
+                return getattr(data, attr)[index]
+            else:
+                return getattr(data, attr)
+        except:
+            print("get_value of %s %s failed" % (data, attr))
+            return 0
+
+    def set_value(self, context, data, attr, value, index=-1):
+        """
+            Datablock value setter with index support
+        """
+        try:
+            if self.get_value(data, attr, index) != value:
+                # switch context so unselected object are manipulable too
+                old = context.active_object
+                self.unselect_object(old)
+                selected = self.is_selected(self.o)
+                self.select_object(context, self.o, True)
+                if index > -1:
+                    getattr(data, attr)[index] = value
+                else:
+                    setattr(data, attr, value)
+                if not selected:
+                    self.unselect_object(self.o)
+                self.select_object(context, old, True)
+        except:
+            pass
+
+    def preTranslate(self, tM, vec):
+        """
+            return a preTranslated Matrix
+            tM Matrix source
+            vec Vector translation
+        """
+        return tM * Matrix([
+        [1, 0, 0, vec.x],
+        [0, 1, 0, vec.y],
+        [0, 0, 1, vec.z],
+        [0, 0, 0, 1]])
+
+    def _move(self, o, axis, value):
+        if axis == 'x':
+            vec = Vector((value, 0, 0))
+        elif axis == 'y':
+            vec = Vector((0, value, 0))
+        else:
+            vec = Vector((0, 0, value))
+        o.matrix_world = self.preTranslate(o.matrix_world, vec)
+
+    def move_linked(self, context, axis, value):
+        """
+            Move an object along local axis
+            takes care of linked too, fix issue #8
+        """
+        old = context.active_object
+        bpy.ops.object.select_all(action='DESELECT')
+        self.select_object(context, self.o, True)
+        bpy.ops.object.select_linked(type='OBDATA')
+        for o in context.selected_objects:
+            if o != self.o:
+                self._move(o, axis, value)
+        bpy.ops.object.select_all(action='DESELECT')
+        self.select_object(context, old, True)
+
+    def move(self, context, axis, value):
+        """
+            Move an object along local axis
+        """
+        self._move(self.o, axis, value)
+
+
+# OUT OF ORDER
+class SnapPointManipulator(Manipulator):
+    """
+        np_station based snap manipulator
+        dosent update anything by itself.
+        NOTE : currently out of order
+        and disabled in __init__
+    """
+    def __init__(self, context, o, datablock, manipulator, handle_size, snap_callback=None):
+
+        raise NotImplementedError
+
+        self.handle = SquareHandle(handle_size, 1.2 * arrow_size, draggable=True)
+        Manipulator.__init__(self, context, o, datablock, manipulator, snap_callback)
+
+    def check_hover(self):
+        self.handle.check_hover(self.mouse_pos)
+
+    def mouse_press(self, context, event):
+        if self.handle.hover:
+            self.handle.hover = False
+            self.handle.active = True
+            self.select_object(context, self.o)
+            # takeloc = self.o.matrix_world * self.manipulator.p0
+            # print("Invoke sp_point_move %s" % (takeloc))
+            # @TODO:
+            # implement and add draw and callbacks
+            # snap_point(takeloc, draw, callback)
+            return True
+        return False
+
+    def mouse_release(self, context, event):
+        self.check_hover()
+        self.handle.active = False
+        # False to callback manipulable_release
+        return False
+
+    def update(self, context, event):
+        # NOTE:
+        # dosent set anything internally
+        return
+
+    def mouse_move(self, context, event):
+        """
+
+        """
+        self.mouse_position(event)
+        if self.handle.active:
+            # self.handle.active = np_snap.is_running
+            # self.update(context)
+            # True here to callback manipulable_manipulate
+            return True
+        else:
+            self.check_hover()
+        return False
+
+    def draw_callback(self, _self, context, render=False):
+        logger.debug("SnapPointManipulator.draw_callback")
+        left, right, side, normal = self.manipulator.get_pts(self.o.matrix_world)
+        self.handle.set_pos(context, left, Vector((1, 0, 0)), normal=normal)
+        self.handle.draw(context, render)
+
+
+# Generic snap tool for line based archipack objects (fence, wall, maybe stair too)
+gl_pts3d = []
+
+
+class WallSnapManipulator(Manipulator):
+    """
+        np_station snap inspired manipulator
+        Use prop1_name as string part index
+        Use prop2_name as string identifier height property for placeholders
+
+        Misnamed as it work for all line based archipack's
+        primitives, currently wall and fences,
+        but may also work with stairs (sharing same data structure)
+    """
+    def __init__(self, context, o, datablock, manipulator, handle_size, snap_callback=None):
+        self.placeholder_area = GlPolygon((0.5, 0, 0, 0.2))
+        self.placeholder_line = GlPolyline((0.5, 0, 0, 0.8))
+        self.placeholder_line.closed = True
+        self.label = GlText()
+        self.line = GlLine()
+        self.handle = SquareHandle(handle_size, 1.2 * arrow_size, draggable=True, selectable=True)
+        Manipulator.__init__(self, context, o, datablock, manipulator, snap_callback)
+        self.selectable = True
+
+    def select(self, cursor_area):
+        self.selected = self.selected or cursor_area.in_area(self.handle.pos_2d)
+        self.handle.selected = self.selected
+
+    def deselect(self, cursor_area):
+        self.selected = not cursor_area.in_area(self.handle.pos_2d)
+        self.handle.selected = self.selected
+
+    def check_hover(self):
+        self.handle.check_hover(self.mouse_pos)
+
+    def mouse_press(self, context, event):
+        global gl_pts3d
+        global manips
+        if self.handle.hover:
+            self.active = True
+            self.handle.active = True
+            gl_pts3d = []
+            idx = int(self.manipulator.prop1_name)
+
+            # get selected manipulators idx
+            selection = []
+            for m in manips[self.o.name].stack:
+                if m is not None and m.selected:
+                    selection.append(int(m.manipulator.prop1_name))
+
+            # store all points of wall
+            for i, part in enumerate(self.datablock.parts):
+                p0, p1, side, normal = part.manipulators[2].get_pts(self.o.matrix_world)
+                # if selected p0 will move and require placeholder
+                gl_pts3d.append((p0, p1, i in selection or i == idx))
+
+            self.feedback.instructions(context, "Move / Snap", "Drag to move, use keyboard to input values", [
+                ('CTRL', 'Snap'),
+                ('X Y', 'Constraint to axis (toggle Global Local None)'),
+                ('SHIFT+Z', 'Constraint to xy plane'),
+                ('MMBTN', 'Constraint to axis'),
+                ('RIGHTCLICK or ESC', 'exit without change')
+                ])
+            self.feedback.enable()
+            self.handle.hover = False
+            self.select_object(context, self.o)
+            takeloc, right, side, dz = self.manipulator.get_pts(self.o.matrix_world)
+            dx = (right - takeloc).normalized()
+            dy = dz.cross(dx)
+            takemat = Matrix([
+                [dx.x, dy.x, dz.x, takeloc.x],
+                [dx.y, dy.y, dz.y, takeloc.y],
+                [dx.z, dy.z, dz.z, takeloc.z],
+                [0, 0, 0, 1]
+            ])
+            snap_point(takemat=takemat, draw=self.sp_draw, callback=self.sp_callback,
+                constraint_axis=(True, True, False))
+            # this prevent other selected to run
+            return True
+
+        return False
+
+    def mouse_release(self, context, event):
+        self.check_hover()
+        self.handle.active = False
+        self.active = False
+        self.feedback.disable()
+        # False to callback manipulable_release
+        return False
+
+    def sp_callback(self, context, event, state, sp):
+        """
+            np station callback on moving, place, or cancel
+        """
+        global gl_pts3d
+        logger.debug("WallSnapManipulator.sp_callback")
+
+        if state == 'SUCCESS':
+
+            self.select_object(context, self.o)
+            # apply changes to wall
+            d = self.datablock
+            g = d.get_generator()
+
+            # rotation relative to object
+            rM = self.o.matrix_world.inverted().to_3x3()
+            delta = (rM * sp.delta).to_2d()
+            # x_axis = (rM * Vector((1, 0, 0))).to_2d()
+
+            # update generator
+            idx = 0
+            for p0, p1, selected in gl_pts3d:
+
+                if selected:
+
+                    # new location in object space
+                    pt = g.segs[idx].lerp(0) + delta
+
+                    # move last point of segment before current
+                    if idx > 0:
+                        g.segs[idx - 1].p1 = pt
+
+                    # move first point of current segment
+                    g.segs[idx].p0 = pt
+
+                idx += 1
+
+            # update properties from generator
+            idx = 0
+
+            for p0, p1, selected in gl_pts3d:
+
+                if selected:
+
+                    # adjust segment before current
+                    if idx > 0:
+                        w = g.segs[idx - 1]
+                        part = d.parts[idx - 1]
+
+                        if idx > 1:
+                            part.a0 = w.delta_angle(g.segs[idx - 2])
+                        else:
+                            part.a0 = w.a0
+
+                        if "C_" in part.type:
+                            part.radius = w.r
+                        else:
+                            part.length = w.length
+
+                    # adjust current segment
+                    w = g.segs[idx]
+                    part = d.parts[idx]
+
+                    if idx > 0:
+                        part.a0 = w.delta_angle(g.segs[idx - 1])
+                    else:
+                        part.a0 = w.a0
+                        # move object when point 0
+                        if USE_MOVE_OBJECT:
+                            d.move_object(self.o, self.o.matrix_world.translation + sp.delta)
+                            # self.o.location += sp.delta
+                            # self.o.matrix_world.translation += sp.delta
+                        else:
+                            d.origin += sp.delta
+
+                    if "C_" in part.type:
+                        part.radius = w.r
+                    else:
+                        part.length = w.length
+
+                    # adjust next one
+                    if idx + 1 < d.n_parts:
+                        d.parts[idx + 1].a0 = g.segs[idx + 1].delta_angle(w)
+
+                idx += 1
+
+            self.mouse_release(context, event)
+            d.relocate_childs(context, self.o)
+            d.update(context)
+
+        if state == 'CANCEL':
+            self.mouse_release(context, event)
+        logger.debug("WallSnapManipulator.sp_callback done")
+
+        return
+
+    def sp_draw(self, sp, context):
+        # draw wall placeholders
+        logger.debug("WallSnapManipulator.sp_draw")
+
+        global gl_pts3d
+
+        if self.o is None:
+            return
+
+        z = self.get_value(self.datablock, self.manipulator.prop2_name)
+
+        placeholders = []
+        for p0, p1, selected in gl_pts3d:
+            pt = p0.copy()
+            if selected:
+                # when selected, p0 is moving
+                # last one p1 should move too
+                # last one require a placeholder too
+                pt += sp.delta
+                if len(placeholders) > 0:
+                    placeholders[-1][1] = pt
+                    placeholders[-1][2] = True
+            placeholders.append([pt, p1, selected])
+
+        # first selected and closed -> should move last p1 too
+        if gl_pts3d[0][2] and self.datablock.closed:
+            placeholders[-1][1] = placeholders[0][0].copy()
+            placeholders[-1][2] = True
+
+        # last one not visible when not closed
+        if not self.datablock.closed:
+            placeholders[-1][2] = False
+
+        for p0, p1, selected in placeholders:
+            if selected:
+                self.placeholder_area.set_pos([p0, p1, Vector((p1.x, p1.y, p1.z + z)), Vector((p0.x, p0.y, p0.z + z))])
+                self.placeholder_line.set_pos([p0, p1, Vector((p1.x, p1.y, p1.z + z)), Vector((p0.x, p0.y, p0.z + z))])
+                self.placeholder_area.draw(context, render=False)
+                self.placeholder_line.draw(context, render=False)
+
+        p0, p1, side, normal = self.manipulator.get_pts(self.o.matrix_world)
+        self.line.p = p0
+        self.line.v = sp.delta
+        self.label.set_pos(context, self.line.length, self.line.lerp(0.5), self.line.v, normal=Vector((0, 0, 1)))
+        self.line.draw(context, render=False)
+        self.label.draw(context, render=False)
+        logger.debug("WallSnapManipulator.sp_draw done")
+
+    def mouse_move(self, context, event):
+        self.mouse_position(event)
+        if self.handle.active:
+            # False here to pass_through
+            # print("i'm able to pick up mouse move event while transform running")
+            return False
+        else:
+            self.check_hover()
+        return False
+
+    def draw_callback(self, _self, context, render=False):
+        left, right, side, normal = self.manipulator.get_pts(self.o.matrix_world)
+        self.handle.set_pos(context, left, (left - right).normalized(), normal=normal)
+        self.handle.draw(context, render)
+        self.feedback.draw(context, render)
+
+
+class LineSnapManipulator(WallSnapManipulator):
+    """
+        np_station snap inspired manipulator
+        Use prop1_name as string part index
+        Use prop2_name as string identifier height property for placeholders
+
+        Misnamed as it work for all line based archipack's
+        primitives, currently wall and fences,
+        but may also work with stairs (sharing same data structure)
+    """
+    def __init__(self, context, o, datablock, manipulator, handle_size, snap_callback=None):
+        WallSnapManipulator.__init__(self, context, o, datablock, manipulator, handle_size, snap_callback)
+
+    def sp_callback(self, context, event, state, sp):
+        """
+            np station callback on moving, place, or cancel
+        """
+        global gl_pts3d
+        logger.debug("LineSnapManipulator.sp_callback")
+
+        if state == 'SUCCESS':
+
+            self.select_object(context, self.o)
+            # apply changes to wall
+            d = self.datablock
+            d.auto_update = False
+
+            g = d.get_generator()
+
+            # rotation relative to object
+            rM = self.o.matrix_world.inverted().to_3x3()
+            delta = (rM * sp.delta).to_2d()
+            # x_axis = (rM * Vector((1, 0, 0))).to_2d()
+
+            # update generator
+            idx = 0
+            for p0, p1, selected in gl_pts3d:
+
+                if selected:
+
+                    # new location in object space
+                    pt = g.segs[idx].lerp(0) + delta
+
+                    # move last point of segment before current
+                    if idx > 0:
+                        g.segs[idx - 1].p1 = pt
+
+                    # move first point of current segment
+                    g.segs[idx].p0 = pt
+
+                idx += 1
+
+            # update properties from generator
+            idx = 0
+            for p0, p1, selected in gl_pts3d:
+
+                if selected:
+
+                    # adjust segment before current
+                    if idx > 0:
+                        w = g.segs[idx - 1]
+                        part = d.parts[idx - 1]
+
+                        if idx > 1:
+                            part.a0 = w.delta_angle(g.segs[idx - 2])
+                        else:
+                            part.a0 = w.straight(1, 0).angle
+
+                        if "C_" in part.type:
+                            part.radius = w.r
+                        else:
+                            part.length = w.length
+
+                    # adjust current segment
+                    w = g.segs[idx]
+                    part = d.parts[idx]
+
+                    if idx > 0:
+                        part.a0 = w.delta_angle(g.segs[idx - 1])
+                    else:
+                        if USE_MOVE_OBJECT:
+                            self.o.location += sp.delta
+                            self.o.matrix_world.translation += sp.delta
+                        else:
+                            d.origin += sp.delta
+
+                    if "C_" in part.type:
+                        part.radius = w.r
+                    else:
+                        part.length = w.length
+
+                    # adjust next one
+                    if idx + 1 < d.n_parts:
+                        d.parts[idx + 1].a0 = g.segs[idx + 1].delta_angle(w)
+
+                idx += 1
+
+            self.mouse_release(context, event)
+
+            d.auto_update = True
+
+        if state == 'CANCEL':
+            self.mouse_release(context, event)
+        logger.debug("LineSnapManipulator.sp_callback done")
+
+        return
+
+
+class CounterManipulator(Manipulator):
+    """
+        increase or decrease an integer step by step
+        right on click to prevent misuse
+    """
+    def __init__(self, context, o, datablock, manipulator, handle_size, snap_callback=None):
+        self.handle_left = TriHandle(handle_size, arrow_size, draggable=True)
+        self.handle_right = TriHandle(handle_size, arrow_size, draggable=True)
+        self.line_0 = GlLine()
+        self.label = GlText()
+        self.label.unit_mode = 'NONE'
+        self.label.precision = 0
+        Manipulator.__init__(self, context, o, datablock, manipulator, snap_callback)
+
+    def check_hover(self):
+        self.handle_right.check_hover(self.mouse_pos)
+        self.handle_left.check_hover(self.mouse_pos)
+
+    def mouse_press(self, context, event):
+        if self.handle_right.hover:
+            value = self.get_value(self.datablock, self.manipulator.prop1_name)
+            self.set_value(context, self.datablock, self.manipulator.prop1_name, value + 1)
+            self.handle_right.active = True
+            return True
+        if self.handle_left.hover:
+            value = self.get_value(self.datablock, self.manipulator.prop1_name)
+            self.set_value(context, self.datablock, self.manipulator.prop1_name, value - 1)
+            self.handle_left.active = True
+            return True
+        return False
+
+    def mouse_release(self, context, event):
+        self.check_hover()
+        self.handle_right.active = False
+        self.handle_left.active = False
+        return False
+
+    def mouse_move(self, context, event):
+        self.mouse_position(event)
+        if self.handle_right.active:
+            return True
+        if self.handle_left.active:
+            return True
+        else:
+            self.check_hover()
+        return False
+
+    def draw_callback(self, _self, context, render=False):
+        """
+            draw on screen feedback using gl.
+        """
+        logger.debug("CounterManipulator.draw_callback")
+
+        # won't render counter
+        if render:
+            return
+        left, right, side, normal = self.manipulator.get_pts(self.o.matrix_world)
+        self.origin = left
+        self.line_0.p = left
+        self.line_0.v = right - left
+        self.line_0.z_axis = normal
+        self.label.z_axis = normal
+        value = self.get_value(self.datablock, self.manipulator.prop1_name)
+        self.handle_left.set_pos(context, self.line_0.p, -self.line_0.v, normal=normal)
+        self.handle_right.set_pos(context, self.line_0.lerp(1), self.line_0.v, normal=normal)
+        self.label.set_pos(context, value, self.line_0.lerp(0.5), self.line_0.v, normal=normal)
+        self.label.draw(context, render)
+        self.handle_left.draw(context, render)
+        self.handle_right.draw(context, render)
+        logger.debug("CounterManipulator.draw_callback done")
+
+
+class DumbStringManipulator(Manipulator):
+    """
+        not a real manipulator, but allow to show a string
+    """
+    def __init__(self, context, o, datablock, manipulator, handle_size, snap_callback=None):
+        self.label = GlText(colour=(0, 0, 0, 1))
+        self.label.unit_mode = 'NONE'
+        self.label.label = manipulator.prop1_name
+        Manipulator.__init__(self, context, o, datablock, manipulator, snap_callback)
+
+    def check_hover(self):
+        return False
+
+    def mouse_press(self, context, event):
+        return False
+
+    def mouse_release(self, context, event):
+        return False
+
+    def mouse_move(self, context, event):
+        return False
+
+    def draw_callback(self, _self, context, render=False):
+        """
+            draw on screen feedback using gl.
+        """
+        logger.debug("DumbStringManipulator.draw_callback")
+
+        # won't render string
+        if render:
+            return
+        left, right, side, normal = self.manipulator.get_pts(self.o.matrix_world)
+        pos = left + 0.5 * (right - left)
+        self.label.set_pos(context, None, pos, pos, normal=normal)
+        self.label.draw(context, render)
+        logger.debug("DumbStringManipulator.draw_callback done")
+
+
+class SizeManipulator(Manipulator):
+
+    def __init__(self, context, o, datablock, manipulator, handle_size, snap_callback=None):
+        self.handle_left = TriHandle(handle_size, arrow_size)
+        self.handle_right = TriHandle(handle_size, arrow_size, draggable=True)
+        self.line_0 = GlLine()
+        self.line_1 = GlLine()
+        self.line_2 = GlLine()
+        self.label = EditableText(handle_size, arrow_size, draggable=True)
+        # self.label.label = 'S '
+        Manipulator.__init__(self, context, o, datablock, manipulator, snap_callback)
+
+    def check_hover(self):
+        self.handle_right.check_hover(self.mouse_pos)
+        self.label.check_hover(self.mouse_pos)
+
+    def mouse_press(self, context, event):
+        global gl_pts3d
+        if self.handle_right.hover:
+            self.active = True
+            self.original_size = self.get_value(self.datablock, self.manipulator.prop1_name)
+            self.original_location = self.o.matrix_world.translation.copy()
+            self.feedback.instructions(context, "Size", "Drag or Keyboard to modify size", [
+                ('CTRL', 'Snap'),
+                ('ALT', 'Round'),
+                ('SHIFT', 'Small steps'),
+                ('RIGHTCLICK or ESC', 'cancel')
+                ])
+            left, right, side, dz = self.manipulator.get_pts(self.o.matrix_world)
+            dx = (right - left).normalized()
+            dy = dz.cross(dx)
+            takemat = Matrix([
+                [dx.x, dy.x, dz.x, right.x],
+                [dx.y, dy.y, dz.y, right.y],
+                [dx.z, dy.z, dz.z, right.z],
+                [0, 0, 0, 1]
+            ])
+            gl_pts3d = [left, right]
+            snap_point(takemat=takemat,
+                draw=self.sp_draw,
+                callback=self.sp_callback,
+                constraint_axis=(True, False, False))
+            self.handle_right.active = True
+            return True
+        if self.label.hover:
+            self.feedback.instructions(context, "Size", "Use keyboard to modify size",
+                [('ENTER', 'Validate'), ('RIGHTCLICK or ESC', 'cancel')])
+            self.label.active = True
+            self.keyboard_input_active = True
+            return True
+        return False
+
+    def mouse_release(self, context, event):
+        self.active = False
+        self.check_hover()
+        self.handle_right.active = False
+        if not self.keyboard_input_active:
+            self.feedback.disable()
+        return False
+
+    def mouse_move(self, context, event):
+        self.mouse_position(event)
+        if self.active:
+            self.update(context, event)
+            return True
+        else:
+            self.check_hover()
+        return False
+
+    def cancel(self, context, event):
+        if self.active:
+            self.mouse_release(context, event)
+            self.set_value(context, self.datablock, self.manipulator.prop1_name, self.original_size)
+
+    def keyboard_done(self, context, event, value):
+        self.set_value(context, self.datablock, self.manipulator.prop1_name, value)
+        self.label.active = False
+        return True
+
+    def keyboard_cancel(self, context, event):
+        self.label.active = False
+        return False
+
+    def update(self, context, event):
+        # 0  1  2
+        # |_____|
+        #
+        pt = self.get_pos3d(context)
+        pt, t = intersect_point_line(pt, self.line_0.p, self.line_2.p)
+        length = (self.line_0.p - pt).length
+        if event.alt:
+            length = round(length, 1)
+        self.set_value(context, self.datablock, self.manipulator.prop1_name, length)
+
+    def draw_callback(self, _self, context, render=False):
+        """
+            draw on screen feedback using gl.
+        """
+        logger.debug("SizeManipulator.draw_callback")
+
+        left, right, side, normal = self.manipulator.get_pts(self.o.matrix_world)
+        self.origin = left
+        self.line_1.p = left
+        self.line_1.v = right - left
+        self.line_0.z_axis = normal
+        self.line_1.z_axis = normal
+        self.line_2.z_axis = normal
+        self.label.z_axis = normal
+        self.line_0 = self.line_1.sized_normal(0, side.x * 1.1)
+        self.line_2 = self.line_1.sized_normal(1, side.x * 1.1)
+        self.line_1.offset(side.x * 1.0)
+        self.handle_left.set_pos(context, self.line_1.p, -self.line_1.v, normal=normal)
+        self.handle_right.set_pos(context, self.line_1.lerp(1), self.line_1.v, normal=normal)
+        if not self.keyboard_input_active:
+            self.label_value = self.line_1.length
+        self.label.set_pos(context, self.label_value, self.line_1.lerp(0.5), self.line_1.v, normal=normal)
+        self.line_0.draw(context, render)
+        self.line_1.draw(context, render)
+        self.line_2.draw(context, render)
+        self.handle_left.draw(context, render)
+        self.handle_right.draw(context, render)
+        self.label.draw(context, render)
+        self.feedback.draw(context, render)
+        logger.debug("SizeManipulator.draw_callback done")
+
+    def sp_draw(self, sp, context):
+        logger.debug("SizeManipulator.sp_draw")
+        global gl_pts3d
+        if self.o is None:
+            return
+        p0 = gl_pts3d[0].copy()
+        p1 = gl_pts3d[1].copy()
+        p1 += sp.delta
+        self.sp_update(context, p0, p1)
+        logger.debug("SizeManipulator.sp_draw done")
+
+        return
+
+    def sp_callback(self, context, event, state, sp):
+        logger.debug("SizeManipulator.sp_callback")
+
+        if state == 'SUCCESS':
+            self.sp_draw(sp, context)
+            self.mouse_release(context, event)
+
+        if state == 'CANCEL':
+            p0 = gl_pts3d[0].copy()
+            p1 = gl_pts3d[1].copy()
+            self.sp_update(context, p0, p1)
+            self.mouse_release(context, event)
+        logger.debug("SizeManipulator.sp_callback done")
+
+    def sp_update(self, context, p0, p1):
+        logger.debug("SizeManipulator.sp_update")
+        length = (p0 - p1).length
+        self.set_value(context, self.datablock, self.manipulator.prop1_name, length)
+        logger.debug("SizeManipulator.sp_update done")
+
+
+class DualSnapSizeManipulator(Manipulator):
+    """
+     Modify dimension in both directions
+     set prop_2 to either ['LEFT', 'RIGHT'] according
+    """
+    def __init__(self, context, o, datablock, manipulator, handle_size, snap_callback=None):
+        self.handle_left = TriHandle(handle_size, arrow_size, draggable=True)
+        self.handle_right = TriHandle(handle_size, arrow_size, draggable=True)
+        self.line_0 = GlLine()
+        self.line_1 = GlLine()
+        self.line_2 = GlLine()
+        self.label = EditableText(handle_size, arrow_size, draggable=True)
+        # self.label.label = 'S '
+        self.direction = 'RIGHT'
+        Manipulator.__init__(self, context, o, datablock, manipulator, snap_callback)
+
+    def check_hover(self):
+        self.handle_right.check_hover(self.mouse_pos)
+        self.handle_left.check_hover(self.mouse_pos)
+        self.label.check_hover(self.mouse_pos)
+
+    def mouse_press(self, context, event):
+        global gl_pts3d
+        if self.handle_right.hover or self.handle_left.hover:
+            self.active = True
+            self.original_size = self.get_value(self.datablock, self.props['length'])
+            self.feedback.instructions(context, "Size", "Drag or Keyboard to modify size", [
+                ('CTRL', 'Snap'),
+                ('ALT', 'Round'),
+                ('SHIFT', 'Small steps'),
+                ('RIGHTCLICK or ESC', 'cancel')
+                ])
+            left, right, side, dz = self.manipulator.get_pts(self.o.matrix_world)
+            dx = (right - left).normalized()
+            dy = dz.cross(dx)
+            gl_pts3d = [left, right]
+
+        if self.handle_right.hover:
+            self.direction = 'RIGHT'
+
+            takemat = Matrix([
+                [dx.x, dy.x, dz.x, right.x],
+                [dx.y, dy.y, dz.y, right.y],
+                [dx.z, dy.z, dz.z, right.z],
+                [0, 0, 0, 1]
+            ])
+            snap_point(takemat=takemat,
+                draw=self.sp_draw,
+                callback=self.sp_callback,
+                constraint_axis=(True, False, False))
+            self.handle_right.active = True
+            return True
+
+        if self.handle_left.hover:
+            self.direction = 'LEFT'
+
+            takemat = Matrix([
+                [dx.x, dy.x, dz.x, left.x],
+                [dx.y, dy.y, dz.y, left.y],
+                [dx.z, dy.z, dz.z, left.z],
+                [0, 0, 0, 1]
+            ])
+            snap_point(takemat=takemat,
+                draw=self.sp_draw,
+                callback=self.sp_callback,
+                constraint_axis=(True, False, False))
+            self.handle_left.active = True
+            return True
+
+        if self.label.hover:
+            self.direction = "RIGHT"
+            self.feedback.instructions(context, "Size", "Use keyboard to modify size",
+                [('ENTER', 'Validate'), ('RIGHTCLICK or ESC', 'cancel')])
+            self.label.active = True
+            self.keyboard_input_active = True
+            return True
+        return False
+
+    def mouse_release(self, context, event):
+        self.active = False
+        self.check_hover()
+        self.handle_right.active = False
+        self.handle_left.active = False
+        if not self.keyboard_input_active:
+            self.feedback.disable()
+        return False
+
+    def mouse_move(self, context, event):
+        self.mouse_position(event)
+        if self.active:
+            self.update(context, event)
+            return True
+        else:
+            self.check_hover()
+        return False
+
+    def cancel(self, context, event):
+        if self.active:
+            self.mouse_release(context, event)
+            self.set_value(context, self.datablock, self.props['dir'], self.direction)
+            self.set_value(context, self.datablock, self.props['length'], self.original_size)
+
+    def keyboard_done(self, context, event, value):
+        self.set_value(context, self.datablock, self.props['dir'], self.direction)
+        self.set_value(context, self.datablock, self.props['length'], value)
+        self.label.active = False
+        return True
+
+    def keyboard_cancel(self, context, event):
+        self.label.active = False
+        return False
+
+    def update(self, context, event):
+        # 0  1  2
+        # |_____|
+        #
+        pt = self.get_pos3d(context)
+        pt, t = intersect_point_line(pt, self.line_0.p, self.line_2.p)
+        if self.direction == 'RIGHT':
+            length = (self.line_0.p - pt).length
+        else:
+            length = (self.line_2.p - pt).length
+        if event.alt:
+            length = round(length, 1)
+        self.set_value(context, self.datablock, self.props['dir'], self.direction)
+        self.set_value(context, self.datablock, self.props['length'], length)
+
+    def draw_callback(self, _self, context, render=False):
+        """
+            draw on screen feedback using gl.
+            """
+        logger.debug("DualSnapSizeManipulator.draw_callback")
+
+        left, right, side, normal = self.manipulator.get_pts(self.o.matrix_world)
+        self.origin = left
+        self.line_1.p = left
+        self.line_1.v = right - left
+        self.line_0.z_axis = normal
+        self.line_1.z_axis = normal
+        self.line_2.z_axis = normal
+        self.label.z_axis = normal
+        self.line_0 = self.line_1.sized_normal(0, side.x * 1.1)
+        self.line_2 = self.line_1.sized_normal(1, side.x * 1.1)
+        self.line_1.offset(side.x * 1.0)
+        self.handle_left.set_pos(context, self.line_1.p, -self.line_1.v, normal=normal)
+        self.handle_right.set_pos(context, self.line_1.lerp(1), self.line_1.v, normal=normal)
+        if not self.keyboard_input_active:
+            self.label_value = self.line_1.length
+        self.label.set_pos(context, self.label_value, self.line_1.lerp(0.5), self.line_1.v, normal=normal)
+        self.line_0.draw(context, render)
+        self.line_1.draw(context, render)
+        self.line_2.draw(context, render)
+        self.handle_left.draw(context, render)
+        self.handle_right.draw(context, render)
+        self.label.draw(context, render)
+        self.feedback.draw(context, render)
+        logger.debug("DualSnapSizeManipulator.draw_callback done")
+
+    def sp_draw(self, sp, context):
+        logger.debug("DualSnapSizeManipulator.sp_draw")
+        global gl_pts3d
+        if self.o is None:
+            return
+        p0 = gl_pts3d[0].copy()
+        p1 = gl_pts3d[1].copy()
+        if self.direction == 'RIGHT':
+            p1 += sp.delta
+        else:
+            p0 += sp.delta
+        self.sp_update(context, p0, p1)
+        logger.debug("DualSnapSizeManipulator.sp_draw done")
+
+        return
+
+    def sp_callback(self, context, event, state, sp):
+        logger.debug("DualSnapSizeManipulator.sp_callback")
+
+        if state == 'SUCCESS':
+            self.sp_draw(sp, context)
+            self.mouse_release(context, event)
+
+        if state == 'CANCEL':
+            p0 = gl_pts3d[0].copy()
+            p1 = gl_pts3d[1].copy()
+            self.sp_update(context, p0, p1)
+            self.mouse_release(context, event)
+        logger.debug("DualSnapSizeManipulator.sp_callback done")
+
+    def sp_update(self, context, p0, p1):
+        logger.debug("DualSnapSizeManipulator.sp_update")
+        length = (p0 - p1).length
+        self.set_value(context, self.datablock, self.props['dir'], self.direction)
+        self.set_value(context, self.datablock, self.props['length'], length)
+        logger.debug("DualSnapSizeManipulator.sp_update done")
+
+
+class SizeLocationManipulator(SizeManipulator):
+    """
+        Handle resizing by any of the boundaries
+        of objects with centered pivots
+        so when size change, object should move of the
+        half of the change in the direction of change.
+
+        Also take care of moving linked objects too
+        Changing size is not necessary as link does
+        allredy handle this and childs panels are
+        updated by base object.
+    """
+    def __init__(self, context, o, datablock, manipulator, handle_size, snap_callback=None):
+        SizeManipulator.__init__(self, context, o, datablock, manipulator, handle_size, snap_callback)
+        self.handle_left.draggable = True
+
+    def check_hover(self):
+        self.handle_right.check_hover(self.mouse_pos)
+        self.handle_left.check_hover(self.mouse_pos)
+        self.label.check_hover(self.mouse_pos)
+
+    def mouse_press(self, context, event):
+        if self.handle_right.hover:
+            self.active = True
+            self.original_location = self.o.matrix_world.translation.copy()
+            self.original_size = self.get_value(self.datablock, self.manipulator.prop1_name)
+            self.feedback.instructions(context, "Size", "Drag to modify size", [
+                ('ALT', 'Round value'), ('RIGHTCLICK or ESC', 'cancel')
+                ])
+            self.handle_right.active = True
+            return True
+        if self.handle_left.hover:
+            self.active = True
+            self.original_location = self.o.matrix_world.translation.copy()
+            self.original_size = self.get_value(self.datablock, self.manipulator.prop1_name)
+            self.feedback.instructions(context, "Size", "Drag to modify size", [
+                ('ALT', 'Round value'), ('RIGHTCLICK or ESC', 'cancel')
+                ])
+            self.handle_left.active = True
+            return True
+        if self.label.hover:
+            self.feedback.instructions(context, "Size", "Use keyboard to modify size",
+                [('ENTER', 'Validate'), ('RIGHTCLICK or ESC', 'cancel')])
+            self.label.active = True
+            self.keyboard_input_active = True
+            return True
+        return False
+
+    def mouse_release(self, context, event):
+        self.active = False
+        self.check_hover()
+        self.handle_right.active = False
+        self.handle_left.active = False
+        if not self.keyboard_input_active:
+            self.feedback.disable()
+        return False
+
+    def mouse_move(self, context, event):
+        self.mouse_position(event)
+        if self.handle_right.active or self.handle_left.active:
+            self.update(context, event)
+            return True
+        else:
+            self.check_hover()
+        return False
+
+    def keyboard_done(self, context, event, value):
+        self.set_value(context, self.datablock, self.manipulator.prop1_name, value)
+        # self.move_linked(context, self.manipulator.prop2_name, dl)
+        self.label.active = False
+        self.feedback.disable()
+        return True
+
+    def cancel(self, context, event):
+        if self.active:
+            self.mouse_release(context, event)
+            # must move back to original location
+            itM = self.o.matrix_world.inverted()
+            dl = self.get_value(itM * self.original_location, self.manipulator.prop2_name)
+
+            self.move(context, self.manipulator.prop2_name, dl)
+            self.set_value(context, self.datablock, self.manipulator.prop1_name, self.original_size)
+            self.move_linked(context, self.manipulator.prop2_name, dl)
+
+    def update(self, context, event):
+        # 0  1  2
+        # |_____|
+        #
+        pt = self.get_pos3d(context)
+        pt, t = intersect_point_line(pt, self.line_0.p, self.line_2.p)
+
+        len_0 = (pt - self.line_0.p).length
+        len_1 = (pt - self.line_2.p).length
+
+        length = max(len_0, len_1)
+
+        if event.alt:
+            length = round(length, 1)
+
+        dl = length - self.line_1.length
+
+        if len_0 > len_1:
+            dl = 0.5 * dl
+        else:
+            dl = -0.5 * dl
+
+        self.move(context, self.manipulator.prop2_name, dl)
+        self.set_value(context, self.datablock, self.manipulator.prop1_name, length)
+        self.move_linked(context, self.manipulator.prop2_name, dl)
+
+
+class SnapSizeLocationManipulator(SizeLocationManipulator):
+    """
+        Snap aware extension of SizeLocationManipulator
+        Handle resizing by any of the boundaries
+        of objects with centered pivots
+        so when size change, object should move of the
+        half of the change in the direction of change.
+
+        Also take care of moving linked objects too
+        Changing size is not necessary as link does
+        allredy handle this and childs panels are
+        updated by base object.
+
+
+    """
+    def __init__(self, context, o, datablock, manipulator, handle_size, snap_callback=None):
+        SizeLocationManipulator.__init__(self, context, o, datablock, manipulator, handle_size, snap_callback)
+
+    def mouse_press(self, context, event):
+        global gl_pts3d
+        if self.handle_right.hover:
+            self.active = True
+            self.original_size = self.get_value(self.datablock, self.manipulator.prop1_name)
+            self.original_location = self.o.matrix_world.translation.copy()
+            self.feedback.instructions(context, "Size", "Drag or Keyboard to modify size", [
+                ('CTRL', 'Snap'),
+                ('SHIFT', 'Round'),
+                ('RIGHTCLICK or ESC', 'cancel')
+                ])
+            left, right, side, dz = self.manipulator.get_pts(self.o.matrix_world)
+            dx = (right - left).normalized()
+            dy = dz.cross(dx)
+            takemat = Matrix([
+                [dx.x, dy.x, dz.x, right.x],
+                [dx.y, dy.y, dz.y, right.y],
+                [dx.z, dy.z, dz.z, right.z],
+                [0, 0, 0, 1]
+            ])
+            gl_pts3d = [left, right]
+            snap_point(takemat=takemat,
+            draw=self.sp_draw,
+            callback=self.sp_callback,
+            constraint_axis=(True, False, False))
+
+            self.handle_right.active = True
+            return True
+
+        if self.handle_left.hover:
+            self.active = True
+            self.original_size = self.get_value(self.datablock, self.manipulator.prop1_name)
+            self.original_location = self.o.matrix_world.translation.copy()
+            self.feedback.instructions(context, "Size", "Drag or Keyboard to modify size", [
+                ('CTRL', 'Snap'),
+                ('SHIFT', 'Round'),
+                ('RIGHTCLICK or ESC', 'cancel')
+                ])
+            left, right, side, dz = self.manipulator.get_pts(self.o.matrix_world)
+            dx = (left - right).normalized()
+            dy = dz.cross(dx)
+            takemat = Matrix([
+                [dx.x, dy.x, dz.x, left.x],
+                [dx.y, dy.y, dz.y, left.y],
+                [dx.z, dy.z, dz.z, left.z],
+                [0, 0, 0, 1]
+            ])
+            gl_pts3d = [left, right]
+            snap_point(takemat=takemat,
+            draw=self.sp_draw,
+            callback=self.sp_callback,
+            constraint_axis=(True, False, False))
+            self.handle_left.active = True
+            return True
+
+        if self.label.hover:
+            self.feedback.instructions(context, "Size", "Use keyboard to modify size",
+                [('ENTER', 'Validate'), ('RIGHTCLICK or ESC', 'cancel')])
+            self.label.active = True
+            self.keyboard_input_active = True
+            return True
+
+        return False
+
+    def sp_draw(self, sp, context):
+        logger.debug("SnapSizeLocationManipulator.sp_draw")
+        global gl_pts3d
+        if self.o is None:
+            return
+        p0 = gl_pts3d[0].copy()
+        p1 = gl_pts3d[1].copy()
+        if self.handle_right.active:
+            p1 += sp.delta
+        else:
+            p0 += sp.delta
+        self.sp_update(context, p0, p1)
+
+        # snapping child objects may require base object update
+        # eg manipulating windows requiring wall update
+        if self.snap_callback is not None:
+            snap_helper = context.active_object
+            self.snap_callback(context, o=self.o, manipulator=self)
+            context.scene.objects.active = snap_helper
+        logger.debug("SnapSizeLocationManipulator.sp_draw done")
+
+        return
+
+    def sp_callback(self, context, event, state, sp):
+        logger.debug("SnapSizeLocationManipulator.sp_callback")
+
+        if state == 'SUCCESS':
+            self.sp_draw(sp, context)
+            self.mouse_release(context, event)
+
+        if state == 'CANCEL':
+            p0 = gl_pts3d[0].copy()
+            p1 = gl_pts3d[1].copy()
+            self.sp_update(context, p0, p1)
+            self.mouse_release(context, event)
+        logger.debug("SnapSizeLocationManipulator.sp_callback done")
+
+    def sp_update(self, context, p0, p1):
+        logger.debug("SnapSizeLocationManipulator.sp_update")
+        l0 = self.get_value(self.datablock, self.manipulator.prop1_name)
+        length = (p0 - p1).length
+        dp = length - l0
+        if self.handle_left.active:
+            dp = -dp
+        dl = 0.5 * dp
+        self.move(context, self.manipulator.prop2_name, dl)
+        self.set_value(context, self.datablock, self.manipulator.prop1_name, length)
+        self.move_linked(context, self.manipulator.prop2_name, dl)
+        logger.debug("SnapSizeLocationManipulator.sp_update done")
+
+
+class DeltaLocationManipulator(SizeManipulator):
+    """
+        Move a child window or door in wall segment
+        not limited to this by the way
+    """
+    def __init__(self, context, o, datablock, manipulator, handle_size, snap_callback=None):
+        SizeManipulator.__init__(self, context, o, datablock, manipulator, handle_size, snap_callback)
+        self.label.label = ''
+        self.feedback.instructions(context, "Move", "Drag to move", [
+            ('CTRL', 'Snap'),
+            ('SHIFT', 'Round value'),
+            ('RIGHTCLICK or ESC', 'cancel')
+            ])
+
+    def check_hover(self):
+        self.handle_right.check_hover(self.mouse_pos)
+
+    def mouse_press(self, context, event):
+        global gl_pts3d
+        if self.handle_right.hover:
+            self.original_location = self.o.matrix_world.translation.copy()
+            self.active = True
+            self.feedback.enable()
+            self.handle_right.active = True
+
+            left, right, side, dz = self.manipulator.get_pts(self.o.matrix_world)
+            dp = (right - left)
+            dx = dp.normalized()
+            dy = dz.cross(dx)
+            p0 = left + 0.5 * dp
+            takemat = Matrix([
+                [dx.x, dy.x, dz.x, p0.x],
+                [dx.y, dy.y, dz.y, p0.y],
+                [dx.z, dy.z, dz.z, p0.z],
+                [0, 0, 0, 1]
+            ])
+            gl_pts3d = [p0]
+            snap_point(takemat=takemat,
+                draw=self.sp_draw,
+                callback=self.sp_callback,
+                constraint_axis=(
+                    self.manipulator.prop1_name == 'x',
+                    self.manipulator.prop1_name == 'y',
+                    self.manipulator.prop1_name == 'z'))
+            return True
+        return False
+
+    def mouse_release(self, context, event):
+        self.check_hover()
+        self.feedback.disable()
+        self.active = False
+        self.handle_right.active = False
+        return False
+
+    def mouse_move(self, context, event):
+        self.mouse_position(event)
+        if self.handle_right.active:
+            # self.update(context, event)
+            return True
+        else:
+            self.check_hover()
+        return False
+
+    def sp_draw(self, sp, context):
+        logger.debug("DeltaLocationManipulator.sp_draw")
+
+        global gl_pts3d
+        if self.o is None:
+            return
+        p0 = gl_pts3d[0].copy()
+        p1 = p0 + sp.delta
+        itM = self.o.matrix_world.inverted()
+        dl = self.get_value(itM * p1, self.manipulator.prop1_name)
+        self.move(context, self.manipulator.prop1_name, dl)
+
+        # snapping child objects may require base object update
+        # eg manipulating windows requiring wall update
+        if self.snap_callback is not None:
+            snap_helper = context.active_object
+            self.snap_callback(context, o=self.o, manipulator=self)
+            context.scene.objects.active = snap_helper
+        logger.debug("DeltaLocationManipulator.sp_draw done")
+
+        return
+
+    def sp_callback(self, context, event, state, sp):
+        logger.debug("DeltaLocationManipulator.sp_callback")
+
+        if state == 'SUCCESS':
+            self.sp_draw(sp, context)
+            self.mouse_release(context, event)
+
+        if state == 'CANCEL':
+            self.cancel(context, event)
+        logger.debug("DeltaLocationManipulator.sp_callback done")
+
+    def cancel(self, context, event):
+        if self.active:
+            self.mouse_release(context, event)
+            # must move back to original location
+            itM = self.o.matrix_world.inverted()
+            dl = self.get_value(itM * self.original_location, self.manipulator.prop1_name)
+            self.move(context, self.manipulator.prop1_name, dl)
+
+    def draw_callback(self, _self, context, render=False):
+        logger.debug("DeltaLocationManipulator.draw_callback")
+        """
+            draw on screen feedback using gl.
+        """
+        left, right, side, normal = self.manipulator.get_pts(self.o.matrix_world)
+        self.origin = left
+        self.line_1.p = left
+        self.line_1.v = right - left
+        self.line_1.z_axis = normal
+        self.handle_left.set_pos(context, self.line_1.lerp(0.5), -self.line_1.v, normal=normal)
+        self.handle_right.set_pos(context, self.line_1.lerp(0.5), self.line_1.v, normal=normal)
+        self.handle_left.draw(context, render)
+        self.handle_right.draw(context, render)
+        self.feedback.draw(context)
+        logger.debug("DeltaLocationManipulator.draw_callback done")
+
+
+class DumbSizeManipulator(SizeManipulator):
+    """
+        Show a size while not being editable
+    """
+    def __init__(self, context, o, datablock, manipulator, handle_size, snap_callback=None):
+        SizeManipulator.__init__(self, context, o, datablock, manipulator, handle_size, snap_callback)
+        self.handle_right.draggable = False
+        self.label.draggable = False
+        self.label.colour_inactive = (0, 0, 0, 1)
+        # self.label.label = 'Dumb '
+
+    def mouse_move(self, context, event):
+        return False
+
+
+class AngleManipulator(Manipulator):
+    """
+        NOTE:
+            There is a default shortcut to +5 and -5 on angles with left/right arrows
+
+        Manipulate angle between segments
+        bound to [-pi, pi]
+    """
+
+    def __init__(self, context, o, datablock, manipulator, handle_size, snap_callback=None):
+        # Angle
+        self.handle_right = TriHandle(handle_size, arrow_size, draggable=True)
+        self.handle_center = SquareHandle(handle_size, arrow_size)
+        self.arc = GlArc()
+        self.line_0 = GlLine()
+        self.line_1 = GlLine()
+        self.label_a = EditableText(handle_size, arrow_size, draggable=True)
+        self.label_a.unit_type = 'ANGLE'
+        Manipulator.__init__(self, context, o, datablock, manipulator, snap_callback)
+        self.pts_mode = 'RADIUS'
+
+    def check_hover(self):
+        self.handle_right.check_hover(self.mouse_pos)
+        self.label_a.check_hover(self.mouse_pos)
+
+    def mouse_press(self, context, event):
+        if self.handle_right.hover:
+            self.active = True
+            self.original_angle = self.get_value(self.datablock, self.manipulator.prop1_name)
+            self.feedback.instructions(context, "Angle", "Drag to modify angle", [
+                ('SHIFT', 'Round 1 degree'),
+                ('CTRL+SHIFT', 'Round 5 degrees'),
+                ('RIGHTCLICK or ESC', 'cancel')
+                ])
+            self.handle_right.active = True
+            return True
+        if self.label_a.hover:
+            self.feedback.instructions(context, "Angle (degree)", "Use keyboard to modify angle",
+                [('ENTER', 'validate'),
+                ('RIGHTCLICK or ESC', 'cancel')])
+            self.value_type = 'ROTATION'
+            self.label_a.active = True
+            self.label_value = self.get_value(self.datablock, self.manipulator.prop1_name)
+            self.keyboard_input_active = True
+            return True
+        return False
+
+    def mouse_release(self, context, event):
+        self.check_hover()
+        self.handle_right.active = False
+        self.active = False
+        return False
+
+    def mouse_move(self, context, event):
+        self.mouse_position(event)
+        if self.active:
+            # print("AngleManipulator.mouse_move")
+            self.update(context, event)
+            return True
+        else:
+            self.check_hover()
+        return False
+
+    def keyboard_done(self, context, event, value):
+        self.set_value(context, self.datablock, self.manipulator.prop1_name, value)
+        self.label_a.active = False
+        return True
+
+    def keyboard_cancel(self, context, event):
+        self.label_a.active = False
+        return False
+
+    def cancel(self, context, event):
+        if self.active:
+            self.mouse_release(context, event)
+            self.set_value(context, self.datablock, self.manipulator.prop1_name, self.original_angle)
+
+    def update(self, context, event):
+        pt = self.get_pos3d(context)
+        c = self.arc.c
+        v = 2 * self.arc.r * (pt - c).normalized()
+        v0 = c - v
+        v1 = c + v
+        p0, p1 = intersect_line_sphere(v0, v1, c, self.arc.r)
+        if p0 is not None and p1 is not None:
+
+            if (p1 - pt).length < (p0 - pt).length:
+                p0, p1 = p1, p0
+
+            v = p0 - self.arc.c
+            da = atan2(v.y, v.x) - self.line_0.angle
+            if da > pi:
+                da -= 2 * pi
+            if da < -pi:
+                da += 2 * pi
+            # from there pi > da > -pi
+            # print("a:%.4f da:%.4f a0:%.4f" % (atan2(v.y, v.x), da, self.line_0.angle))
+            if da > pi:
+                da = pi
+            if da < -pi:
+                da = -pi
+            if event.shift:
+                if event.ctrl:
+                    da = round(da / pi * 36, 0) / 36 * pi
+                else:
+                    da = round(da / pi * 180, 0) / 180 * pi
+            self.set_value(context, self.datablock, self.manipulator.prop1_name, da)
+
+    def draw_callback(self, _self, context, render=False):
+        c, left, right, normal = self.manipulator.get_pts(self.o.matrix_world)
+        self.line_0.z_axis = normal
+        self.line_1.z_axis = normal
+        self.arc.z_axis = normal
+        self.label_a.z_axis = normal
+        self.origin = c
+        self.line_0.p = c
+        self.line_1.p = c
+        self.arc.c = c
+        self.line_0.v = left
+        self.line_0.v = -self.line_0.cross.normalized()
+        self.line_1.v = right
+        self.line_1.v = self.line_1.cross.normalized()
+        self.arc.a0 = self.line_0.angle
+        self.arc.da = self.get_value(self.datablock, self.manipulator.prop1_name)
+        self.arc.r = 1.0
+        self.handle_right.set_pos(context, self.line_1.lerp(1),
+                                  self.line_1.sized_normal(1, -1 if self.arc.da > 0 else 1).v)
+        self.handle_center.set_pos(context, self.arc.c, -self.line_0.v)
+        label_value = self.arc.da
+        if self.keyboard_input_active:
+            label_value = self.label_value
+        self.label_a.set_pos(context, label_value, self.arc.lerp(0.5), -self.line_0.v)
+        self.arc.draw(context, render)
+        self.line_0.draw(context, render)
+        self.line_1.draw(context, render)
+        self.handle_right.draw(context, render)
+        self.handle_center.draw(context, render)
+        self.label_a.draw(context, render)
+        self.feedback.draw(context, render)
+
+
+class DualAngleManipulator(Manipulator):
+    """
+        NOTE:
+            There is a default shortcut to +5 and -5 on angles with left/right arrows
+
+        Manipulate angle between segments
+        bound to [-pi, pi]
+    """
+
+    def __init__(self, context, o, datablock, manipulator, handle_size, snap_callback=None):
+        # Angle
+        self.handle_right = TriHandle(handle_size, arrow_size, draggable=True)
+        self.handle_left = TriHandle(handle_size, arrow_size, draggable=True)
+        self.handle_center = SquareHandle(handle_size, arrow_size, draggable=True)
+        self.arc = GlArc()
+        self.line_0 = GlLine()
+        self.line_1 = GlLine()
+        self.label_a = EditableText(handle_size, arrow_size, draggable=True)
+        self.label_a.unit_type = 'ANGLE'
+        Manipulator.__init__(self, context, o, datablock, manipulator, snap_callback)
+        self.pts_mode = 'RADIUS'
+        self.direction = 'RIGHT'
+
+    def check_hover(self):
+        self.handle_right.check_hover(self.mouse_pos)
+        self.handle_left.check_hover(self.mouse_pos)
+        self.label_a.check_hover(self.mouse_pos)
+
+    def mouse_press(self, context, event):
+        if self.handle_right.hover or self.handle_left.hover:
+            self.active = True
+            self.original_angle = self.get_value(self.datablock, self.props['angle'])
+            self.feedback.instructions(context, "Angle", "Drag to modify angle", [
+                ('SHIFT', 'Round 1 degree'),
+                ('CTRL+SHIFT', 'Round 5 degrees'),
+                ('RIGHTCLICK or ESC', 'cancel')
+                ])
+
+        if self.handle_right.hover:
+            # print("DualAngleManipulator mouse_press handle_right.active")
+            self.direction = 'RIGHT'
+            self.handle_right.active = True
+            return True
+
+        if self.handle_left.hover:
+            # print("DualAngleManipulator mouse_press handle_left.active")
+            self.direction = 'LEFT'
+            self.handle_left.active = True
+            return True
+
+        if self.label_a.hover:
+            self.direction = 'RIGHT'
+            self.feedback.instructions(context, "Angle (degree)", "Use keyboard to modify angle",
+                [('ENTER', 'validate'),
+                ('RIGHTCLICK or ESC', 'cancel')])
+            self.value_type = 'ROTATION'
+            self.label_a.active = True
+            self.label_value = self.get_value(self.datablock, self.props['angle'])
+            self.keyboard_input_active = True
+            return True
+
+        return False
+
+    def mouse_release(self, context, event):
+        self.check_hover()
+        self.handle_right.active = False
+        self.handle_left.active = False
+        self.active = False
+        return False
+
+    def mouse_move(self, context, event):
+        self.mouse_position(event)
+        if self.active:
+            # print("AngleManipulator.mouse_move")
+            self.update(context, event)
+            return True
+        else:
+            self.check_hover()
+        return False
+
+    def keyboard_done(self, context, event, value):
+        self.set_value(context, self.datablock, self.props['dir'], self.direction)
+        self.set_value(context, self.datablock, self.props['angle'], value)
+        self.label_a.active = False
+        return True
+
+    def keyboard_cancel(self, context, event):
+        self.label_a.active = False
+        return False
+
+    def cancel(self, context, event):
+        if self.active:
+            self.mouse_release(context, event)
+            self.set_value(context, self.datablock, self.props['dir'], self.direction)
+            self.set_value(context, self.datablock, self.props['angle'], self.original_angle)
+
+    def update(self, context, event):
+        pt = self.get_pos3d(context)
+        c = self.arc.c
+        v = 2 * self.arc.r * (pt - c).normalized()
+        v0 = c - v
+        v1 = c + v
+        p0, p1 = intersect_line_sphere(v0, v1, c, self.arc.r)
+
+        if p0 is not None and p1 is not None:
+
+            if (p1 - pt).length < (p0 - pt).length:
+                p0, p1 = p1, p0
+
+            v = p0 - self.arc.c
+
+            if self.direction == 'RIGHT':
+                da = atan2(v.y, v.x) - self.line_0.angle
+            else:
+                da = self.line_1.angle - atan2(v.y, v.x)
+
+            if da > pi:
+                da -= 2 * pi
+            if da < -pi:
+                da += 2 * pi
+            # from there pi > da > -pi
+            # print("a:%.4f da:%.4f a0:%.4f" % (atan2(v.y, v.x), da, self.line_0.angle))
+            if da > pi:
+                da = pi
+            if da < -pi:
+                da = -pi
+            if event.shift:
+                if event.ctrl:
+                    da = round(da / pi * 36, 0) / 36 * pi
+                else:
+                    da = round(da / pi * 180, 0) / 180 * pi
+
+            self.set_value(context, self.datablock, self.props['dir'], self.direction)
+            self.set_value(context, self.datablock, self.props['angle'], da)
+
+    def draw_callback(self, _self, context, render=False):
+        c, left, right, normal = self.manipulator.get_pts(self.o.matrix_world)
+        self.line_0.z_axis = normal
+        self.line_1.z_axis = normal
+        self.arc.z_axis = normal
+        self.label_a.z_axis = normal
+        self.origin = c
+        self.line_0.p = c
+        self.line_1.p = c
+        self.arc.c = c
+        self.line_0.v = left
+        self.line_0.v = -self.line_0.cross.normalized()
+        self.line_1.v = right
+        self.line_1.v = self.line_1.cross.normalized()
+        self.arc.a0 = self.line_0.angle
+        self.arc.da = self.get_value(self.datablock, self.props['angle'])
+        self.arc.r = 1.0
+        dir = 1
+        if self.opts['flip'] is True:
+            dir = -1
+        self.handle_right.set_pos(context, self.line_1.lerp(1),
+                                  self.line_1.sized_normal(1, -dir).v)
+        self.handle_left.set_pos(context, self.line_0.lerp(1),
+                                  self.line_0.sized_normal(1, dir).v)
+        self.handle_center.set_pos(context, self.arc.c, -self.line_0.v)
+        label_value = self.arc.da
+        if self.keyboard_input_active:
+            label_value = self.label_value
+        self.label_a.set_pos(context, label_value, self.arc.lerp(0.5), -self.line_0.v)
+        self.arc.draw(context, render)
+        self.line_0.draw(context, render)
+        self.line_1.draw(context, render)
+        self.handle_left.draw(context, render)
+        self.handle_right.draw(context, render)
+        self.handle_center.draw(context, render)
+        self.label_a.draw(context, render)
+        self.feedback.draw(context, render)
+
+
+class DumbAngleManipulator(AngleManipulator):
+    def __init__(self, context, o, datablock, manipulator, handle_size, snap_callback=None):
+        AngleManipulator.__init__(self, context, o, datablock, manipulator, handle_size, snap_callback=None)
+        self.handle_right.draggable = False
+        self.label_a.draggable = False
+
+    def draw_callback(self, _self, context, render=False):
+        c, left, right, normal = self.manipulator.get_pts(self.o.matrix_world)
+        self.line_0.z_axis = normal
+        self.line_1.z_axis = normal
+        self.arc.z_axis = normal
+        self.label_a.z_axis = normal
+        self.origin = c
+        self.line_0.p = c
+        self.line_1.p = c
+        self.arc.c = c
+        self.line_0.v = left
+        self.line_0.v = -self.line_0.cross.normalized()
+        self.line_1.v = right
+        self.line_1.v = self.line_1.cross.normalized()
+
+        # prevent ValueError in angle_signed
+        if self.line_0.length == 0 or self.line_1.length == 0:
+            return
+
+        self.arc.a0 = self.line_0.angle
+        self.arc.da = self.line_1.v.to_2d().angle_signed(self.line_0.v.to_2d())
+        self.arc.r = 1.0
+        self.handle_right.set_pos(context, self.line_1.lerp(1),
+                                  self.line_1.sized_normal(1, -1 if self.arc.da > 0 else 1).v)
+        self.handle_center.set_pos(context, self.arc.c, -self.line_0.v)
+        label_value = self.arc.da
+        self.label_a.set_pos(context, label_value, self.arc.lerp(0.5), -self.line_0.v)
+        self.arc.draw(context, render)
+        self.line_0.draw(context, render)
+        self.line_1.draw(context, render)
+        self.handle_right.draw(context, render)
+        self.handle_center.draw(context, render)
+        self.label_a.draw(context, render)
+        self.feedback.draw(context, render)
+
+
+class ArcAngleManipulator(Manipulator):
+    """
+        Manipulate angle of an arc
+        when angle < 0 the arc center is on the left part of the circle
+        when angle > 0 the arc center is on the right part of the circle
+        bound to [-pi, pi]
+    """
+
+    def __init__(self, context, o, datablock, manipulator, handle_size, snap_callback=None):
+
+        # Fixed
+        self.handle_left = SquareHandle(handle_size, arrow_size)
+        # Angle
+        self.handle_right = TriHandle(handle_size, arrow_size, draggable=True)
+        self.handle_center = SquareHandle(handle_size, arrow_size)
+        self.arc = GlArc()
+        self.line_0 = GlLine()
+        self.line_1 = GlLine()
+        self.label_a = EditableText(handle_size, arrow_size, draggable=True)
+        self.label_r = EditableText(handle_size, arrow_size, draggable=False)
+        self.label_a.unit_type = 'ANGLE'
+        Manipulator.__init__(self, context, o, datablock, manipulator, snap_callback)
+        self.pts_mode = 'RADIUS'
+
+    def check_hover(self):
+        self.handle_right.check_hover(self.mouse_pos)
+        self.label_a.check_hover(self.mouse_pos)
+
+    def mouse_press(self, context, event):
+        if self.handle_right.hover:
+            self.active = True
+            self.original_angle = self.get_value(self.datablock, self.manipulator.prop1_name)
+            self.feedback.instructions(context, "Angle (degree)", "Drag to modify angle", [
+                ('SHIFT', 'Round 1 degree'),
+                ('CTRL+SHIFT', 'Round 5 degrees'),
+                ('RIGHTCLICK or ESC', 'cancel')
+                ])
+            self.handle_right.active = True
+            return True
+        if self.label_a.hover:
+            self.feedback.instructions(context, "Angle (degree)", "Use keyboard to modify angle",
+                [('ENTER', 'validate'),
+                ('RIGHTCLICK or ESC', 'cancel')])
+            self.value_type = 'ROTATION'
+            self.label_value = self.get_value(self.datablock, self.manipulator.prop1_name)
+            self.label_a.active = True
+            self.keyboard_input_active = True
+            return True
+        if self.label_r.hover:
+            self.feedback.instructions(context, "Radius", "Use keyboard to modify radius",
+                [('ENTER', 'validate'),
+                ('RIGHTCLICK or ESC', 'cancel')])
+            self.value_type = 'LENGTH'
+            self.label_r.active = True
+            self.keyboard_input_active = True
+            return True
+        return False
+
+    def mouse_release(self, context, event):
+        self.check_hover()
+        self.handle_right.active = False
+        self.active = False
+        return False
+
+    def mouse_move(self, context, event):
+        self.mouse_position(event)
+        if self.handle_right.active:
+            self.update(context, event)
+            return True
+        else:
+            self.check_hover()
+        return False
+
+    def keyboard_done(self, context, event, value):
+        self.set_value(context, self.datablock, self.manipulator.prop1_name, value)
+        self.label_a.active = False
+        self.label_r.active = False
+        return True
+
+    def keyboard_cancel(self, context, event):
+        self.label_a.active = False
+        self.label_r.active = False
+        return False
+
+    def cancel(self, context, event):
+        if self.active:
+            self.mouse_release(context, event)
+            self.set_value(context, self.datablock, self.manipulator.prop1_name, self.original_angle)
+
+    def update(self, context, event):
+
+        pt = self.get_pos3d(context)
+        c = self.arc.c
+
+        v = 2 * self.arc.r * (pt - c).normalized()
+        v0 = c - v
+        v1 = c + v
+        p0, p1 = intersect_line_sphere(v0, v1, c, self.arc.r)
+
+        if p0 is not None and p1 is not None:
+            # find nearest mouse intersection point
+            if (p1 - pt).length < (p0 - pt).length:
+                p0, p1 = p1, p0
+
+            v = p0 - self.arc.c
+
+            s = self.arc.tangeant(0, 1)
+            res, d, t = s.point_sur_segment(pt)
+            if d > 0:
+                # right side
+                a = self.arc.sized_normal(0, self.arc.r).angle
+            else:
+                a = self.arc.sized_normal(0, -self.arc.r).angle
+
+            da = atan2(v.y, v.x) - a
+
+            # bottom side +- pi
+            if t < 0:
+                # right
+                if d > 0:
+                    da = pi
+                else:
+                    da = -pi
+            # top side bound to +- pi
+            else:
+                if da > pi:
+                    da -= 2 * pi
+                if da < -pi:
+                    da += 2 * pi
+
+            if event.shift:
+                if event.ctrl:
+                    da = round(da / pi * 36, 0) / 36 * pi
+                else:
+                    da = round(da / pi * 180, 0) / 180 * pi
+            self.set_value(context, self.datablock, self.manipulator.prop1_name, da)
+
+    def draw_callback(self, _self, context, render=False):
+        # center : 3d points
+        # left   : 3d vector pt-c
+        # right  : 3d vector pt-c
+        c, left, right, normal = self.manipulator.get_pts(self.o.matrix_world)
+        self.line_0.z_axis = normal
+        self.line_1.z_axis = normal
+        self.arc.z_axis = normal
+        self.label_a.z_axis = normal
+        self.label_r.z_axis = normal
+        self.origin = c
+        self.line_0.p = c
+        self.line_1.p = c
+        self.arc.c = c
+        self.line_0.v = left
+        self.line_1.v = right
+        self.arc.a0 = self.line_0.angle
+        self.arc.da = self.get_value(self.datablock, self.manipulator.prop1_name)
+        self.arc.r = left.length
+        self.handle_left.set_pos(context, self.line_0.lerp(1), self.line_0.v)
+        self.handle_right.set_pos(context, self.line_1.lerp(1),
+            self.line_1.sized_normal(1, -1 if self.arc.da > 0 else 1).v)
+        self.handle_center.set_pos(context, self.arc.c, -self.line_0.v)
+        label_a_value = self.arc.da
+        label_r_value = self.arc.r
+        if self.keyboard_input_active:
+            if self.value_type == 'LENGTH':
+                label_r_value = self.label_value
+            else:
+                label_a_value = self.label_value
+        self.label_a.set_pos(context, label_a_value, self.arc.lerp(0.5), -self.line_0.v)
+        self.label_r.set_pos(context, label_r_value, self.line_0.lerp(0.5), self.line_0.v)
+        self.arc.draw(context, render)
+        self.line_0.draw(context, render)
+        self.line_1.draw(context, render)
+        self.handle_left.draw(context, render)
+        self.handle_right.draw(context, render)
+        self.handle_center.draw(context, render)
+        self.label_r.draw(context, render)
+        self.label_a.draw(context, render)
+        self.feedback.draw(context, render)
+
+
+class ArcAngleRadiusManipulator(ArcAngleManipulator):
+    """
+        Manipulate angle and radius of an arc
+        when angle < 0 the arc center is on the left part of the circle
+        when angle > 0 the arc center is on the right part of the circle
+        bound to [-pi, pi]
+    """
+
+    def __init__(self, context, o, datablock, manipulator, handle_size, snap_callback=None):
+        ArcAngleManipulator.__init__(self, context, o, datablock, manipulator, handle_size, snap_callback)
+        self.handle_center = TriHandle(handle_size, arrow_size, draggable=True)
+        self.label_r.draggable = True
+
+    def check_hover(self):
+        self.handle_right.check_hover(self.mouse_pos)
+        self.handle_center.check_hover(self.mouse_pos)
+        self.label_a.check_hover(self.mouse_pos)
+        self.label_r.check_hover(self.mouse_pos)
+
+    def mouse_press(self, context, event):
+        if self.handle_right.hover:
+            self.active = True
+            self.original_angle = self.get_value(self.datablock, self.manipulator.prop1_name)
+            self.feedback.instructions(context, "Angle (degree)", "Drag to modify angle", [
+                ('SHIFT', 'Round value'),
+                ('RIGHTCLICK or ESC', 'cancel')
+                ])
+            self.handle_right.active = True
+            return True
+        if self.handle_center.hover:
+            self.active = True
+            self.original_radius = self.get_value(self.datablock, self.manipulator.prop2_name)
+            self.feedback.instructions(context, "Radius", "Drag to modify radius", [
+                ('SHIFT', 'Round value'),
+                ('RIGHTCLICK or ESC', 'cancel')
+                ])
+            self.handle_center.active = True
+            return True
+        if self.label_a.hover:
+            self.feedback.instructions(context, "Angle (degree)", "Use keyboard to modify angle",
+                [('ENTER', 'validate'),
+                ('RIGHTCLICK or ESC', 'cancel')])
+            self.value_type = 'ROTATION'
+            self.label_value = self.get_value(self.datablock, self.manipulator.prop1_name)
+            self.label_a.active = True
+            self.keyboard_input_active = True
+            return True
+        if self.label_r.hover:
+            self.feedback.instructions(context, "Radius", "Use keyboard to modify radius",
+                [('ENTER', 'validate'),
+                ('RIGHTCLICK or ESC', 'cancel')])
+            self.value_type = 'LENGTH'
+            self.label_r.active = True
+            self.keyboard_input_active = True
+            return True
+        return False
+
+    def mouse_release(self, context, event):
+        self.check_hover()
+        self.active = False
+        self.handle_right.active = False
+        self.handle_center.active = False
+        return False
+
+    def mouse_move(self, context, event):
+        self.mouse_position(event)
+        if self.handle_right.active:
+            self.update(context, event)
+            return True
+        elif self.handle_center.active:
+            self.update_radius(context, event)
+            return True
+        else:
+            self.check_hover()
+        return False
+
+    def keyboard_done(self, context, event, value):
+        if self.value_type == 'LENGTH':
+            self.set_value(context, self.datablock, self.manipulator.prop2_name, value)
+            self.label_r.active = False
+        else:
+            self.set_value(context, self.datablock, self.manipulator.prop1_name, value)
+            self.label_a.active = False
+        return True
+
+    def update_radius(self, context, event):
+        pt = self.get_pos3d(context)
+        c = self.arc.c
+        left = self.line_0.lerp(1)
+        p, t = intersect_point_line(pt, c, left)
+        radius = (left - p).length
+        if event.alt:
+            radius = round(radius, 1)
+        self.set_value(context, self.datablock, self.manipulator.prop2_name, radius)
+
+    def cancel(self, context, event):
+        if self.handle_right.active:
+            self.mouse_release(context, event)
+            self.set_value(context, self.datablock, self.manipulator.prop1_name, self.original_angle)
+        if self.handle_center.active:
+            self.mouse_release(context, event)
+            self.set_value(context, self.datablock, self.manipulator.prop2_name, self.original_radius)
+
+
+class SnapVectorManipulator(Manipulator):
+    """
+        Move a child window or door in wall segment
+        not limited to this by the way
+    """
+    def __init__(self, context, o, datablock, manipulator, handle_size, snap_callback=None):
+        self.handle = SquareHandle(handle_size, 1.2 * arrow_size, draggable=True, selectable=True)
+        Manipulator.__init__(self, context, o, datablock, manipulator, snap_callback)
+        self.feedback.instructions(context, "Move", "Drag to move", [
+            ('CTRL', 'Snap'),
+            ('SHIFT', 'Round value'),
+            ('RIGHTCLICK or ESC', 'cancel')
+            ])
+        self.selectable = True
+
+    def select(self, cursor_area):
+        self.selected = self.selected or cursor_area.in_area(self.handle.pos_2d)
+        self.handle.selected = self.selected
+
+    def deselect(self, cursor_area):
+        self.selected = not cursor_area.in_area(self.handle.pos_2d)
+        self.handle.selected = self.selected
+
+    def check_hover(self):
+        self.handle.check_hover(self.mouse_pos)
+
+    def mouse_press(self, context, event):
+        global gl_pts3d
+        global manips
+        if self.handle.hover:
+            self.active = True
+            self.handle.active = True
+            self.original_location = self.get_value(self.datablock, self.manipulator.prop1_name).copy()
+            self.feedback.enable()
+
+            left, right, side, dz = self.manipulator.get_pts(self.o.matrix_world)
+            dp = (right - left)
+            dx = dp.normalized()
+            dy = dz.cross(dx)
+            p0 = left
+            takemat = Matrix([
+                [dx.x, dy.x, dz.x, p0.x],
+                [dx.y, dy.y, dz.y, p0.y],
+                [dx.z, dy.z, dz.z, p0.z],
+                [0, 0, 0, 1]
+            ])
+            gl_pts3d = [p0]
+            snap_point(takemat=takemat,
+                draw=self.sp_draw,
+                callback=self.sp_callback,
+                constraint_axis=(
+                    self.manipulator.prop1_name == 'x',
+                    self.manipulator.prop1_name == 'y',
+                    self.manipulator.prop1_name == 'z'))
+            return True
+        return False
+
+    def mouse_release(self, context, event):
+        self.check_hover()
+        self.feedback.disable()
+        self.active = False
+        self.handle.active = False
+        return False
+
+    def mouse_move(self, context, event):
+        self.mouse_position(event)
+        if self.handle.active:
+            # False here to pass_through
+            # print("i'm able to pick up mouse move event while transform running")
+            return False
+        else:
+            self.check_hover()
+        return False
+
+    def sp_draw(self, sp, context):
+        logger.debug("DeltaLocationManipulator.sp_draw")
+
+        global gl_pts3d
+        if self.o is None:
+            return
+        p0 = gl_pts3d[0].copy()
+        p1 = p0 + sp.delta
+        itM = self.o.matrix_world.inverted()
+        self.set_value(context, self.datablock, self.manipulator.prop1_name, itM * p1)
+        return
+
+    def sp_callback(self, context, event, state, sp):
+        logger.debug("DeltaLocationManipulator.sp_callback")
+
+        if state == 'SUCCESS':
+            self.sp_draw(sp, context)
+            self.mouse_release(context, event)
+
+        if state == 'CANCEL':
+            self.cancel(context, event)
+        logger.debug("DeltaLocationManipulator.sp_callback done")
+
+    def cancel(self, context, event):
+        if self.active:
+            self.mouse_release(context, event)
+            # must move back to original location
+            self.set_value(context, self.datablock, self.manipulator.prop1_name, self.original_location)
+
+    def draw_callback(self, _self, context, render=False):
+        left, right, side, normal = self.manipulator.get_pts(self.o.matrix_world)
+        self.handle.set_pos(context, left, (left - right).normalized(), normal=normal)
+        self.handle.draw(context, render)
+        self.feedback.draw(context, render)
+
+
+class CallOperatorManipulator(Manipulator):
+    """
+        Call operator
+        prop1_name = operator name without bpy.ops.
+        prop2_name = json dict of named arguments
+    """
+    def __init__(self, context, o, datablock, manipulator, handle_size, snap_callback=None):
+        self.handle = SquareHandle(handle_size, arrow_size, draggable=True)
+        Manipulator.__init__(self, context, o, datablock, manipulator, snap_callback)
+
+    def check_hover(self):
+        self.handle.check_hover(self.mouse_pos)
+
+    def mouse_press(self, context, event):
+        if self.handle.hover:
+            po = self.manipulator.prop1_name.split(".")
+            params = self.from_json(self.manipulator.prop2_name)
+
+            # try:
+            op = getattr(getattr(bpy.ops, po[0]), po[1])
+            if op.poll():
+                op(**params)
+            # except:
+            #    pass
+            self.handle.active = True
+            return True
+        return False
+
+    def mouse_release(self, context, event):
+        self.check_hover()
+        self.handle.active = False
+        return False
+
+    def mouse_move(self, context, event):
+        self.mouse_position(event)
+        if self.handle.active:
+            return True
+        else:
+            self.check_hover()
+        return False
+
+    def draw_callback(self, _self, context, render=False):
+        """
+            draw on screen feedback using gl.
+        """
+        logger.debug("CallOperatorManipulator.draw_callback")
+
+        # won't render counter
+        if render:
+            return
+        left, right, side, normal = self.manipulator.get_pts(self.o.matrix_world)
+        self.handle.set_pos(context, left, (left - right).normalized(), normal=normal)
+        self.handle.draw(context, render)
+        logger.debug("CallOperatorManipulator.draw_callback done")
+
+
+class CallAddOperatorManipulator(CallOperatorManipulator):
+    def __init__(self, context, o, datablock, manipulator, handle_size, snap_callback=None):
+        CallOperatorManipulator.__init__(self, context, o, datablock, manipulator, snap_callback)
+        self.handle = PlusHandle(handle_size, arrow_size, draggable=True)
+
+
+class CallRemoveOperatorManipulator(CallOperatorManipulator):
+    def __init__(self, context, o, datablock, manipulator, handle_size, snap_callback=None):
+        CallOperatorManipulator.__init__(self, context, o, datablock, manipulator, snap_callback)
+        self.handle = CruxHandle(handle_size, arrow_size, draggable=True)
+
+
+# ------------------------------------------------------------------
+# Define a single Manipulator Properties to store on object
+# ------------------------------------------------------------------
+
+
+# Allow registeration of manipulators classes
+manipulators_class_lookup = {}
+
+
+def register_manipulator(type_key, manipulator_class):
+    if type_key in manipulators_class_lookup.keys():
+        raise RuntimeError("Manipulator of type {} allready exists, unable to override".format(type_key))
+    manipulators_class_lookup[type_key] = manipulator_class
+
+
+class archipack_manipulator(PropertyGroup):
+    """
+        A property group to add to manipulable objects
+        type_key: type of manipulator
+        prop1_name = the property name of object to modify
+        prop2_name = another property name of object to modify (eg: angle and radius)
+        p0, p1, p2 3d Vectors as base points to represent manipulators on screen
+        normal Vector normal of plane on with draw manipulator
+    """
+    type_key = StringProperty(default='SIZE')
+
+    # How 3d points are stored in manipulators ?
+    # SIZE = 2 absolute positionned and a scaling vector
+    # RADIUS = 1 absolute positionned (center) and 2 relatives (sides)
+    # POLYGON = 2 absolute positionned and a relative vector (for rect polygons)
+
+    pts_mode = StringProperty(default='SIZE')
+    prop1_name = StringProperty()
+    prop2_name = StringProperty()
+    p0 = FloatVectorProperty(subtype='XYZ')
+    p1 = FloatVectorProperty(subtype='XYZ')
+    p2 = FloatVectorProperty(subtype='XYZ')
+    # allow orientation of manipulators by default on xy plane,
+    # but may be used to constrain heights on local object space
+    normal = FloatVectorProperty(subtype='XYZ', default=(0, 0, 1))
+
+    def set_pts(self, pts, normal=None):
+        """
+            set 3d location of gl points (in object space)
+            pts: array of 3 vectors 3d
+            normal: optionnal vector 3d default to Z axis
+
+            @TODO:
+            set those pts right in the stack holding a safer reference
+            how to find the right manipulator in the stack ??
+            -> manip idx
+        """
+        pts = [Vector(p) for p in pts]
+        self.p0, self.p1, self.p2 = pts
+        if normal is not None:
+            self.normal = Vector(normal)
+
+    def get_pts(self, tM):
+        """
+            convert points from local to world absolute
+            to draw them at the right place
+            tM : object's world matrix
+        """
+        rM = tM.to_3x3()
+        if self.pts_mode in {'SIZE', 'POLYGON'}:
+            return tM * self.p0, tM * self.p1, self.p2, rM * self.normal
+        else:
+            return tM * self.p0, rM * self.p1, rM * self.p2, rM * self.normal
+
+    def get_prefs(self, context):
+        global __name__
+        global arrow_size
+        global handle_size
+        try:
+            # retrieve addon name from imports
+            addon_name = __name__.split('.')[0]
+            prefs = context.user_preferences.addons[addon_name].preferences
+            arrow_size = prefs.arrow_size
+            handle_size = prefs.handle_size
+        except:
+            pass
+
+    def setup(self, context, o, datablock, snap_callback=None):
+        """
+            Factory return a manipulator object or None
+            o:         object
+            datablock: datablock to modify
+            snap_callback: function call y
+        """
+
+        self.get_prefs(context)
+
+        global manipulators_class_lookup
+
+        if self.type_key not in manipulators_class_lookup.keys() or \
+                not manipulators_class_lookup[self.type_key].poll(context):
+            # RuntimeError is overkill but may be enabled for debug purposes
+            # Silentely ignore allow skipping manipulators if / when deps as not meet
+            # manip stack will simply be filled with None objects
+            # raise RuntimeError("Manipulator of type {} not found".format(self.type_key))
+            return None
+
+        m = manipulators_class_lookup[self.type_key](context, o, datablock, self, handle_size, snap_callback)
+        # points storage model as described upside
+        self.pts_mode = m.pts_mode
+        return m
+
+    def as_dimension(self, context, o, dim):
+
+        if dim is None:
+            bpy.ops.archipack.dimension(auto_manipulate=False)
+            dim = context.active_object
+            dim.parent = o
+            dim.matrix_world = o.matrix_world.copy()
+
+        dim.select = True
+        context.scene.objects.active = dim
+
+        v = Vector(self.p1) - Vector(self.p0)
+        d = dim.data.archipack_dimension[0]
+        d.auto_update = False
+        d.size = (v).length
+        x, y, z = self.p2.normalized()
+        side = 1
+        if x != 0:
+            side = x
+        elif y != 0:
+            side = y
+        elif z != 0:
+            side = z
+        d.distance = -side * self.p2.length
+        d.auto_update = True
+        dim.location = self.p0
+        dim.rotation_euler.z = atan2(v.y, v.x)
+        dim.select = False
+        context.scene.objects.active = o
+
+        return dim
+
+
+# ------------------------------------------------------------------
+# Define Manipulable to make a PropertyGroup manipulable
+# ------------------------------------------------------------------
+
+
+class ARCHIPACK_OT_manipulate(ArchipackGenericOperator, Operator):
+    bl_idname = "archipack.manipulate"
+    bl_label = "Manipulate"
+    bl_description = "Manipulate archipack objects (only work in object mode)"
+    bl_options = {'REGISTER', 'UNDO'}
+
+    def invoke(self, context, event):
+        o = context.active_object
+        res = {'CANCELLED'}
+        d = self.datablock(o)
+        if d:
+            d.manipulable_invoke(context)
+            res = {'FINISHED'}
+        return res
+
+
+class ARCHIPACK_OT_manipulate_modal(Operator):
+    bl_idname = "archipack.manipulate_modal"
+    bl_label = "Manipulate"
+    bl_description = "Manipulate"
+    bl_options = {'REGISTER', 'UNDO', 'INTERNAL'}
+
+    object_name = StringProperty(default="")
+
+    @classmethod
+    def poll(self, context):
+        return context.active_object is not None
+
+    def exit_selectmode(self, context, key):
+        """
+            Hide select area on exit
+        """
+        global manips
+        if key in manips.keys():
+            if manips[key].manipulable is not None:
+                manips[key].manipulable.manipulable_exit_selectmode(context)
+
+    def modal(self, context, event):
+        global manips
+        # Exit on stack change
+        # handle multiple object stack
+        # use object_name property to find manupulated object in stack
+        # select and make object active
+        # and exit when not found
+        if context.area is not None:
+            context.area.tag_redraw()
+
+        key = self.object_name
+
+        # exit when another object is active ??
+        # might not work when manipulating eg a window through a wall
+        if check_stack(key):
+            self.exit_selectmode(context, key)
+            remove_manipulable(key)
+            # print("modal exit by check_stack(%s)" % (key))
+            return {'FINISHED'}
+
+        # disable handler when another manipulator is active
+        for k, manip in manips.items():
+            if manip.active and k != key:
+                return {'PASS_THROUGH'}
+
+        res = manips[key].manipulable.manipulable_modal(context, event)
+
+        # flag as active to disallow other manipulators modal handler
+        manips[key].active = 'RUNNING_MODAL' in res
+
+        # print("archipack.manipulate_modal()", key, res, manips[key].active)
+
+        if 'FINISHED' in res:
+            self.exit_selectmode(context, key)
+            remove_manipulable(key)
+            # print("modal exit by {FINISHED}")
+
+        return res
+
+    def invoke(self, context, event):
+        if context.space_data is not None and context.space_data.type == 'VIEW_3D':
+            context.window_manager.modal_handler_add(self)
+            return {'RUNNING_MODAL'}
+        else:
+            self.report({'WARNING'}, "Active space must be a View3d")
+            return {'CANCELLED'}
+
+
+class ARCHIPACK_OT_disable_manipulate(Operator):
+    bl_idname = "archipack.disable_manipulate"
+    bl_label = "Disable Manipulate"
+    bl_description = "Disable any active manipulator"
+    bl_options = {'REGISTER', 'UNDO'}
+
+    @classmethod
+    def poll(self, context):
+        return True
+
+    def execute(self, context):
+        empty_stack()
+        return {'FINISHED'}
+
+
+class Manipulable():
+    """
+        A class extending PropertyGroup to setup gl manipulators
+        Beware : prevent crash calling manipulable_disable()
+                 before changing manipulated data structure
+    """
+    manipulators = CollectionProperty(
+            type=archipack_manipulator,
+            # options={'SKIP_SAVE'},
+            # options={'HIDDEN'},
+            description="store 3d points to draw gl manipulators"
+            )
+    manipulable_refresh = BoolProperty(
+            default=False,
+            options={'SKIP_SAVE'},
+            description="Flag enable to rebuild manipulators when data model change"
+            )
+
+    # as pure python property to keep reference valid on update
+    manipulate_mode = BoolProperty(
+            default=False,
+            options={'SKIP_SAVE'},
+            description="Flag manipulation state so we are able to toggle"
+            )
+    select_mode = BoolProperty(
+            default=False,
+            options={'SKIP_SAVE'},
+            description="Flag select state so we are able to toggle"
+            )
+    manipulable_selectable = BoolProperty(
+            default=False,
+            options={'SKIP_SAVE'},
+            description="Flag make manipulators selectable"
+            )
+    keymap = None
+
+    # selectable manipulators
+    manipulable_area = GlCursorArea()
+    manipulable_start_point = Vector((0, 0))
+    manipulable_end_point = Vector((0, 0))
+    manipulable_draw_handler = None
+
+    def setup_manipulators(self):
+        """
+            Must implement manipulators creation
+            TODO: call from update and manipulable_setup
+        """
+        raise NotImplementedError
+
+    def manipulable_draw_callback(self, _self, context):
+        self.manipulable_area.draw(context)
+
+    def manipulable_disable(self, context):
+        """
+            disable gl draw handlers
+        """
+        o = context.active_object
+        if o is not None:
+            remove_manipulable(o.name)
+            self.manipulable_exit_selectmode(context)
+            self.manip_stack = add_manipulable(o.name, self)
+
+        self.manipulate_mode = False
+        self.select_mode = False
+
+    def manipulable_exit_selectmode(self, context):
+        self.manipulable_area.disable()
+        self.select_mode = False
+        # remove select draw handler
+        if self.manipulable_draw_handler is not None:
+            bpy.types.SpaceView3D.draw_handler_remove(
+                self.manipulable_draw_handler,
+                'WINDOW')
+        self.manipulable_draw_handler = None
+
+    def manipulable_setup(self, context):
+        """
+            TODO: Implement the setup part as per parent object basis
+        """
+        self.manipulable_disable(context)
+        o = context.active_object
+        self.setup_manipulators()
+        for m in self.manipulators:
+            self.manip_stack.append(m.setup(context, o, self))
+
+    def _manipulable_invoke(self, context):
+        # disallow manipulate in other mode than object
+        if context.mode != 'OBJECT':
+            return
+
+        object_name = context.active_object.name
+
+        # store a reference to self for operators
+        add_manipulable(object_name, self)
+
+        # copy context so manipulator always use
+        # invoke time context
+        ctx = context.copy()
+
+        # take care of context switching
+        # when call from outside of 3d view
+        if context.space_data is not None and context.space_data.type != 'VIEW_3D':
+            for window in bpy.context.window_manager.windows:
+                screen = window.screen
+                for area in screen.areas:
+                    if area.type == 'VIEW_3D':
+                        ctx['area'] = area
+                        for region in area.regions:
+                            if region.type == 'WINDOW':
+                                ctx['region'] = region
+                        break
+        if ctx is not None:
+            bpy.ops.archipack.manipulate_modal(ctx, 'INVOKE_DEFAULT', object_name=object_name)
+
+    def manipulable_invoke(self, context):
+        """
+            call this in operator invoke()
+            NB:
+            if override dont forget to call:
+                _manipulable_invoke(context)
+
+        """
+        if self.manipulate_mode:
+            self.manipulable_disable(context)
+            return False
+
+        # else:
+        #    bpy.ops.archipack.disable_manipulate('INVOKE_DEFAULT')
+
+        # self.manip_stack = []
+        # kills other's manipulators
+        self.manipulable_setup(context)
+        self.manipulate_mode = True
+
+        self._manipulable_invoke(context)
+
+        return True
+
+    def manipulable_modal(self, context, event):
+        """
+            call in operator modal()
+            should not be overriden
+            as it provide all needed
+            functionnality out of the box
+        """
+        # setup again when manipulators type change
+        if self.manipulable_refresh:
+            # print("manipulable_refresh")
+            self.manipulable_refresh = False
+            self.manipulable_setup(context)
+            self.manipulate_mode = True
+
+        if context.area is None:
+            self.manipulable_disable(context)
+            return {'FINISHED'}
+
+        context.area.tag_redraw()
+
+        if self.keymap is None:
+            self.keymap = Keymaps(context)
+
+        if context.mode != 'OBJECT':
+            self.manipulable_disable(context)
+            return {'FINISHED'}
+
+        if self.keymap.check(event, self.keymap.undo):
+            # user feedback on undo by disabling manipulators
+            self.manipulable_disable(context)
+            # pass through so system is able to undo
+            return {'FINISHED', 'PASS_THROUGH'}
+
+        # clean up manipulator on delete
+        if self.keymap.check(event, self.keymap.delete):  # {'X'}:
+            # @TODO:
+            # for doors and windows, seek and destroy holes object if any
+            # a dedicated delete method into those objects may be an option ?
+            # A type check is required any way we choose
+            #
+            # Time for a generic archipack's datablock getter / filter into utils
+            #
+            # May also be implemented into nearly hidden "reference point"
+            # to delete / duplicate / link duplicate / unlink of
+            # a complete set of wall, doors and windows at once
+            self.manipulable_disable(context)
+
+            if bpy.ops.object.delete.poll():
+                bpy.ops.object.delete('INVOKE_DEFAULT', use_global=False)
+
+            return {'FINISHED'}
+
+        """
+        # handle keyborad for select mode
+        if self.select_mode:
+            if event.type in {'A'} and event.value == 'RELEASE':
+                return {'RUNNING_MODAL'}
+        """
+        # let timer and none events pass through to allow changes on ui
+        if event.type == 'TIMER' or event.type == 'NONE':
+            # print(event.type)
+            return {'PASS_THROUGH'}
+
+        for manipulator in self.manip_stack:
+            # manipulator should return false on left mouse release
+            # so proper release handler is called
+            # and return true to call manipulate when required
+            # print("manipulator:%s" % manipulator)
+            # TODO:
+            # let modal return {'RUNNING_MODAL', 'PASS_THROUGH', 'FINISHED'}
+
+            # @NOTE: should also return None
+
+            if manipulator is not None:
+                if manipulator.modal(context, event):
+                    # print("Manipulable modal: %s" % (type(manipulator).__name__))
+                    self.manipulable_manipulate(context, event, manipulator)
+                    return {'RUNNING_MODAL'}
+
+        # print("Manipulable %s %s" % (event.type, event.value))
+
+        # Manipulators are not active so check for selection
+        if self.manipulable_selectable:
+
+            # print("Manipulable %s %s" % (event.type, event.value))
+
+            if event.type == 'LEFTMOUSE':
+
+                # either we are starting select mode
+                # user press on area not over maniuplator
+                # Prevent 3 mouse emultation to select when alt pressed
+                if event.value == 'PRESS' and not event.alt:
+                    self.select_mode = True
+                    self.manipulable_area.enable()
+                    self.manipulable_start_point = Vector((event.mouse_region_x, event.mouse_region_y))
+                    self.manipulable_area.set_location(
+                        context,
+                        self.manipulable_start_point,
+                        self.manipulable_start_point)
+                    # add a select draw handler
+                    args = (self, context)
+                    self.manipulable_draw_handler = bpy.types.SpaceView3D.draw_handler_add(
+                        self.manipulable_draw_callback,
+                        args,
+                        'WINDOW',
+                        'POST_PIXEL')
+                    # don't keep focus
+                    # as this prevent click over ui
+                    # return {'RUNNING_MODAL'}
+
+                elif event.value == 'RELEASE':
+                    if self.select_mode:
+                        # confirm selection
+
+                        self.manipulable_exit_selectmode(context)
+
+                        # keep focus
+                        # return {'RUNNING_MODAL'}
+
+                    else:
+                        # allow manipulator action on release
+                        for manipulator in self.manip_stack:
+                            if manipulator is not None and manipulator.selectable:
+                                manipulator.selected = False
+                        self.manipulable_release(context)
+
+            elif self.select_mode and event.type == 'MOUSEMOVE' and event.value == 'PRESS':
+                # update select area size
+                self.manipulable_end_point = Vector((event.mouse_region_x, event.mouse_region_y))
+                self.manipulable_area.set_location(
+                    context,
+                    self.manipulable_start_point,
+                    self.manipulable_end_point)
+                if event.shift:
+                    # deselect
+                    for i, manipulator in enumerate(self.manip_stack):
+                        if manipulator is not None and manipulator.selected:
+                            manipulator.deselect(self.manipulable_area)
+                else:
+                    # select / more
+                    for i, manipulator in enumerate(self.manip_stack):
+                        if manipulator is not None and manipulator.selectable:
+                            manipulator.select(self.manipulable_area)
+
+                # keep focus to prevent left select mouse to actually move object
+                if context.user_preferences.inputs.select_mouse == 'LEFT':
+                    return {'RUNNING_MODAL'}
+
+        # event.alt here to prevent 3 button mouse emulation exit while zooming
+        if event.type in {'RIGHTMOUSE', 'ESC'} and event.value == 'PRESS' and not event.alt:
+            self.manipulable_disable(context)
+            self.manipulable_exit(context)
+
+            # Pass through so other active manipulables also exit
+            return {'FINISHED', 'PASS_THROUGH'}
+
+        return {'PASS_THROUGH'}
+
+    # Callbacks
+    def manipulable_release(self, context):
+        """
+            Override with action to do on mouse release
+            eg: big update
+        """
+        return
+
+    def manipulable_exit(self, context):
+        """
+            Override with action to do when modal exit
+        """
+        return
+
+    def manipulable_manipulate(self, context, event, manipulator):
+        """
+            Override with action to do when a handle is active (pressed and mousemove)
+        """
+        return
+
+
+@persistent
+def cleanup(dummy=None):
+    empty_stack()
+
+
+def register():
+    # Register default manipulators
+    global manips
+    global manipulators_class_lookup
+    manipulators_class_lookup = {}
+    manips = {}
+    register_manipulator('SIZE', SizeManipulator)
+    register_manipulator('SIZE_LOC', SizeLocationManipulator)
+    register_manipulator('ANGLE', AngleManipulator)
+    register_manipulator('DUMB_ANGLE', DumbAngleManipulator)
+    register_manipulator('ARC_ANGLE_RADIUS', ArcAngleRadiusManipulator)
+    register_manipulator('COUNTER', CounterManipulator)
+    register_manipulator('DUMB_SIZE', DumbSizeManipulator)
+    register_manipulator('DELTA_LOC', DeltaLocationManipulator)
+    register_manipulator('DUMB_STRING', DumbStringManipulator)
+    # resize in 2 directions prop2_name in ['LEFT', 'RIGHT']
+    register_manipulator('DUAL_SIZE', DualSnapSizeManipulator)
+    register_manipulator('DUAL_ANGLE', DualAngleManipulator)
+    # snap aware size loc
+    register_manipulator('SNAP_SIZE_LOC', SnapSizeLocationManipulator)
+    # register_manipulator('SNAP_POINT', SnapPointManipulator)
+    # wall's line based object snap
+    register_manipulator('WALL_SNAP', WallSnapManipulator)
+    # line snap manipulator disable parts update
+    register_manipulator('LINE_SNAP', LineSnapManipulator)
+    # Dimension manipulator (vector in object space)
+    register_manipulator('SNAP_VEC', SnapVectorManipulator)
+    # Add / remove operator
+    register_manipulator('OP_ADD', CallAddOperatorManipulator)
+    register_manipulator('OP_REM', CallRemoveOperatorManipulator)
+
+    bpy.utils.register_class(ARCHIPACK_OT_manipulate_modal)
+    bpy.utils.register_class(ARCHIPACK_OT_manipulate)
+    bpy.utils.register_class(ARCHIPACK_OT_disable_manipulate)
+    bpy.utils.register_class(archipack_manipulator)
+    bpy.app.handlers.load_pre.append(cleanup)
+
+
+def unregister():
+    global manips
+    global manipulators_class_lookup
+    empty_stack()
+    del manips
+    manipulators_class_lookup.clear()
+    del manipulators_class_lookup
+    bpy.utils.unregister_class(ARCHIPACK_OT_manipulate_modal)
+    bpy.utils.unregister_class(ARCHIPACK_OT_manipulate)
+    bpy.utils.unregister_class(ARCHIPACK_OT_disable_manipulate)
+    bpy.utils.unregister_class(archipack_manipulator)
     bpy.app.handlers.load_pre.remove(cleanup)