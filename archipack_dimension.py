# -*- coding:utf-8 -*-

# ##### BEGIN GPL LICENSE BLOCK #####
#
#  This program is free software; you can redistribute it and/or
#  modify it under the terms of the GNU General Public License
#  as published by the Free Software Foundation; either version 2
#  of the License, or (at your option) any later version.
#
#  This program is distributed in the hope that it will be useful,
#  but WITHOUT ANY WARRANTY; without even the implied warranty of
#  MERCHANTABILITY or FITNESS FOR A PARTICULAR PURPOSE.  See the
#  GNU General Public License for more details.
#
#  You should have received a copy of the GNU General Public License
#  along with this program; if not, write to the Free Software Foundation,
#  Inc., 51 Franklin Street, Fifth Floor, Boston, MA 02110- 1301, USA.
#
# ##### END GPL LICENSE BLOCK #####

# <pep8 compliant>

# ----------------------------------------------------------
# Author: Stephen Leger (s-leger)
#
# ----------------------------------------------------------
import bpy
import json
from bpy.types import Operator, PropertyGroup, Curve, Panel
from bpy.props import (
    FloatProperty, EnumProperty, BoolProperty, IntProperty,
    CollectionProperty, FloatVectorProperty, StringProperty
    )
from mathutils import Vector, Matrix
from math import cos, sin, pi, atan2
from .archipack_manipulator import Manipulable, archipack_manipulator
from .archipack_preset import ArchipackPreset, PresetMenuOperator
from .archipack_object import (
    ArchipackCreateTool, 
    ArchipackObject, 
    ArchipackObjectsManager
    )
from .archipack_gl import GlText


def update(self, context):
    self.update(context)


class archipack_dimension_point(PropertyGroup):
    """
     Store dimension provider points
     uid has to be unique for object
     location is in object coordsys
     used as sub group for DimensionProvider
    """
    index = IntProperty(
        name="point index",
        description="Mesured point index",
        default=0
        )
    location = FloatVectorProperty(
        name="Location",
        description="Location of mesured point in object space",
        subtype='XYZ'
        )


class DimensionProvider():
    """
      A class to add dimension provider ability to archipack objects
      objects must store a unique id as per object instance
      for mesured points so uid remains stable
    """
    dimension_points = CollectionProperty(
        type=archipack_dimension_point,
        description="store 3d points to provide measurable points"
        )
    dimension_uid = IntProperty(default=0)

    def create_uid(self, part, increment=1):
        """
         Generate an unique index number
         increment > 1 allow to create stable
         uid to store more than one measurable
         for each object parts
        """
        part.uid = self.dimension_uid
        self.dimension_uid += increment

    def _add_dimension_point(self, uid, location):
        """
         Sub to realy add missing point if any
         uid: point unique id
         location: location in object coordsys
        """
        d = self.dimension_points.add()
        d.location = location
        d.index = uid
        self.dimension_uid += 1

    def remove_dimension_point(self, uid):
        """
         Remove point if found
         uid: point unique id
        """
        to_remove = -1
        for i, p in enumerate(self.dimension_points):
            if p.index == uid:
                to_remove = i
                break
        if to_remove > -1:
            self.dimension_points.remove(to_remove)

    def add_dimension_point(self, uid, location):
        """
         Add / update point location
         uid: point unique id
         location: location in object coordsys
        """
        for i, p in enumerate(self.dimension_points):
            if p.index == uid:
                p.location = location
                return
        self._add_dimension_point(uid, location)

    def dimension_point(self, o, uid):
        """
         o: this object
         uid: point unique id
         Return dimension point location in world coordsys or None
        """
        for i, p in enumerate(self.dimension_points):
            if p.index == uid:
                return o.matrix_world * p.location
        return None

    def _update_dimensions(self, context, o):
        d = archipack_dimension_auto.datablock(o)
        if d:
            self.select_object(context, o, True)
            d.update(context)
            self.unselect_object(o)

    def _update_child_dimensions(self, context, o):
        self._update_dimensions(context, o)
        for c in o.children:
            self._update_child_dimensions(context, c)

    def update_dimensions(self, context, o):
        p = self.get_topmost_parent(o)    
        self._update_child_dimensions(context, p)
        self.select_object(context, o, True)


class archipack_dimension(ArchipackObject, Manipulable, PropertyGroup):
    """ Archipack Dimension curve"""
    distance = FloatProperty(
            description="Symbol distance",
            name="Distance",
            default=1.0,
            unit='LENGTH', subtype='DISTANCE',
            update=update
            )
    size = FloatProperty(
            description="Mesured dimension",
            name="Size",
            default=1.0,
            unit='LENGTH', subtype='DISTANCE',
            update=update
            )
    origin = FloatProperty(
            description="Altitude offset",
            name="Origin",
            default=0.0,
            unit='LENGTH', subtype='DISTANCE',
            update=update
            )
    angle = FloatProperty(
            description="Mesured dimension",
            name="Angle",
            default=0.0,
            subtype='ANGLE', unit='ROTATION',
            update=update
            )
    area = FloatProperty(
            description="Mesured dimension",
            name="Area",
            default=1.0,
            unit='AREA', subtype='DISTANCE',
            update=update
            )
    volume = FloatProperty(
            description="Mesured dimension",
            name="Volume",
            default=1.0,
            unit='VOLUME', subtype='DISTANCE',
            update=update
            )
    type = EnumProperty(
            name="Type",
            items=(
                ("SIZE", "Size", "Size"),
                ("ANGLE", "Angle", "Angle"),
                ("ALTITUDE", "Altitude", "Altitude"),
                ("AREA", "Area", "Area"),
                ("VOLUME", "Volume", "Volume")
                ),
            default="SIZE",
            update=update
            )
    symbol_size = FloatProperty(
            name="Symbol Size",
            default=0.1,
            unit='LENGTH', subtype='DISTANCE',
            update=update
            )
    symbol_thickness = FloatProperty(
            name="Thickness",
            description="Arrow thickness factor",
            default=0.25, min=0.01,
            update=update
            )

    symbol_type = EnumProperty(
            name="Symbol shape",
            items=(
                ("ARROW_INSIDE", "Arrow inside", "Arrow inside"),
                ("ARROW_OUTSIDE", "Arrow outside", "Arrow outside"),
                ("TICK", "Architectural tick", "Architectural tick"),
                ("DOT", "Dot", "Dot")
                ),
            default="TICK",
            update=update
            )
    text_size = FloatProperty(
            name="Text Size",
            default=0.1,
            unit='LENGTH', subtype='DISTANCE',
            update=update
            )
    text_angle = FloatProperty(
            name="Text Angle",
            default=0.0,
            subtype='ANGLE', unit='ROTATION',
            update=update
            )
    text_location = EnumProperty(
            items=(
                ("TOP_CENTER", "Top center", "Top center"),
                ("BOTTOM_CENTER", "Bottom center", "Bottom center")
                ),
            default="TOP_CENTER",
            update=update
            )
    unit_mode = EnumProperty(
            name="Unit",
            items=(
                ('AUTO', 'Auto', 'Use scene units'),
                ('METER', 'Meter', 'Meter'),
                ('CENTIMETER', 'Centimeter', 'Centimeter'),
                ('MILIMETER', 'Milimeter', 'Milimeter'),
                ('FEET', 'Feet', 'Feet'),
                ('INCH', 'Inch', 'Inch'),
                ('NONE', 'None', 'No unit')
                ),
            default="AUTO",
            update=update
            )
    precision = IntProperty(
            name="Precision",
            min=0,
            default=2,
            update=update
            )
    auto_update = BoolProperty(
            # Wont save auto_update state in any case
            options={'SKIP_SAVE'},
            default=True,
            update=update
            )

    def text(self, context, value):

        dimension = 1

        if self.type == 'AREA':
            dimension = 2
        elif self.type == 'VOLUME':
            dimension = 3

        # Either 'ANGLE' or 'SIZE'
        unit_type = self.type
        unit_mode = self.unit_mode

        if self.type in {'AREA', 'VOLUME', 'ALTITUDE'}:
            unit_type = 'SIZE'

        if self.type == 'ANGLE':
            unit_mode = 'AUTO'

        label = GlText(
            label="",
            value=value,
            precision=self.precision,
            unit_mode=unit_mode,
            unit_type=unit_type,
            dimension=dimension
            )
        return label.add_units(context)

    def setup_manipulators(self):
        if len(self.manipulators) < 1:
            # add manipulator for x property
            s = self.manipulators.add()
            s.prop1_name = "size"
            s.type_key = 'SIZE'

    def _add_spline(self, curve, closed, coords):
        spline = curve.splines.new('POLY')
        spline.use_endpoint_u = False
        spline.use_cyclic_u = closed
        spline.points.add(len(coords) - 1)
        for i, coord in enumerate(coords):
            x, y, z = coord
            spline.points[i].co = (x, y, z, 1)

    def text_frame(self, context, curve, p0, t_o):
        # need scene update to retrieve
        # current text dimension
        context.scene.update()
        d = t_o.dimensions
        a = -self.text_angle
        rM = Matrix([
            [cos(a), sin(a), 0, 0],
            [-sin(a), cos(a), 0, 0],
            [0, 0, 1, 0],
            [0, 0, 0, 1]
        ])
        p0 += rM * Vector((0, 0.5 * d.y, 0))
        x = rM * Vector((0.5 * (d.x + d.y), 0, 0))
        y = rM * Vector((0, d.y, 0))
        self._add_spline(curve, True, [p0 - x - y, p0 + x - y, p0 + x + y, p0 - x + y])

    def update_child(self, context, o, center, value):
        t_o = None
        text = None
        # find text if any
        for child in o.children:
            if child.type == 'FONT':
                t_o = child
                text = t_o.data
                break

        if t_o is None:
            text = bpy.data.curves.new(o.name, type='FONT')
            text.dimensions = '2D'
            t_o = bpy.data.objects.new(o.name, text)
            # Link object into scene
            self.link_object_to_scene(context, t_o)
        
            t_o.parent = o

        t_o.location = center
        t_o.rotation_euler.z = self.text_angle

        text.body = self.text(context, value)
        text.size = self.text_size
        text.align_x = 'CENTER'
        return t_o

    def symbol(self, curve, p0, side=1, orientation='X'):
        """
         p0: location of tip
         side: side factor in [-1, 1]
        """
        symbol_type = self.symbol_type

        s = side * self.symbol_size

        if 'ARROW' in symbol_type:

            if orientation == 'X':
                x = Vector((s, 0, 0))
                y = Vector((0, s * self.symbol_thickness, 0))
            else:
                x = Vector((0, s, 0))
                y = Vector((s * self.symbol_thickness, 0, 0))

            if 'ARROW_OUTSIDE' in symbol_type:
                x = -x

            self._add_spline(curve, True, [p0 + x + y, p0 + x - y, p0])

        elif symbol_type == 'DOT':
            seg = 16
            da = 2 * pi / seg
            r = 0.5 * s
            self._add_spline(curve, True, [
                p0 + r * Vector((cos(da * i), sin(da * i), 0))
                for i in range(seg)
                ])

        elif symbol_type == 'TICK':
            r = s * 0.25 * (2 ** 0.5)
            x = Vector((r, r, 0))
            self._add_spline(curve, False, [p0 - x, p0 + x])

        elif symbol_type == 'CROSS':
            r = s * 0.25 * (2 ** 0.5)
            x = Vector((r, r, 0))
            x2 = Vector((r, -r, 0))
            self._add_spline(curve, False, [p0 - x, p0 + x])
            self._add_spline(curve, False, [p0 - x2, p0 + x2])

    def update(self, context):

        # provide support for "copy to selected"
        o = self.find_in_selection(context, self.auto_update)

        if o is None:
            return

        # dynamically create manipulators when needed
        self.setup_manipulators()

        curve = o.data
        curve.splines.clear()

        s = self.symbol_size
        dist = self.distance
        if dist > 0:
            side = 1
        else:
            side = -1
        p0 = Vector((0, 0, 0))

        # update your mesh from parameters
        if self.type == 'SIZE':
            p1 = Vector((self.size, 0, 0))
            p2 = Vector((0, dist, 0))
            p3 = Vector((self.size, dist, 0))
            s = self.symbol_size
            x = Vector((s, 0, 0))
            y = Vector((0, s, 0))
            # sides
            self._add_spline(curve, False, [p0, p2 + side * y])
            self._add_spline(curve, False, [p1, p3 + side * y])
            # bar
            if self.symbol_type == 'ARROW_INSIDE':
                self._add_spline(curve, False, [p2 + x, p3 - x])

            elif self.symbol_type == 'ARROW_OUTSIDE':
                self._add_spline(curve, False, [p2, p3])

            else:
                self._add_spline(curve, False, [p2 - x, p3 + x])

            # arrows
            self.symbol(curve, p2, 1)
            self.symbol(curve, p3, -1)
            center = p2 + 0.5 * Vector((self.size, self.text_size, 0))
            t_o = self.update_child(context, o, center, self.size)
            self.manipulators[0].set_pts([p0, p1, (-dist, 0, 0)])

        elif self.type == 'ALTITUDE':
            p1 = Vector((0, self.size, 0))
            p2 = Vector((dist, 0, 0))
            p3 = Vector((dist, self.size, 0))
            s = self.symbol_size
            y = Vector((side * s, 0, 0))
            # sides
            self._add_spline(curve, False, [p1, p3 + y])

            # arrows
            self.symbol(curve, p3, -1, 'Y')
            center = p3 + 0.5 * Vector((0, self.text_size, 0))
            t_o = self.update_child(context, o, center, self.size + self.origin)
            self.manipulators[0].set_pts([p0, p1, (dist, 0, 0)], normal=Vector((0, 0, 1)))

        elif self.type == 'ANGLE':
            t_o = self.update_child(context, o, p0, self.angle)

        elif self.type == 'AREA':
            t_o = self.update_child(context, o, p0, self.area)
            self.text_frame(context, curve, p0, t_o)

        elif self.type == 'VOLUME':
            t_o = self.update_child(context, o, p0, self.volume)
            self.text_frame(context, curve, p0, t_o)

        # always restore context
        self.restore_context(context)


class ARCHIPACK_PT_dimension(Panel):
    bl_idname = "ARCHIPACK_PT_dimension"
    bl_label = "Dimension"
    bl_space_type = 'VIEW_3D'
    bl_region_type = 'UI'
    bl_category = 'ArchiPack'

    @classmethod
    def poll(cls, context):
        return archipack_dimension.poll(context.active_object)

    def draw(self, context):
        o = context.active_object
        if not archipack_dimension.filter(o):
            return
        layout = self.layout

        # retrieve datablock of your object
        props = archipack_dimension.datablock(o)

        # Manipulate mode operator
        row = layout.row(align=True)
        row.operator('archipack.manipulate', icon='HAND')
        row.operator('archipack.dimension', text="Delete", icon='ERROR').mode = 'DELETE'

        box = layout.box()
        row = box.row(align=True)

        # Presets operators
        row.operator("archipack.dimension_preset_menu",
                     text=bpy.types.ARCHIPACK_OT_dimension_preset_menu.bl_label)
        row.operator("archipack.dimension_preset",
                      text="",
                      icon='ZOOMIN')
        row.operator("archipack.dimension_preset",
                      text="",
                      icon='ZOOMOUT').remove_active = True

        box = layout.box()
        box.prop(props, 'type')
        box.prop(props, 'unit_mode')
        box.prop(props, 'precision')
        box.prop(props, 'distance')
        if props.type == 'SIZE':
            box.prop(props, 'size')
        elif props.type == 'ANGLE':
            box.prop(props, 'angle')
        elif props.type == 'ALTITUDE':
            box.prop(props, 'size', text='Altitude')
            box.prop(props, 'origin')
        elif props.type == 'AREA':
            box.prop(props, 'area')
        elif props.type == 'VOLUME':
            box.prop(props, 'volume')
        box = layout.box()
        box.prop(props, 'symbol_type')
        box.prop(props, 'symbol_size')
        if "ARROW" in props.symbol_type:
            box.prop(props, 'symbol_thickness')
        box.prop(props, 'text_size')
        box.prop(props, 'text_angle')


class ARCHIPACK_OT_dimension(ArchipackCreateTool, Operator):
    bl_idname = "archipack.dimension"
    bl_label = "Dimension"
    bl_description = "Create Dimension"
    bl_category = 'Archipack'
    bl_options = {'REGISTER', 'UNDO'}
    mode = EnumProperty(
            items=(
            ('CREATE', 'Create', '', 0),
            ('DELETE', 'Delete', '', 1)
            ),
            default='CREATE'
            )

    def create(self, context):

        # Create an empty curve datablock
        c = bpy.data.curves.new("Dimension", type='CURVE')
        c.dimensions = '2D'
        o = bpy.data.objects.new("Dimension", c)

        # Add your properties on curve datablock
        d = c.archipack_dimension.add()

       # Link object into scene
        self.link_object_to_scene(context, o)
        
        # select and make active
        self.select_object(context, o, True)

        # Load preset into datablock
        self.load_preset(d)

        # add a material
        self.add_material(o)

        for child in o.children:
            m = child.archipack_material.add()
            m.category = "dimension"
            m.material = o.archipack_material[0].material
        return o

    def delete(self, context, o):
        if archipack_dimension.filter(o):
            self.delete_object(context, o)

    def execute(self, context):
        if context.mode == "OBJECT":
            if self.mode == 'DELETE':
                o = context.active_object
                bpy.ops.archipack.disable_manipulate()
                self.delete(context, o)
            else:
                bpy.ops.object.select_all(action="DESELECT")
                o = self.create(context)
                o.location = bpy.context.scene.cursor_location
                self.select_object(context, o, True)

                # Start manipulate mode
                self.manipulate()
            return {'FINISHED'}
        else:
            self.report({'WARNING'}, "Archipack: Option only valid in Object mode")
            return {'CANCELLED'}


class ARCHIPACK_OT_dimension_preset_menu(PresetMenuOperator, Operator):
    bl_idname = "archipack.dimension_preset_menu"
    bl_label = "Dimension preset"
    preset_subdir = "archipack_dimension"


class ARCHIPACK_OT_dimension_preset(ArchipackPreset, Operator):
    """Add a Dimension Preset"""
    bl_idname = "archipack.dimension_preset"
    bl_label = "Add Dimension preset"
    preset_menu = "ARCHIPACK_OT_dimension_preset_menu"

    @property
    def blacklist(self):
        return ['manipulators']


class archipack_dimension_source(ArchipackObjectsManager, PropertyGroup):
    """
      Store dimension provider source path
      used as sub group for multi-dimension
      work with archipack objects, curves and meshes
      Use "weak pointer" to object by name
    """
    obj = StringProperty(
        name="Object name",
        description="Provider object name",
        default=""
        )
    index = IntProperty(
        name="index",
        description="Provider location index",
        default=0
        )
    loc = FloatVectorProperty(
        subtype="XYZ",
        update=update
        )
    provider_type = StringProperty(
        name="Provider type",
        default="USER"
        )
    manipulators = CollectionProperty(type=archipack_manipulator)
    auto_update = BoolProperty(
        default=True, 
        options={'SKIP_SAVE'}
        )

    def find_datablock_in_selection(self, context):
        """
            find witch selected object this instance belongs to
            provide support for "copy to selected"
        """
        selected = [o for o in context.selected_objects]
        for o in selected:
            props = archipack_dimension_auto.datablock(o)
            if props:
                for source in props.sources:
                    if source == self:
                        return props
        return None

    def update(self, context):
        if not self.auto_update:
            return
        props = self.find_datablock_in_selection(context)
        if props is not None:
            props.update(context)

    def location(self, context, itM):
        """
         return
         bool: valid state
         vector: measured point absolute world location
        """
        o = self.get_scene_object(context, self.obj)
        pos = None
        if o is not None:
            if self.provider_type == 'MESH':
                pts = o.data.vertices
                if self.index < len(pts):
                    pos = itM * o.matrix_world * pts[self.index].co
            elif self.provider_type == 'CURVE':
                d = o.data
                if d.type == 'POLY':
                    pts = d.points
                elif d.type == 'BEZIER':
                    pts = d.bezier_points
                if self.index < len(pts):
                    pos = itM * o.matrix_world * pts[self.index].co
            else:
                d = None
                try:
                    d = getattr(o.data, "archipack_{}".format(self.provider_type.lower()))[0]
                except:
                    pass
                if d is None:
                    try:
                        d = getattr(o, "archipack_{}".format(self.provider_type.lower()))[0]
                    except:
                        pass
                if d:
                    pt = d.dimension_point(o, self.index)
                if pt is not None:
                    pos = itM * pt

        elif self.provider_type == 'USER':
            pos = Vector((self.loc.x, self.loc.y, 0))

        return pos is not None, pos


class archipack_dimension_auto(ArchipackObject, Manipulable, PropertyGroup):
    """ Archipack Automatic Dimension curve"""
    distance = FloatProperty(
            description="Size",
            name="Size",
            default=1.0,
            min=0,
            unit='LENGTH', subtype='DISTANCE',
            update=update
            )
    flip_side = BoolProperty(
            name="Flip side",
            description="Flip line side",
            default=False,
            update=update
            )
    sum_bar = BoolProperty(
            name="Sum",
            description="Generate sum line",
            default=False,
            update=update
            )
    distance_sum = FloatProperty(
            description="Sum line distance",
            name="Sum Distance",
            default=0.5,
            min=0,
            unit='LENGTH', subtype='DISTANCE',
            update=update
            )
    offset = FloatProperty(
            description="Symbol distance from measured points",
            name="Offset",
            default=0.0,
            unit='LENGTH', subtype='DISTANCE',
            update=update
            )
    relative_offset = BoolProperty(
            name="Relative offset",
            description="Align to measured points",
            default=False,
            update=update
            )
    type = EnumProperty(
            name="Type",
            items=(
                ("SIZE", "Size", "Size"),
                ),
            default="SIZE",
            update=update
            )
    symbol_size = FloatProperty(
            name="Symbol Size",
            default=0.1,
            unit='LENGTH', subtype='DISTANCE',
            update=update
            )
    symbol_thickness = FloatProperty(
            name="Thickness",
            description="Arrow thickness factor",
            default=0.25, min=0.01,
            update=update
            )
    symbol_type = EnumProperty(
            name="Symbol shape",
            items=(
                ("ARROW", "Arrow", "Arrow"),
                ("TICK", "Architectural tick", "Architectural tick"),
                ("CROSS", "Cross", "Cross"),
                ("DOT", "Dot", "Dot")
                ),
            default="TICK",
            update=update
            )
    text_size = FloatProperty(
            name="Text Size",
            default=0.1,
            unit='LENGTH', subtype='DISTANCE',
            update=update
            )
    text_angle = FloatProperty(
            name="Text Angle",
            default=0.0,
            subtype='ANGLE', unit='ROTATION',
            update=update
            )
    text_offset = FloatProperty(
            name="Text Offset",
            default=0.0,
            unit='LENGTH', subtype='DISTANCE',
            update=update
            )
    text_location = EnumProperty(
            items=(
                ("TOP_CENTER", "Top center", "Top center"),
                ("BOTTOM_CENTER", "Bottom center", "Bottom center")
                ),
            default="TOP_CENTER",
            update=update
            )
    unit_mode = EnumProperty(
            name="Unit",
            items=(
                ('AUTO', 'Auto', 'Use scene units'),
                ('METER', 'Meter', 'Meter'),
                ('CENTIMETER', 'Centimeter', 'Centimeter'),
                ('MILIMETER', 'Milimeter', 'Milimeter'),
                ('FEET', 'Feet', 'Feet'),
                ('INCH', 'Inch', 'Inch'),
                ('NONE', 'None', 'No unit')
                ),
            default="AUTO",
            update=update
            )
    precision = IntProperty(
            name="Precision",
            min=0,
            default=2,
            update=update
            )
    sources = CollectionProperty(
            type=archipack_dimension_source
            )
    auto_update = BoolProperty(
            # Wont save auto_update state in any case
            options={'SKIP_SAVE'},
            default=True,
            update=update
            )

    parent_uid = IntProperty(
            description="Unique index of part in parent",
            default=0
            )

    # source selection manipulators
    source_selector = CollectionProperty(type=archipack_manipulator)

    def add_source(self, obj, index, provider_type):
        if provider_type == 'USER':
            s = self.sources.add()
            s.provider_type = provider_type
        else:
            name = obj.name
            if index not in [s.index for s in self.sources if s.obj == name]:
                s = self.sources.add()
                s.obj = name
                s.index = index
                s.provider_type = provider_type

    def remove_source(self, index):
        self.sources.remove(index)

    def text(self, context, value):

        dimension = 1

        if self.type == 'AREA':
            dimension = 2
        elif self.type == 'VOLUME':
            dimension = 3

        # Either 'ANGLE' or 'SIZE'
        unit_type = self.type
        unit_mode = self.unit_mode

        if self.type in {'AREA', 'VOLUME', 'ALTITUDE'}:
            unit_type = 'SIZE'

        if self.type == 'ANGLE':
            unit_mode = 'AUTO'

        label = GlText(
            label="",
            value=value,
            precision=self.precision,
            unit_mode=unit_mode,
            unit_type=unit_type,
            dimension=dimension
            )
        return label.add_units(context)

    def setup_manipulators(self):
        if len(self.manipulators) == 0:
            # add manipulator for x property
            s = self.manipulators.add()
            s.prop1_name = "distance"
            s.type_key = 'SIZE'

            s = self.manipulators.add()
            s.prop1_name = "offset"
            s.type_key = 'SIZE'

            s = self.manipulators.add()
            s.type_key = "OP_ADD"
            s.prop1_name = "archipack.dimension_auto_add"
            s.prop2_name = "{}"

        for i, source in enumerate(self.sources):
            if len(source.manipulators) < 1:
                s = source.manipulators.add()
                s.type_key = "OP_REM"
                s.prop1_name = "archipack.dimension_auto_remove"
                if source.provider_type == 'USER':
                    s = source.manipulators.add()
                    s.type_key = "SNAP_VEC"
                    s.prop1_name = "loc"
            source.manipulators[0].prop2_name = json.dumps({'index': i})

    def _add_selector(self, o, itM):
        if o.data:
            for key in o.data.keys():
                if "archipack_" in key:
                    d = getattr(o.data, key)[0]
                    if hasattr(d, 'dimension_points'):
                        for p in d.dimension_points:
                            pos = itM * o.matrix_world * p.location
                            m = self.source_selector.add()
                            m.type_key = "OP_ADD"
                            m.prop1_name = "archipack.dimension_auto_add"
                            m.prop2_name = json.dumps({
                                'obj': o.name, 
                                'index': p.index,
                                'provider_type': key[10::].upper()
                                })
                            m.set_pts([pos, pos + Vector((1, 0, 0)), Vector((1, 0, 0))])
        # support for objects like section target storing params in Object instead of data
        for key in o.keys():
            if "archipack_" in key:
                try:
                    # hybridholes fails here
                    d = getattr(o, key)[0]
                    if hasattr(d, 'dimension_points'):
                        for p in d.dimension_points:
                            pos = itM * o.matrix_world * p.location
                            m = self.source_selector.add()
                            m.type_key = "OP_ADD"
                            m.prop1_name = "archipack.dimension_auto_add"
                            m.prop2_name = json.dumps({
                                'obj': o.name, 
                                'index': p.index,
                                'provider_type': key[10::].upper()
                                })
                            m.set_pts([pos, pos + Vector((1, 0, 0)), Vector((1, 0, 0))])
                except:
                    pass 
                    
    def _add_child_selector(self, o, itM):
        self._add_selector(o, itM)
        for c in o.children:
            self._add_child_selector(c, itM)

    def update_source_selector(self, o):
        itM = o.matrix_world.inverted()
        p = self.get_topmost_parent(o)
        self.source_selector.clear()
        self._add_child_selector(p, itM)

    def manipulable_setup(self, context):
        # print("manipulable_setup")
        self.manipulable_disable(context)
        o = context.active_object

        # update manipulators on version change
        self.setup_manipulators()

        self.update_source_selector(o)

        for i, source in enumerate(self.sources):
            # call to remove operator
            self.manip_stack.append(source.manipulators[0].setup(context, o, source))
            if source.provider_type == 'USER':
                self.manip_stack.append(source.manipulators[1].setup(context, o, source))

        for m in self.manipulators:
            self.manip_stack.append(m.setup(context, o, self))

        for m in self.source_selector:
            self.manip_stack.append(m.setup(context, o, self))

    def manipulable_exit(self, context):
        """
            Override with action to do when modal exit
        """
        return

    def manipulable_invoke(self, context):
        """
            call this in operator invoke()
        """
        # print("manipulable_invoke")
        if self.manipulate_mode:
            self.manipulable_disable(context)
            return False

        self.manipulable_setup(context)
        self.manipulate_mode = True

        self._manipulable_invoke(context)

        return True

    def _add_spline(self, curve, closed, coords):
        spline = curve.splines.new('POLY')
        spline.use_endpoint_u = False
        spline.use_cyclic_u = closed
        spline.points.add(len(coords) - 1)
        for i, coord in enumerate(coords):
            x, y, z = coord
            spline.points[i].co = (x, y, z, 1)

    def text_frame(self, context, curve, p0, t_o):
        # need scene update to retrieve
        # current text dimension
        context.scene.update()
        d = t_o.dimensions
        a = -self.text_angle
        rM = Matrix([
            [cos(a), sin(a), 0, 0],
            [-sin(a), cos(a), 0, 0],
            [0, 0, 1, 0],
            [0, 0, 0, 1]
        ])
        p0 += rM * Vector((0, 0.5 * d.y, 0))
        x = rM * Vector((0.5 * (d.x + d.y), 0, 0))
        y = rM * Vector((0, d.y, 0))
        self._add_spline(curve, True, [p0 - x - y, p0 + x - y, p0 + x + y, p0 - x + y])

    def update_child(self, context, o, childs, i, center, value):

        if i < len(childs):
            t_o = childs[i]
            text = t_o.data
        else:
            text = bpy.data.curves.new(o.name, type='FONT')
            text.dimensions = '2D'
            t_o = bpy.data.objects.new(o.name, text)
            # Link object into scene
            self.link_object_to_scene(context, t_o, layer_name="dimension_auto")
        
            t_o.parent = o
            m = t_o.archipack_material.add()
            m.category = "dimension_auto"
            m.material = o.archipack_material[0].material

        t_o.location = center
        t_o.rotation_euler.z = self.text_angle

        text.body = self.text(context, value)
        text.size = self.text_size
        text.align_y = 'BOTTOM'
        text.align_x = 'CENTER'
        return t_o

    def symbol(self, curve, p0, side=1, orientation='X'):
        """
         p0: location of tip
         side: side factor in [-1, 1]
        """
        symbol_type = self.symbol_type

        s = side * self.symbol_size

        if symbol_type == 'ARROW':

            if orientation == 'X':
                x = Vector((s, 0, 0))
                y = Vector((0, s * self.symbol_thickness, 0))
            else:
                x = Vector((0, s, 0))
                y = Vector((s * self.symbol_thickness, 0, 0))

            self._add_spline(curve, True, [p0 - x + y, p0 - x - y, p0])

        elif symbol_type == 'DOT':
            seg = 16
            da = 2 * pi / seg
            r = 0.5 * s
            self._add_spline(curve, True, [
                p0 + r * Vector((cos(da * i), sin(da * i), 0))
                for i in range(seg)
                ])

        elif symbol_type == 'TICK':
            r = s * 0.25 * (2 ** 0.5)
            x = Vector((r, r, 0))
            self._add_spline(curve, False, [p0 - x, p0 + x])

        elif symbol_type == 'CROSS':
            r = s * 0.25 * (2 ** 0.5)
            x = Vector((r, r, 0))
            x2 = Vector((r, -r, 0))
            self._add_spline(curve, False, [p0 - x, p0 + x])
            self._add_spline(curve, False, [p0 - x2, p0 + x2])

    def update(self, context):

        # provide support for "copy to selected"
        o = self.find_in_selection(context, self.auto_update)

        if o is None:
            return

        # dynamically create manipulators when needed
        self.setup_manipulators()

        curve = o.data
        curve.splines.clear()

        s = self.symbol_size
        dist = self.distance
        if self.flip_side:
            side = -1
        else:
            side = 1

        if self.text_location == 'TOP_CENTER':
            text_location = 0.5 * self.text_size + self.text_offset
        else:
            text_location = -1.2 * self.text_size - self.text_offset

        p0 = Vector((0, 0, 0))

        if self.type == 'SIZE':
            itM = o.matrix_world.inverted()
            pts = []
            to_remove = []
            for i, source in enumerate(self.sources):
                valid, pos = source.location(context, itM)
                if not valid:
                    to_remove.append(i)
                else:
                    pts.append(pos)
                    # remove manipulator
                    loc = Vector((pos.x, side * (self.offset + self.distance), 0))
                    source.manipulators[0].set_pts([loc, loc + Vector((1, 0, 0)), (-1, 0, 0)])
                    if source.provider_type == 'USER':
                        x, y, z = source.loc
                        loc = Vector((x, y, 0))
                        source.manipulators[1].set_pts([loc, loc + Vector((1, 0, 0)), (-1, 0, 0)])

            # remove invalid source
            for i in reversed(to_remove):
                self.remove_source(i)

            # sort and filter too close points
            pts.sort(key=lambda p: p.x)
            pts = [p for i, p in enumerate(pts) if abs(pts[i - 1].x - p.x) > 0.0001]
            n_pts = len(pts)

            childs = [child for child in o.children if child.type == 'FONT']
            n_childs = len(childs)
            # remove text
            if self.sum_bar:
                n_text = n_pts
            else:
                n_text = n_pts - 1

            if n_childs > 0:
                for i in range(n_childs, n_text, -1):
                    c = childs.pop()
                    self.delete_object(context, c)

            # size
            self.manipulators[0].set_pts([
                Vector((0, side * self.offset, 0)),
                Vector((0, side * (self.offset + self.distance), 0)),
                (-1, 0, 0)])

            # offset
            self.manipulators[1].set_pts([
                Vector((0, 0, 0)),
                Vector((0, side * self.offset, 0)),
                (-1, 0, 0)])

            # add user source
            self.manipulators[2].set_pts([
                Vector((0, side * (self.offset + 0.5 * self.distance), 0)),
                Vector((0, side * (self.offset + self.distance), 0)),
                (-2, 0, 0)])

            if n_pts > 0:
                s = self.symbol_size
                x = Vector((s, 0, 0))
                y = Vector((0, s, 0))
                if self.sum_bar:
                    # sum bar
                    dy = side * (self.offset + self.distance_sum + self.distance)
                    if self.symbol_type == 'ARROW':
                        p0 = Vector((pts[0].x + s, dy, 0))
                        p1 = Vector((pts[-1].x - s, dy, 0))
                    else:
                        p0 = Vector((pts[0].x - s, dy, 0))
                        p1 = Vector((pts[-1].x + s, dy, 0))
                    self._add_spline(curve, False, [p0, p1])

                    p0 = Vector((pts[0].x, dy, 0))
                    p1 = Vector((pts[-1].x, dy, 0))
                    self.symbol(curve, p0, -1)
                    self.symbol(curve, p1, 1)
                    center = 0.5 * (p0 + p1) + Vector((0, text_location, 0))
                    t_o = self.update_child(context, o, childs, n_text - 1, center, pts[-1].x - pts[0].x)

                # regular bar
                if self.symbol_type != 'ARROW':
                    p0 = Vector((pts[0].x - s, side * (self.offset + self.distance), 0))
                    p1 = Vector((pts[-1].x + s, side * (self.offset + self.distance), 0))
                    self._add_spline(curve, False, [p0, p1])

                n_pts -= 1
                dist = 0

                for i, p in enumerate(pts):
                    if self.relative_offset:
                        p0 = Vector((p.x, p.y + side * self.offset, 0))
                    else:
                        p0 = Vector((p.x, side * self.offset, 0))
                    # sum bar
                    if self.sum_bar and (i == 0 or i == n_pts):
                        dy = side * (self.offset + self.distance_sum + self.distance + s)
                    else:
                        dy = side * (self.offset + self.distance + s)
                    p1 = Vector((p.x, dy, 0))

                    # side
                    self._add_spline(curve, False, [p0, p1])

                    p1 = Vector((p.x, side * (self.offset + self.distance), 0))
                    if 'ARROW' in self.symbol_type:
                        if i > 0:
                            self.symbol(curve, p1, 1)
                        if i < n_pts:
                            self.symbol(curve, p1, -1)
                    else:
                        self.symbol(curve, p1, 1)

                    if i > 0:
                        p2 = Vector((dist - p.x, 0, 0))
                        # bar
                        if self.symbol_type == 'ARROW':
                            self._add_spline(curve, False, [p1 - x, p1 + p2 + x])

                        center = p1 + 0.5 * p2 + Vector((0, text_location, 0))
                        t_o = self.update_child(context, o, childs, i - 1, center, p.x - dist)
                    dist = p.x

            else:
                tM = Matrix()
                verts = [[tM * Vector(p) for p in d] for d in [
                    [(0.226, 0.516, 0.0), (0.439, 0.516, 0.0)],
                    [(0.226, -0.122, 0.0), (0.439, -0.122, 0.0)],
                    [(0.387, 0.388, 0.0), (0.387, 0.006, 0.0)],
                    [(0.146, -0.191, 0.0), (0.146, -0.422, 0.0)],
                    [(-0.496, -0.191, 0.0), (-0.496, -0.422, 0.0)],
                    [(0.017, -0.352, 0.0), (-0.368, -0.352, 0.0)],
                    [(0.419, 0.388, 0.0), (0.355, 0.388, 0.0), (0.387, 0.516, 0.0), (0.419, 0.388, 0.0)],
                    [(0.355, 0.006, 0.0), (0.419, 0.006, 0.0), (0.387, -0.122, 0.0), (0.355, 0.006, 0.0)],
                    [(0.017, -0.384, 0.0), (0.017, -0.32, 0.0), (0.146, -0.352, 0.0), (0.017, -0.384, 0.0)],
                    [(-0.368, -0.32, 0.0), (-0.368, -0.384, 0.0), (-0.496, -0.352, 0.0), (-0.368, -0.32, 0.0)],
                    [(-0.496, -0.122, 0.0), (-0.096, -0.122, 0.0), (-0.096, 0.139, 0.0),
                    (0.063, 0.139, 0.0), (0.063, -0.122, 0.0), (0.146, -0.122, 0.0),
                    (0.146, 0.266, 0.0), (0.21, 0.266, 0.0), (-0.175, 0.516, 0.0),
                    (-0.561, 0.266, 0.0), (-0.496, 0.266, 0.0), (-0.496, -0.122, 0.0)],
                    [(-0.337, 0.015, 0.0), (-0.177, 0.015, 0.0), (-0.177, 0.139, 0.0),
                    (-0.337, 0.139, 0.0), (-0.337, 0.015, 0.0)]
                    ]]
                for coords in verts:
                    self._add_spline(curve, coords[0] == coords[-1], coords)

        elif self.type == 'ALTITUDE':
            p1 = Vector((0, self.size, 0))
            p2 = Vector((dist, 0, 0))
            p3 = Vector((dist, self.size, 0))
            s = self.symbol_size
            y = Vector((side * s, 0, 0))
            # sides
            self._add_spline(curve, False, [p1, p3 + y])

            # arrows
            self.symbol(curve, p3, -1, 'Y')
            center = p3 + 0.5 * Vector((0, self.text_size, 0))
            t_o = self.update_child(context, o, center, self.size + self.origin)
            self.manipulators[0].set_pts([p0, p1, (dist, 0, 0)], normal=Vector((0, 0, 1)))

        elif self.type == 'ANGLE':
            t_o = self.update_child(context, o, p0, self.angle)

        elif self.type == 'AREA':
            t_o = self.update_child(context, o, p0, self.area)
            self.text_frame(context, curve, p0, t_o)

        elif self.type == 'VOLUME':
            t_o = self.update_child(context, o, p0, self.volume)
            self.text_frame(context, curve, p0, t_o)

        # always restore context
        self.restore_context(context)


class ARCHIPACK_PT_dimension_auto(Panel):
    bl_idname = "ARCHIPACK_PT_dimension_auto"
    bl_label = "Multi Dimension"
    bl_space_type = 'VIEW_3D'
    bl_region_type = 'UI'
    bl_category = 'ArchiPack'

    @classmethod
    def poll(cls, context):
        return archipack_dimension_auto.poll(context.active_object)

    def draw(self, context):
        o = context.active_object
        if not archipack_dimension_auto.filter(o):
            return
        layout = self.layout

        # retrieve datablock of your object
        props = archipack_dimension_auto.datablock(o)

        # Manipulate mode operator
        row = layout.row(align=True)
        row.operator('archipack.manipulate', icon='HAND')
        row.operator('archipack.dimension_auto', text="Delete", icon='ERROR').mode = 'DELETE'
        row = layout.row(align=True)
        row.operator('archipack.dimension_auto_orient', text="Orient")
        row.operator('archipack.dimension_auto_update', text="Update")

        box = layout.box()
        row = box.row(align=True)

        # Presets operators
        row.operator("archipack.dimension_auto_preset_menu",
                     text=bpy.types.ARCHIPACK_OT_dimension_auto_preset_menu.bl_label)
        row.operator("archipack.dimension_auto_preset",
                      text="",
                      icon='ZOOMIN')
        row.operator("archipack.dimension_auto_preset",
                      text="",
                      icon='ZOOMOUT').remove_active = True

        box = layout.box()
<<<<<<< HEAD
#         box.prop(props, 'type')
        box.prop(props, 'symbol_type')
        row = box.row()
        row.label("Leader Length:")
        row.prop(props, 'distance',text="")
        row = box.row()
        row.prop(props, 'flip_side')
        row.prop(props, 'sum_bar')
=======
        box.prop(props, 'type')
        box.prop(props, 'unit_mode')
        box.prop(props, 'precision')
        box.prop(props, 'distance')
        box.prop(props, 'flip_side')
        box.prop(props, 'sum_bar')
>>>>>>> 536b1df7
        if props.sum_bar:
            box.prop(props, 'distance_sum')
        row = box.row()
        row.label("Symbol Size:")
        row.prop(props, 'symbol_size',text="")
        if "ARROW" in props.symbol_type:
            row.prop(props, 'symbol_thickness',text="")            
        row = box.row()
        row.label("Dimension Offset:")            
        row.prop(props, 'offset',text="")
#         box.prop(props, 'relative_offset')
#         box = layout.box()
        row = box.row(align=True)
        row.label("Text:")
        row.prop(props, 'text_size',text="Size")
        row.prop(props, 'text_offset',text="Offset")
        row.prop(props, 'text_angle',text="Angle")            
        row = box.row()
        row.label("Text Location:")
        row.prop(props, 'text_location',text="")



"""
s = C.active_object
bpy.ops.archipack.dimension_auto()
o = C.active_object
d = o.data.archipack_dimension_auto[0]


for i in range(3):
    d.add_source(s, i, 'MESH')

d.add_source(None, 0, 'USER')

o.select = True
C.scene.objects.active = o
d = o.data.archipack_dimension_auto[0]
d.update(C)

"""


class ARCHIPACK_OT_dimension_auto_orient(Operator):
    bl_idname = "archipack.dimension_auto_orient"
    bl_label = "Orient"
    bl_description = "Orient according measured point"
    bl_category = 'Archipack'
    bl_options = {'REGISTER', 'UNDO'}

    @classmethod
    def poll(cls, context):
        d = archipack_dimension_auto.datablock(context.active_object)
        return d and len(d.sources) > 1

    def execute(self, context):
        if context.mode == "OBJECT":
            o = context.active_object
            bpy.ops.archipack.disable_manipulate()
            d = archipack_dimension_auto.datablock(o)
            itM = o.matrix_world.inverted()
            res, p0 = d.sources[0].location(context, itM)
            if not res:
                return {'CANCELLED'}
            res, p1 = d.sources[-1].location(context, itM)
            if not res:
                return {'CANCELLED'}
            dl = p1 - p0
            o.matrix_world.translation = o.matrix_world * p0
            o.rotation_euler.z += atan2(dl.y, dl.x)
            context.scene.update()
            d.update(context)
            # d.manipulate_mode = False
            d.manipulable_invoke(context)
            return {'FINISHED'}
        else:
            self.report({'WARNING'}, "Archipack: Option only valid in Object mode")
            return {'CANCELLED'}


class ARCHIPACK_OT_dimension_auto_update(ArchipackObjectsManager, Operator):
    bl_idname = "archipack.dimension_auto_update"
    bl_label = "Update"
    bl_description = "Update dimensions"
    bl_category = 'Archipack'
    bl_options = {'REGISTER', 'UNDO'}

    @classmethod
    def poll(cls, context):
        return archipack_dimension_auto.poll(context.active_object)

    def _update_dimensions(self, context, o):
        d = archipack_dimension_auto.datablock(o)
        if d:
            self.select_object(context, o, True)
            d.update(context)
            self.unselect_object(o)

    def _update_child_dimensions(self, context, o):
        self._update_dimensions(context, o)
        for c in o.children:
            self._update_child_dimensions(context, c)

    def update_dimensions(self, context, o):
        p = self.get_topmost_parent(o)
        self._update_child_dimensions(context, p)

    def execute(self, context):
        if context.mode == "OBJECT":
            o = context.active_object
            self.update_dimensions(context, o)
            self.select_object(context, o, True)
            return {'FINISHED'}
        else:
            self.report({'WARNING'}, "Archipack: Option only valid in Object mode")
            return {'CANCELLED'}


class ARCHIPACK_OT_dimension_auto_add(ArchipackObjectsManager, Operator):
    bl_idname = "archipack.dimension_auto_add"
    bl_label = "Add"
    bl_description = "Add user defined measured point"
    bl_category = 'Archipack'
    bl_options = {'REGISTER', 'UNDO'}

    obj = StringProperty(default="")
    index = IntProperty(default=0)
    provider_type = StringProperty(
        name="Provider type",
        default="USER"
        )

    def execute(self, context):
        if context.mode == "OBJECT":
            o = context.active_object
            bpy.ops.archipack.disable_manipulate()
            d = archipack_dimension_auto.datablock(o)
            obj = self.get_scene_object(context, self.obj)
            d.add_source(obj, self.index, self.provider_type)
            d.update(context)
            d.manipulable_invoke(context)
            return {'FINISHED'}
        else:
            self.report({'WARNING'}, "Archipack: Option only valid in Object mode")
            return {'CANCELLED'}


class ARCHIPACK_OT_dimension_auto_remove(Operator):
    bl_idname = "archipack.dimension_auto_remove"
    bl_label = "Remove"
    bl_description = "Remove measured point"
    bl_category = 'Archipack'
    bl_options = {'REGISTER', 'UNDO'}
    index = IntProperty(default=0)

    def execute(self, context):
        if context.mode == "OBJECT":
            o = context.active_object
            bpy.ops.archipack.disable_manipulate()
            d = archipack_dimension_auto.datablock(o)
            d.remove_source(self.index)
            d.update(context)
            d.manipulate_mode = False
            d.manipulable_invoke(context)
            return {'FINISHED'}
        else:
            self.report({'WARNING'}, "Archipack: Option only valid in Object mode")
            return {'CANCELLED'}


class ARCHIPACK_OT_dimension_auto(ArchipackCreateTool, Operator):
    bl_idname = "archipack.dimension_auto"
    bl_label = "Multi Dimension"
    bl_description = "Create Multi Dimension"
    bl_category = 'Archipack'
    bl_options = {'REGISTER', 'UNDO'}
    mode = EnumProperty(
            items=(
            ('CREATE', 'Create', '', 0),
            ('DELETE', 'Delete', '', 1)
            ),
            default='CREATE'
            )
    distance = FloatProperty(default=1)
    flip_side = BoolProperty(default=False)
    auto_parent = BoolProperty(default=True)

    def create(self, context):

        # Create an empty curve datablock
        c = bpy.data.curves.new("Dimension", type='CURVE')
        c.dimensions = '2D'
        o = bpy.data.objects.new("Dimension", c)

        # Add your properties on curve datablock
        d = c.archipack_dimension_auto.add()
        d.distance = self.distance
        d.flip_side = self.flip_side

        # Link object into scene
        self.link_object_to_scene(context, o)
        
        # select and make active
        self.select_object(context, o, True)

        # Load preset into datablock
        self.load_preset(d)

        # add a material
        self.add_material(o)

        return o

    def delete(self, context, o):
        if archipack_dimension_auto.filter(o):
            self.delete_object(context, o)

    def execute(self, context):
        if context.mode == "OBJECT":
            if self.mode == 'DELETE':
                o = context.active_object
                bpy.ops.archipack.disable_manipulate()
                self.delete(context, o)
            else:
                act = context.active_object
                bpy.ops.object.select_all(action="DESELECT")
                o = self.create(context)
                if act and self.auto_parent:
                    o.parent = act
                    o.matrix_world = act.matrix_world.copy()
                else:
                    o.location = bpy.context.scene.cursor_location
                
                # select and make active
                self.select_object(context, o, True)

                # Start manipulate mode
                self.manipulate()
            return {'FINISHED'}
        else:
            self.report({'WARNING'}, "Archipack: Option only valid in Object mode")
            return {'CANCELLED'}


class ARCHIPACK_OT_dimension_auto_preset_menu(PresetMenuOperator, Operator):
    bl_idname = "archipack.dimension_auto_preset_menu"
    bl_label = "Dimension preset"
    preset_subdir = "archipack_dimension_auto"


class ARCHIPACK_OT_dimension_auto_preset(ArchipackPreset, Operator):
    """Add a Dimension Preset"""
    bl_idname = "archipack.dimension_auto_preset"
    bl_label = "Add Dimension preset"
    preset_menu = "ARCHIPACK_OT_dimension_auto_preset_menu"

    @property
    def blacklist(self):
        return ['manipulators']


def register():
    bpy.utils.register_class(archipack_dimension_source)

    bpy.utils.register_class(archipack_dimension_auto)
    Curve.archipack_dimension_auto = CollectionProperty(type=archipack_dimension_auto)
    bpy.utils.register_class(ARCHIPACK_PT_dimension_auto)
    bpy.utils.register_class(ARCHIPACK_OT_dimension_auto)
    bpy.utils.register_class(ARCHIPACK_OT_dimension_auto_preset_menu)
    bpy.utils.register_class(ARCHIPACK_OT_dimension_auto_preset)
    bpy.utils.register_class(ARCHIPACK_OT_dimension_auto_add)
    bpy.utils.register_class(ARCHIPACK_OT_dimension_auto_remove)
    bpy.utils.register_class(ARCHIPACK_OT_dimension_auto_orient)
    bpy.utils.register_class(ARCHIPACK_OT_dimension_auto_update)

    bpy.utils.register_class(archipack_dimension)
    Curve.archipack_dimension = CollectionProperty(type=archipack_dimension)
    bpy.utils.register_class(ARCHIPACK_PT_dimension)
    bpy.utils.register_class(ARCHIPACK_OT_dimension)
    bpy.utils.register_class(ARCHIPACK_OT_dimension_preset_menu)
    bpy.utils.register_class(ARCHIPACK_OT_dimension_preset)
    bpy.utils.register_class(archipack_dimension_point)


def unregister():
    bpy.utils.unregister_class(archipack_dimension_point)
    bpy.utils.unregister_class(archipack_dimension_source)

    bpy.utils.unregister_class(archipack_dimension_auto)
    del Curve.archipack_dimension_auto
    bpy.utils.unregister_class(ARCHIPACK_PT_dimension_auto)
    bpy.utils.unregister_class(ARCHIPACK_OT_dimension_auto)
    bpy.utils.unregister_class(ARCHIPACK_OT_dimension_auto_preset_menu)
    bpy.utils.unregister_class(ARCHIPACK_OT_dimension_auto_preset)
    bpy.utils.unregister_class(ARCHIPACK_OT_dimension_auto_add)
    bpy.utils.unregister_class(ARCHIPACK_OT_dimension_auto_remove)
    bpy.utils.unregister_class(ARCHIPACK_OT_dimension_auto_orient)
    bpy.utils.unregister_class(ARCHIPACK_OT_dimension_auto_update)

    bpy.utils.unregister_class(archipack_dimension)
    del Curve.archipack_dimension
    bpy.utils.unregister_class(ARCHIPACK_PT_dimension)
    bpy.utils.unregister_class(ARCHIPACK_OT_dimension)
    bpy.utils.unregister_class(ARCHIPACK_OT_dimension_preset_menu)
    bpy.utils.unregister_class(ARCHIPACK_OT_dimension_preset)<|MERGE_RESOLUTION|>--- conflicted
+++ resolved
@@ -1375,23 +1375,6 @@
                       icon='ZOOMOUT').remove_active = True
 
         box = layout.box()
-<<<<<<< HEAD
-#         box.prop(props, 'type')
-        box.prop(props, 'symbol_type')
-        row = box.row()
-        row.label("Leader Length:")
-        row.prop(props, 'distance',text="")
-        row = box.row()
-        row.prop(props, 'flip_side')
-        row.prop(props, 'sum_bar')
-=======
-        box.prop(props, 'type')
-        box.prop(props, 'unit_mode')
-        box.prop(props, 'precision')
-        box.prop(props, 'distance')
-        box.prop(props, 'flip_side')
-        box.prop(props, 'sum_bar')
->>>>>>> 536b1df7
         if props.sum_bar:
             box.prop(props, 'distance_sum')
         row = box.row()
