--- conflicted
+++ resolved
@@ -1,4185 +1,4182 @@
-# -*- coding:utf-8 -*-
-
-# ##### BEGIN GPL LICENSE BLOCK #####
-#
-#  This program is free software; you can redistribute it and/or
-#  modify it under the terms of the GNU General Public License
-#  as published by the Free Software Foundation; either version 2
-#  of the License, or (at your option) any later version.
-#
-#  This program is distributed in the hope that it will be useful,
-#  but WITHOUT ANY WARRANTY; without even the implied warranty of
-#  MERCHANTABILITY or FITNESS FOR A PARTICULAR PURPOSE.  See the
-#  GNU General Public License for more details.
-#
-#  You should have received a copy of the GNU General Public License
-#  along with this program; if not, write to the Free Software Foundation,
-#  Inc., 51 Franklin Street, Fifth Floor, Boston, MA 02110- 1301, USA.
-#
-# ##### END GPL LICENSE BLOCK #####
-
-# <pep8 compliant>
-
-# ----------------------------------------------------------
-# Author: Stephen Leger (s-leger)
-#
-# ----------------------------------------------------------
-import time
-import bpy
-import bmesh
-from math import sin, cos, pi, atan2, tan
-from mathutils import Vector, Matrix
-from bpy.types import Operator, PropertyGroup, Mesh, Panel
-from bpy.props import (
-    FloatProperty, BoolProperty, IntProperty, StringProperty,
-    FloatVectorProperty, CollectionProperty, EnumProperty
-)
-from .bmesh_utils import BmeshEdit as bmed
-from .archipack_object import (
-    ArchipackObject, ArchipackCreateTool,
-    ArchipackDrawTool, ArchipackObjectsManager
-    )
-from .archipack_snap import snap_point
-from .archipack_keymaps import Keymaps
-from .archipack_polylines import Io
-from .archipack_dimension import DimensionProvider
-from .archipack_curveman import ArchipackUserDefinedPath
-from .archipack_segments import StraightSegment, CurvedSegment, Generator, ArchipackSegment
-from .archipack_throttle import throttle
-from .archipack_manipulator import (
-    Manipulable, archipack_manipulator,
-    GlPolygon, GlPolyline,
-    GlLine, GlText, FeedbackPanel
-    )
-# use multi wall support to generate floors / moldings
-FLOORS_2D_SUPPORT_MULTI = True
-from .archipack_polylines import CoordSys, Qtree
-import logging
-logger = logging.getLogger("archipack")
-
-
-class Q_tree(Qtree):
-    """
-     A quadtree to minimize relocate intersections
-    """
-    def getbounds(self, seg, extend=0):
-        x0, y0 = seg.p0.x, seg.p0.y
-        x1, y1 = seg.p1.x, seg.p1.y
-        return (min(x0, x1),
-            min(y0, y1),
-            max(x0, x1),
-            max(y0, y1))
-
-    def intersects(self, pt, extend):
-        x, y = pt.x, pt.y
-        bounds = (x - extend,
-            y - extend,
-            x + extend,
-            y + extend)
-        selection = list(self._intersect(bounds))
-        count = len(selection)
-        return count, sorted(selection)
-
-    def insert(self, seg):
-        idx = self.ngeoms
-        self._geoms.append(seg)
-        self._insert(idx, self.getbounds(seg[2]))
-
-
-class Wall():
-    def __init__(self, wall_z, z, t, flip, matid):
-        self.z = z
-        self.wall_z = wall_z
-        self.t = t
-        self.flip = flip
-        self.matid = matid
-        self.z_step = len(z)
-
-    def set_offset(self, offset, last=None):
-        """
-            Offset line and compute intersection point
-            between segments
-        """
-        self.line = self.make_offset(offset, last)
-
-    def get_z(self, t):
-        t0 = self.t[0]
-        z0 = self.z[0]
-        for i in range(1, self.z_step):
-            t1 = self.t[i]
-            z1 = self.z[i]
-            if t <= t1:
-                return z0 + (t - t0) / (t1 - t0) * (z1 - z0)
-            t0, z0 = t1, z1
-        return self.z[-1]
-
-    def make_faces(self, f, faces):
-        faces.append((f, f + 2, f + 3, f + 1))
-
-    def p3d(self, verts, t, z_min=0):
-        p = self.line.lerp(t)
-        z = z_min + self.wall_z + self.get_z(t)
-        verts.append((p.x, p.y, z_min))
-        verts.append((p.x, p.y, z))
-
-    def make_wall(self, make_faces, j, z_min, verts, faces, matids):
-        t = self.t_step[j]
-        f = len(verts)
-        self.p3d(verts, t, z_min)
-        if make_faces:
-            self.make_faces(f - 2, faces)
-
-    def get_coord(self, i, verts, z0):
-        t = self.t_step[i]
-        p = self.line.lerp(t)
-        verts.append((p.x, p.y, z0))
-
-
-class StraightWall(Wall, StraightSegment):
-    def __init__(self, p, v, wall_z, z, t, flip, matid):
-        StraightSegment.__init__(self, p, v)
-        Wall.__init__(self, wall_z, z, t, flip, matid)
-
-    def param_t(self, step_angle):
-        self.t_step = self.t
-        self.n_step = len(self.t) - 1
-
-
-class CurvedWall(Wall, CurvedSegment):
-    def __init__(self, c, radius, a0, da, wall_z, z, t, flip, matid):
-        CurvedSegment.__init__(self, c, radius, a0, da)
-        Wall.__init__(self, wall_z, z, t, flip, matid)
-
-    def param_t(self, step_angle):
-        t_step, n_step = self.steps_by_angle(step_angle)
-        self.t_step = list(sorted([i * t_step for i in range(1, n_step)] + self.t))
-        self.n_step = len(self.t_step) - 1
-
-
-class WallGenerator(Generator):
-    def __init__(self, d, o=None):
-        Generator.__init__(self, d, o)
-        self.last_type = 'NONE'
-        self.faces_type = 'NONE'
-
-    def add_part(self, part):
-
-        # TODO:
-        # refactor this part (height manipulators)
-        d = self.d
-
-        manip_index = []
-        if len(self.segs) < 1:
-            s = None
-            z = [part.z[0]]
-            manip_index.append(0)
-        else:
-            s = self.segs[-1]
-            z = [s.z[-1]]
-
-        t_cur = 0
-        z_last = part.n_splits - 1
-        t = [0]
-
-        for i in range(part.n_splits):
-            t_try = t[-1] + part.t[i]
-            if t_try == t_cur:
-                continue
-            if t_try <= 1:
-                t_cur = t_try
-                t.append(t_cur)
-                z.append(part.z[i])
-                manip_index.append(i)
-            else:
-                z_last = i
-                break
-
-        if t_cur < 1:
-            t.append(1)
-            manip_index.append(z_last)
-            z.append(part.z[z_last])
-
-        # start a new wall
-        if 'C_' in part.type:
-            if s is None:
-                c = self.location - (self.rot * (part.radius * Vector((cos(part.a0), sin(part.a0), 0)))).to_2d()
-                s = CurvedWall(c, part.radius, part.a0, part.da, d.z, z, t, d.flip, part.material_index - 1)
-            else:
-                n = s.normal(1).rotate(part.a0).scale(part.radius)
-                if part.da < 0:
-                    n.v = -n.v
-                a0 = n.angle
-                c = n.p - n.v
-                s = CurvedWall(c, part.radius, a0, part.da, d.z, z, t, d.flip, part.material_index - 1)
-        else:
-            if s is None:
-                p = self.location
-                v = (self.rot * Vector((part.length, 0, 0))).to_2d()
-                s = StraightWall(p, v, d.z, z, t, d.flip, part.material_index - 1).rotate(part.a0)
-            else:
-                r = s.straight(part.length).rotate(part.a0)
-                s = StraightWall(r.p, r.v, d.z, z, t, d.flip, part.material_index - 1)
-
-        self.segs.append(s)
-        self.last_type = part.type
-
-        return manip_index
-
-    def make_wall(self, verts, faces, matids):
-
-        d = self.d
-
-        _segs = self.segs
-        nb_segs = self.n_parts
-        make_faces = False
-        for i, wall in enumerate(_segs):
-            wall.param_t(d.step_angle)
-
-            if i < nb_segs:
-                for j in range(wall.n_step):
-                    wall.make_wall(make_faces, j, -d.z_offset, verts, faces, matids)
-                    matids.append(wall.matid)
-                    make_faces = True
-
-        # when wall is open, add last section of vertices
-        if not d.closed:
-            wall = _segs[-2]
-            wall.make_wall(True, wall.n_step, -d.z_offset, verts, faces, matids)
-
-        # swap manipulators so they always face outside
-        side = 1
-        if d.flip:
-            side = -1
-
-        self.locate_manipulators(side)
-
-    def debug(self, verts):
-        for wall in self.segs:
-            for i in range(33):
-                x, y = wall.lerp(i / 32)
-                verts.append((x, y, 0))
-
-    def make_surface(self, o, verts, height):
-        bm = bmesh.new()
-        for v in verts:
-            bm.verts.new(v)
-        bm.verts.ensure_lookup_table()
-        for i in range(1, len(verts)):
-            bm.edges.new((bm.verts[i - 1], bm.verts[i]))
-        bm.edges.new((bm.verts[-1], bm.verts[0]))
-        bm.edges.ensure_lookup_table()
-        bmesh.ops.contextual_create(bm, geom=bm.edges)
-        geom = bm.faces[:]
-        bmesh.ops.solidify(bm, geom=geom, thickness=height)
-        bm.to_mesh(o.data)
-        bm.free()
-
-    def get_coords(self, offset, z, d, verts):
-        self.set_offset(offset)
-        self.close(offset)
-        _segs = self.segs
-        nb_segs = self.n_parts
-        f = len(verts)
-
-        for i, wall in enumerate(_segs):
-            wall.param_t(d.step_angle)
-            if i < nb_segs:
-                for j in range(wall.n_step):
-                    wall.get_coord(j, verts, z)
-
-        if not d.closed:
-            wall = _segs[-2]
-            wall.get_coord(wall.n_step, verts, z)
-
-        # fix precision issues by extending ends
-        # on open walls
-        if d.extend % 2 == 1:
-            seg = self.segs[0].line
-            p = seg.lerp(-0.02 / seg.length)
-            verts[f] = (p.x, p.y, z)
-
-        if d.extend > 1:
-            seg = self.segs[-2].line
-            p = seg.lerp(1 + 0.02 / seg.length)
-            verts[-1] = (p.x, p.y, z)
-
-    def get_ends(self, offset, o, itM, dist):
-        """
-         Return points outside wall at both ends
-         for neighboor analysis
-         only work on open walls
-        """
-        self.set_offset(offset)
-        seg = self.segs[0].line
-        p0 = itM * o.matrix_world * seg.lerp(-dist / seg.length).to_3d()
-        seg = self.segs[-2].line
-        p1 = itM * o.matrix_world * seg.lerp(1 + dist / seg.length).to_3d()
-        return p0, p1
-
-
-def update(self, context):
-    self.update(context)
-    return None
-
-
-def update_childs(self, context):
-    self.update(context, update_childs=True, manipulable_refresh=True)
-    return None
-
-
-def update_manipulators(self, context):
-    self.update(context, manipulable_refresh=True)
-    return None
-
-
-def update_relocate(self, context):
-    self.update(context, relocate_childs=True)
-    return None
-
-
-def update_mat(self, context):
-    self.update(context, relocate_childs=False)
-    return None
-
-
-def get_width(self):
-    return self.width
-
-
-def set_width(self, value):
-    self.last_width = self.width
-    self.width = value
-    return None
-
-
-def update_width(self, context):
-    o = context.active_object
-    if len(self.reloc_childs) == 0:
-        self.setup_childs(context, o)
-    # delta is on inside part (negative distance)
-    delta = 0.5 * (self.last_width - self.width)
-    for child in self.reloc_childs:
-        if child.parent_name0 == o.name:
-            # d0 is distance from axis
-            if child.d0 > 0:
-                child.d0 -= delta
-            else:
-                child.d0 += delta
-        if child.parent_name1 == o.name:
-            # d1 is distance from axis
-            if child.d1 > 0:
-                child.d1 -= delta
-            else:
-                child.d1 += delta
-    self.update(context, relocate_childs=True)
-    return None
-
-
-def update_t_part(self, context):
-    """
-        Make this wall a T child of parent wall
-        orient child so y points inside wall and x follow wall segment
-        set child a0 according
-    """
-    o = self.find_in_selection(context)
-    if o is not None:
-
-        # w is parent wall
-        w = context.scene.objects.get(self.t_part)
-        wd = archipack_wall2.datablock(w)
-
-        if wd is not None:
-            og = self.get_generator()
-            self.setup_childs(context, o)
-
-            bpy.ops.object.select_all(action="DESELECT")
-
-            # 5 cases here:
-            # 1 No parents at all
-            # 2 o has parent
-            # 3 w has parent
-            # 4 o and w share same parent allready
-            # 5 o and w dosent share parent
-            link_to_parent = False
-
-            # when both walls do have a reference point, we may delete one of them
-            to_delete = None
-
-            # select childs and make parent reference point active
-            if w.parent is None:
-                # Either link to o.parent or create new parent
-                link_to_parent = True
-                if o.parent is None:
-                    # create a reference point and make it active
-                    x, y, z = w.bound_box[0]
-                    context.scene.cursor_location = w.matrix_world * Vector((x, y, z))
-                    context.scene.cursor_location.z += self.z_offset
-                    # fix issue #9
-                    self.select_object(context, o, True)
-                    bpy.ops.archipack.reference_point()
-                    self.select_object(context, o)
-                else:
-                    self.select_object(context, o.parent, True)
-                self.select_object(context, w)
-            else:
-                # w has parent
-                if o.parent is not w.parent:
-                    link_to_parent = True
-                    self.select_object(context, w.parent, True)
-                    self.select_object(context, o)
-                    if o.parent is not None:
-                        # store o.parent to delete it
-                        to_delete = o.parent
-                        for c in o.parent.children:
-                            if c is not o:
-                                c.hide_select = False
-                                self.select_object(context, c)
-
-            parent = context.active_object
-
-            dmax = 2 * wd.width
-
-            wg = wd.get_generator()
-
-            otM = o.matrix_world
-            orM = Matrix([
-                otM[0].to_2d(),
-                otM[1].to_2d()
-                ])
-
-            wtM = w.matrix_world
-            wrM = Matrix([
-                wtM[0].to_2d(),
-                wtM[1].to_2d()
-                ])
-
-            # dir in absolute world coordsys
-            dir = orM * og.segs[0].straight(1, 0).v
-
-            # pt in w coordsys
-            pos = otM.translation
-            pt = (wtM.inverted() * pos).to_2d()
-
-            for wall_idx, wall in enumerate(wg.segs):
-                res, dist, t = wall.point_sur_segment(pt)
-                # outside is on the right side of the wall
-                #  p1
-                #  |-- x
-                #  p0
-
-                # NOTE:
-                # rotation here is wrong when w has not parent while o has parent
-                t_bound = wall.length / self.width
-                if res and t > -t_bound and t < 1 + t_bound and abs(dist) < dmax:
-                    x = wrM * wall.straight(1, t).v
-                    y = wrM * wall.normal(t).v.normalized()
-                    self.parts[0].a0 = dir.angle_signed(x)
-                    self.select_object(context, o, True)
-                    self.update(context)
-                    o.matrix_world = Matrix([
-                        [x.x, -y.x, 0, pos.x],
-                        [x.y, -y.y, 0, pos.y],
-                        [0, 0, 1, pos.z],
-                        [0, 0, 0, 1]
-                    ])
-                    break
-            self.select_object(context, parent, True)
-
-            if link_to_parent and bpy.ops.archipack.parent_to_reference.poll():
-                bpy.ops.archipack.parent_to_reference('INVOKE_DEFAULT')
-
-            # update generator to take new rotation in account
-            # use this to relocate windows on wall after reparenting
-            # g = self.get_generator()
-            self.relocate_childs(context, o)
-
-            # hide holes from select
-            for c in parent.children:
-                if "archipack_hybridhole" in c:
-                    c.hide_select = True
-
-            # delete unneeded reference point
-            if to_delete is not None:
-                bpy.ops.object.select_all(action="DESELECT")
-                self.select_object(context, to_delete, True)
-                if bpy.ops.object.delete.poll():
-                    bpy.ops.object.delete(use_global=False)
-
-        elif self.t_part != "":
-            self.t_part = ""
-
-    self.restore_context(context)
-    return None
-
-
-def set_splits(self, value):
-    if self.n_splits != value:
-        auto_update = self.auto_update
-        self.auto_update = False
-        self._set_t(value)
-        self.auto_update = auto_update
-        self.n_splits = value
-    return None
-
-
-def get_splits(self):
-    return self.n_splits
-
-
-class archipack_wall2_part(ArchipackSegment, PropertyGroup):
-
-    z = FloatVectorProperty(
-            name="Height",
-            default=[
-                0, 0, 0, 0, 0, 0, 0, 0,
-                0, 0, 0, 0, 0, 0, 0, 0,
-                0, 0, 0, 0, 0, 0, 0, 0,
-                0, 0, 0, 0, 0, 0, 0
-            ],
-            size=31,
-            update=update
-            )
-    t = FloatVectorProperty(
-            name="Position",
-            min=0,
-            max=1,
-            default=[
-                1, 1, 1, 1, 1, 1, 1, 1,
-                1, 1, 1, 1, 1, 1, 1, 1,
-                1, 1, 1, 1, 1, 1, 1, 1,
-                1, 1, 1, 1, 1, 1, 1
-            ],
-            size=31,
-            update=update
-            )
-    splits = IntProperty(
-            name="Splits",
-            default=1,
-            min=1,
-            max=31,
-            get=get_splits, set=set_splits
-            )
-    n_splits = IntProperty(
-            name="Splits",
-            default=1,
-            min=1,
-            max=31,
-            update=update
-            )
-    material_index = IntProperty(
-            name="Material index",
-            min=1,
-            max=10,
-            default=1,
-            update=update_mat
-            )
-    manipulators = CollectionProperty(type=archipack_manipulator)
-
-    # ui related
-    expand = BoolProperty(default=False)
-
-    def update(self, context, manipulable_refresh=False, relocate_childs=True):
-
-        # Reset change side
-        self.change_side = 'RIGHT'
-
-        if self.auto_update:
-            idx, o, d = self.find_datablock_in_selection(context)
-            if d is not None:
-                d.update(context, manipulable_refresh, relocate_childs=relocate_childs)
-
-    def _set_t(self, splits):
-        t = 1 / splits
-        for i in range(splits):
-            self.t[i] = t
-
-    def get_datablock(self, o):
-        return archipack_wall2.datablock(o)
-
-    def draw(self, context, layout, index, draw_type=True):
-
-        row = layout.row(align=True)
-        icon = "TRIA_RIGHT"
-        if self.expand:
-            icon = "TRIA_DOWN"
-
-        row.prop(self, 'expand', icon=icon, icon_only=True, text="Seg {}".format(index + 1), emboss=True)
-        row.prop(self, "type_ui", text="")
-
-        if self.expand:
-            self.draw_insert(context, layout, index)
-            if self.type == 'C_SEG':
-                layout.prop(self, "r_ui")
-                layout.prop(self, "da_ui")
-            else:
-                layout.prop(self, "l_ui")
-            layout.prop(self, "a_ui")
-            layout.prop(self, "material_index")
-            layout.prop(self, "splits")
-            for split in range(self.n_splits):
-                row = layout.row()
-                row.label("Split " + str(split + 1))
-                row.prop(self, "z", text="Height", index=split)
-                row.prop(self, "t", text="Location", index=split)
-
-
-class archipack_wall2_relocate_child(PropertyGroup):
-    """
-     Store child points relationship to parent segments
-     as distance from 2 nearest segments
-    """
-    child_name = StringProperty(
-        description="Name of child object"
-        )
-    child_idx = IntProperty(
-        default=-1,
-        description="Index of linked child part (startpoint) when -1 set object location"
-        )
-    seg0 = IntProperty(
-        description="Index of parent segment 0 the point is bound to"
-        )
-    seg1 = IntProperty(
-        description="Index of parent segment 1 the point is bound to"
-        )
-    parent_name0 = StringProperty(default="")
-    parent_name1 = StringProperty(default="")
-    d0 = FloatProperty(
-        description="Distance from parent segment 0 the point is bound to"
-        )
-    d1 = FloatProperty(
-        description="Distance from parent segment 1 the point is bound to"
-        )
-    t = FloatProperty(
-        description="Distance from start of closest segment normalized"
-        )
-
-    def filter_child(self, o):
-        d = None
-        k = None
-        if o and o.data:
-            od = o.data
-            for key in od.keys():
-                if "archipack_" in key and key[10:] in (
-                        "window",
-                        "door",
-                        "custom",
-                        "wall2",
-                        "slab",
-                        "fence",
-                        "floor",
-                        "molding",
-                        "slab_cutter",
-                        "floor_cutter",
-                        "roof_cutter"
-                        ):
-                    try:
-                        d = getattr(od, key)[0]
-                        k = key
-                    except:
-                        pass
-                    break
-        return d, k
-
-    def get_child(self, context):
-        d = None
-        # 2.8 ???
-        o = context.scene.objects.get(self.child_name)
-        d, k = self.filter_child(o)
-        return o, d
-
-    def get_parent0(self, context):
-        d = None
-        # 2.8 ???
-        o = context.scene.objects.get(self.parent_name0)
-        d, k = self.filter_child(o)
-        return o, d
-
-    def get_parent1(self, context):
-        d = None
-        # 2.8 ???
-        o = context.scene.objects.get(self.parent_name1)
-        d, k = self.filter_child(o)
-        return o, d
-
-
-class archipack_wall2_child(PropertyGroup):
-    manipulators = CollectionProperty(type=archipack_manipulator)
-    child_name = StringProperty()
-    child_idx = IntProperty(
-        default=-1,
-        description="Index of linked child part (startpoint)"
-        )
-    wall_idx = IntProperty(
-        description="Index of wall part"
-        )
-    pos = FloatVectorProperty(subtype='XYZ')
-    flip = BoolProperty(default=False)
-    flippable = BoolProperty(default=False)
-
-    def get_child(self, context):
-        d = None
-        # 2.8 ???
-        child = context.scene.objects.get(self.child_name)
-        if child is not None and child.data is not None:
-            cd = child.data
-            if 'archipack_window' in cd:
-                d = cd.archipack_window[0]
-            elif 'archipack_door' in cd:
-                d = cd.archipack_door[0]
-            elif 'archipack_custom' in cd:
-                d = cd.archipack_custom[0]
-        return child, d
-
-def set_base_line(self, value):
-    if value == 0:
-        self.x_offset = -1
-    elif value == 1:
-        self.x_offset = 1
-    else:
-        self.x_offset = 0
-    return None
-
-
-def get_base_line(self):
-    if self.x_offset == 0:
-        return 2
-    elif self.x_offset == 1:
-        return 1
-    else:
-        return 0
-
-
-class archipack_wall2_finish(PropertyGroup):
-    location_index = IntProperty(
-            name="Location",
-            description="Add finish over segments with this material index",
-            min=1,
-            max=11,
-            default=1,
-            update=update
-            )
-    material_index = IntProperty(
-            name="Material",
-            description="Material index of finish",
-            min=1,
-            default=1,
-            update=update
-            )
-    altitude = FloatProperty(
-            name="Altitude",
-            description="Altitude from bottom of wall",
-            default=0,
-            unit='LENGTH', subtype='DISTANCE',
-            update=update
-            )
-    z = FloatProperty(
-            name="Height",
-            description="Height of finish",
-            min=0.01,
-            default=20,
-            unit='LENGTH', subtype='DISTANCE',
-            update=update
-            )
-    rotation = FloatProperty(
-            name="Rotation",
-            description="Rotate pattern",
-            default=0,
-            min=-pi/4,
-            max=pi/4,
-            subtype='ANGLE', unit='ROTATION',
-            update=update
-            )
-    pattern_type = EnumProperty(
-        name="Pattern",
-        items=(
-            ('V_BOARD', "Vertical board", "Vertical board"),
-            ('H_BOARD', "Horizontal board", "Horizontal board"),
-            ('TILES', "Tiles", "Ceramic tiles"),
-            ('LOGGING', "Logs", "Round logs"),
-            ('USER_DEFINED', "User defined", "User defined object as finishing")
-            ),
-        default='H_BOARD',
-        update=update
-        )
-    side = EnumProperty(
-        name="Side",
-        items=(
-            ('INSIDE', "Inside", "Inside"),
-            ('OUTSIDE', "Outside", "Outside")
-            ),
-        default='OUTSIDE',
-        update=update
-        )
-    tile_x = FloatProperty(
-            name="Width",
-            description="Tile width",
-            min=0.01,
-            default=0.3,
-            unit='LENGTH', subtype='DISTANCE',
-            update=update
-            )
-    tile_y = FloatProperty(
-            name="Height",
-            description="Tile height",
-            default=0.6,
-            min=0.01,
-            unit='LENGTH', subtype='DISTANCE',
-            update=update
-            )
-    tile_z = FloatProperty(
-            name="Thickness",
-            description="Tile thickness",
-            default=0.005,
-            min=0.001,
-            unit='LENGTH', subtype='DISTANCE',
-            update=update
-            )
-    tile_space = FloatProperty(
-            name="Mortar",
-            description="Mortar width",
-            default=0.002,
-            min=0.0001,
-            unit='LENGTH', subtype='DISTANCE',
-            update=update
-            )
-    board_x = FloatProperty(
-            name="Width",
-            description="Pattern width",
-            min=0.01,
-            default=0.15,
-            unit='LENGTH', subtype='DISTANCE',
-            update=update
-            )
-    board_z = FloatProperty(
-            name="Thickness",
-            description="Pattern thickness",
-            default=0.02,
-            min=0.001,
-            unit='LENGTH', subtype='DISTANCE',
-            update=update
-            )
-    expand = BoolProperty(
-        default=False,
-        options={'SKIP_SAVE'}
-        )
-    user_pattern = StringProperty(
-        default="",
-        update=update
-        )
-
-    def draw(self, context, layout, index):
-        row = layout.row(align=True)
-        icon = "TRIA_RIGHT"
-        if self.expand:
-            icon = "TRIA_DOWN"
-        row.prop(self, 'expand', icon=icon, text="{}".format(index + 1), icon_only=True, emboss=True)
-        row.prop(self, 'side', text="")
-        row.prop(self, 'location_index')
-        row.operator("archipack.wall2_remove_finish", icon="ZOOMOUT", text="").index = index
-
-        if self.expand:
-            layout.prop(self, 'altitude')
-            layout.prop(self, 'z')
-            # rotation still dosent work
-            # layout.prop(self, 'rotation')
-            row = layout.row(align=True)
-            row.prop(self, 'pattern_type', text="")
-            row.prop(self, 'material_index')
-            if self.pattern_type == 'TILES':
-                layout.prop(self, 'tile_x')
-                layout.prop(self, 'tile_y')
-                layout.prop(self, 'tile_z')
-                layout.prop(self, 'tile_space')
-
-            elif 'BOARD' in self.pattern_type or self.pattern_type == 'LOGGING':
-                layout.prop(self, 'board_x')
-
-            if 'BOARD' in self.pattern_type:
-                layout.prop(self, 'board_z')
-
-            if self.pattern_type == 'USER_DEFINED':
-                row = layout.row()
-                row.prop_search(self, "user_pattern", context.scene, "objects", text="")
-
-    def find_datablock_in_selection(self, context):
-        """
-         Return selected object this instance belongs to
-         provide support for "copy to selected"
-        """
-        selected = context.selected_objects[:]
-        for o in selected:
-            d = archipack_wall2.datablock(o)
-            if d:
-                for idx, part in enumerate(d.finish):
-                    if part == self:
-                        return o, d
-        return None, None
-
-    def update(self, context, manipulable_refresh=False, relocate_childs=False):
-
-        o, d = self.find_datablock_in_selection(context)
-        if d is not None:
-            d.update(context, manipulable_refresh, relocate_childs=relocate_childs)
-
-
-class archipack_wall2(ArchipackObject, ArchipackUserDefinedPath, Manipulable, DimensionProvider, PropertyGroup):
-    parts = CollectionProperty(type=archipack_wall2_part)
-    step_angle = FloatProperty(
-            description="Curved parts segmentation",
-            name="Step angle",
-            min=1 / 180 * pi,
-            max=pi,
-            default=6 / 180 * pi,
-            subtype='ANGLE', unit='ROTATION',
-            update=update
-            )
-
-    last_width = FloatProperty(
-            options={'SKIP_SAVE'}
-            )
-    width_ui = FloatProperty(
-            options={'SKIP_SAVE'},
-            name="Width",
-            min=0.01,
-            default=0.2,
-            unit='LENGTH', subtype='DISTANCE',
-            get=get_width,
-            set=set_width
-            )
-    width = FloatProperty(
-            name="Width",
-            min=0.01,
-            default=0.2,
-            unit='LENGTH', subtype='DISTANCE',
-            update=update_width
-            )
-    z = FloatProperty(
-            name='Height',
-            min=0.1,
-            default=2.7, precision=2,
-            unit='LENGTH', subtype='DISTANCE',
-            description='height', update=update,
-            )
-    base_line = EnumProperty(
-            name="Base",
-            description="Wall part on base line",
-            items=(
-                ('OUTSIDE', "Outside", "Outside"),
-                ('INSIDE', "Inside", "Inside"),
-                ('AXIS', "Axis", "Axis")),
-            default='OUTSIDE',
-            set=set_base_line,
-            get=get_base_line,
-            update=update_relocate
-            )
-    offset = FloatProperty(
-            name="Offset",
-            description="Lateral offset of wall",
-            unit='LENGTH', subtype='DISTANCE',
-            default=0, precision=2, step=1,
-            update=update_relocate
-            )
-    x_offset = FloatProperty(
-            name="Offset",
-            unit='LENGTH', subtype='DISTANCE',
-            min=-1, max=1,
-            default=-1
-            )
-    z_offset = FloatProperty(
-            name="Floor thickness",
-            unit='LENGTH', subtype='DISTANCE',
-            description='Thickness of floors',
-            min=0,
-            default=0, precision=2, step=1,
-            update=update
-            )
-    radius = FloatProperty(
-            name="Radius",
-            min=0.5,
-            default=0.7,
-            unit='LENGTH', subtype='DISTANCE',
-            update=update
-            )
-    da = FloatProperty(
-            name="Angle",
-            min=-pi,
-            max=pi,
-            default=pi / 2,
-            subtype='ANGLE', unit='ROTATION',
-            update=update
-            )
-    flip = BoolProperty(
-            name="Flip",
-            description="Flip inside and outside",
-            default=False,
-            update=update_relocate
-            )
-
-    closed = BoolProperty(
-            default=False,
-            name="Close",
-            update=update_manipulators
-            )
-    always_closed = BoolProperty(
-            default=False,
-            name="Always closed geometry",
-            description="Flag indicate whenever geometry path is always closed",
-            options={'SKIP_SAVE'}
-            )
-
-    auto_update = BoolProperty(
-            options={'SKIP_SAVE'},
-            default=True,
-            update=update_manipulators
-            )
-    auto_synch = BoolProperty(
-            default=True,
-            name="Auto synchro",
-            description="Synchronize objects"
-            )
-    dimensions = BoolProperty(
-            default=False,
-            name="Dimensions",
-            description="Buid static dimensions",
-            update=update_childs
-            )
-    # dumb manipulators to show sizes between childs
-    childs_manipulators = CollectionProperty(type=archipack_manipulator)
-    # store to manipulate windows and doors
-    childs = CollectionProperty(type=archipack_wall2_child)
-    # store childs with parts points locations to relocate
-    reloc_childs = CollectionProperty(
-        options={'SKIP_SAVE'},
-        type=archipack_wall2_relocate_child
-        )
-    finish = CollectionProperty(type=archipack_wall2_finish)
-    finish_expand = BoolProperty(
-            name="Finishings",
-            description="Display finishings options",
-            default=False,
-            options={'SKIP_SAVE'}
-            )
-    finish_enable = BoolProperty(
-            name="Finishings",
-            description="Enable finishings",
-            default=True,
-            update=update
-            )
-    t_part = StringProperty(
-            name="Parent wall",
-            description="This part will follow parent when set",
-            default="",
-            update=update_t_part
-            )
-    fit_roof = BoolProperty(
-            name="Auto fit roof",
-            description="Automatically fit surrounding roof",
-            default=False,
-            update=update
-            )
-    extend = IntProperty(
-            description="Flag to extend wall 2d to prevent precision issues",
-            default=0,
-            options={'SKIP_SAVE'}
-            )
-
-    @property
-    def side(self):
-        side = 1
-        if self.flip:
-            side = -side
-        return side
-
-    @property
-    def left_offset(self):
-        """
-         Overall offset of wall on left side of base line
-         offset + [-1 | 0] * width
-        """
-        return self.offset + 0.5 * (self.x_offset * self.side - 1) * self.width
-
-    @property
-    def axis_offset(self):
-        """
-         Offset of axis line
-         offset + [-1 | 0] * width
-        """
-        return self.offset + 0.5 * self.side * self.x_offset * self.width
-
-    def before_insert_part(self, context, o, g):
-        return
-
-    def after_insert_part(self, context, o, where, distance):
-        # get child location on split seg and
-        # update so they are in where + 1 when needed
-        self.setup_childs(context, o)
-
-    def before_remove_part(self, context, o, g):
-        self.setup_childs(context, o)
-
-    def after_remove_part(self, context, o, where, distance):
-        """
-         Rebuild childs index and location
-         When removing a part
-        """
-        # get child location on removed seg and
-        # update so they are in where - 1
-        for c in self.childs:
-            # relocate childs of removed segment
-            # on removed segment - 1
-            if c.wall_idx == where:
-                c.pos.x += distance
-
-            # update child part index
-            if c.wall_idx >= where:
-                c.wall_idx -= 1
-
-        for c in self.reloc_childs:
-            if c.wall_id0 >= where:
-                c.wall_id0 -= 1
-            if c.wall_id1 >= where:
-                c.wall_id1 -= 1
-
-    def get_generator(self, o=None, axis=False):
-        """
-         o: Object or Matrix, make generator in coordsys
-         axis: Generate offset at wall axis
-        """
-        # print("get_generator")
-        g = WallGenerator(self, o)
-        for part in self.parts:
-            g.add_part(part)
-        if axis:
-            offset = self.axis_offset
-        else:
-            # left part of wall
-            offset = self.left_offset
-        g.set_offset(offset)
-        g.close(offset)
-        return g
-
-    def setup_manipulators(self):
-
-        if len(self.manipulators) == 0:
-            # make manipulators selectable
-            s = self.manipulators.add()
-            s.prop1_name = "width"
-
-            s = self.manipulators.add()
-            s.prop1_name = "n_parts"
-            s.type_key = 'COUNTER'
-
-            s = self.manipulators.add()
-            s.prop1_name = "z"
-            s.normal = (0, 1, 0)
-
-        if self.t_part != "" and len(self.manipulators) < 4:
-            s = self.manipulators.add()
-            s.prop1_name = "x"
-            s.type_key = 'DELTA_LOC'
-
-        self.setup_parts_manipulators('z')
-
-    def from_spline(self, context, wM, resolution, spline):
-
-        o = self.find_in_selection(context)
-
-        if o is None:
-            return
-
-        pts = self.coords_from_spline(
-            spline,
-            wM,
-            resolution,
-            ccw=True
-            )
-        if len(pts) < 2:
-            return
-
-        # translation of target object
-        o.matrix_world = Matrix.Translation(pts[0].copy())
-        self.auto_update = False
-        self.closed = spline.use_cyclic_u
-        if self.closed:
-            pts.pop()
-        self.from_points(pts)
-        self.auto_update = True
-
-    def after_reverse(self, context, o):
-        self.setup_childs(context, o)
-
-        # flip does trigger relocate and keep childs orientation
-        self.offset = -self.offset
-        self.flip = not self.flip
-        self.auto_update = True
-        self.update(context, manipulable_refresh=True)
-
-    def apply_modifier(self, o, modif):
-        """
-          move modifier on top of stack and apply
-        """
-        index = o.modifiers.find(modif.name)
-        for i in range(index):
-            bpy.ops.object.modifier_move_up(modifier=modif.name)
-        bpy.ops.object.modifier_apply(apply_as='DATA', modifier=modif.name)
-
-    def update(self,
-            context,
-            manipulable_refresh=False,
-            update_childs=False,
-            relocate_childs=False
-            ):
-
-        tim = time.time()
-        o = self.find_in_selection(context, self.auto_update)
-
-        if o is None:
-            return
-
-        if manipulable_refresh:
-            # prevent crash by removing all manipulators refs to datablock before changes
-            self.manipulable_disable(context)
-
-        roof = None
-        rd = None
-        if self.fit_roof:
-            roof, rd = self.find_roof(o)
-            if roof is not None:
-                rg = rd.get_generator(roof)
-                rg.make_roof(context)
-                rg.make_wall_fit(
-                    context,
-                    roof,
-                    o,
-                    False,
-                    False,
-                    True)
-
-        verts = []
-        faces = []
-        matids = []
-        changed = self.update_parts()
-        g = self.get_generator(axis=False)
-        logger.debug("Wall2.update() 1 generator :%.2f seconds", time.time() - tim)
-
-        if changed or update_childs:
-            self.setup_childs(context, o)
-
-        g.make_wall(verts, faces, matids)
-        logger.debug("Wall2.update() 2 make_wall :%.2f seconds", time.time() - tim)
-
-        if self.closed:
-            f = len(verts)
-            faces.append((f - 2, 0, 1, f - 1))
-
-        matoffset = 1
-        matinside = 0
-        rim = 21
-
-        if self.flip:
-            matids = [2 * matid + 1 for matid in matids]
-            matoffset = -matoffset
-        else:
-            matids = [2 * matid + matinside for matid in matids]
-
-        bmed.buildmesh(context, o, verts, faces, matids=matids, uvs=None, weld=False)
-        logger.debug("Wall2.update() 3 buildmesh :%.2f seconds", time.time() - tim)
-
-        side = self.side
-
-        offset = self.offset + self.x_offset * side * 0.5 * self.width
-
-        # Width
-        self.manipulators[0].set_pts([
-            g.segs[0].sized_normal(0, offset + 0.5 * side * self.width).v.to_3d(),
-            g.segs[0].sized_normal(0, offset - 0.5 * side * self.width).v.to_3d(),
-            (-0.5 * side, 0, 0)
-            ])
-
-        # Parts COUNTER
-        self.manipulators[1].set_pts([g.segs[-2].lerp(1.1).to_3d(),
-            g.segs[-2].lerp(1.1 + 0.5 / g.segs[-2].length).to_3d(),
-            (-side, 0, 0)
-            ])
-
-        # Height
-        self.manipulators[2].set_pts([
-            Vector((0, 0, -self.z_offset)),
-            Vector((0, 0, self.z - self.z_offset)),
-            (-1, 0, 0)
-            ], normal=g.segs[0].straight(side, 0).v.to_3d())
-
-        if self.t_part != "":
-            t = 0.3 / g.segs[0].length
-            self.manipulators[3].set_pts([
-                g.segs[0].sized_normal(t, 0.1).p1.to_3d(),
-                g.segs[0].sized_normal(t, -0.1).p1.to_3d(),
-                (1, 0, 0)
-                ])
-
-        logger.debug("Wall2.update() 4 manipulators :%.2f seconds", time.time() - tim)
-
-        # if self.realtime:
-        # update child location and size
-        if relocate_childs and self.auto_synch:
-            self.relocate_childs(context, o)
-
-        # store gl points
-        self.update_childs(context, o, g)
-
-        logger.debug("Wall2.relocate() 5 relocate :%.2f seconds", time.time() - tim)
-
-        # Add / remove providers to wall dimensions
-        self.update_dimension(context, o, g)
-        logger.debug("Wall2.update() 6 dimensions :%.2f seconds", time.time() - tim)
-
-        # Update all dimensions
-        if relocate_childs or update_childs:
-            self.update_dimensions(context, o)
-
-        logger.debug("Wall2.update() 7 dimensions :%.2f seconds", time.time() - tim)
-
-        if self.fit_roof and roof is not None:
-            # assign a 'top' vertex group
-            vgroup = o.vertex_groups.get('Top')
-            if vgroup is None:
-                vgroup = o.vertex_groups.new()
-                vgroup.name = 'Top'
-
-            for i, v in enumerate(o.data.vertices):
-                if i % 2 == 1:
-                    vgroup.add([v.index], 1, 'REPLACE')
-                else:
-                    vgroup.remove([v.index])
-
-        modif = o.modifiers.get('Wall')
-        if modif is None:
-            modif = o.modifiers.new('Wall', 'SOLIDIFY')
-            modif.use_quality_normals = True
-            modif.use_even_offset = True
-            modif.offset = 1
-
-        modif.material_offset_rim = rim
-        modif.material_offset = matoffset
-        modif.thickness = self.width
-
-        logger.debug("Wall2.relocate() 8 modifier :%.2f seconds", time.time() - tim)
-        # self.x_offset
-
-        self.apply_modifier(o, modif)
-
-        self.fit_roof_modifier(o, roof, rd, apply=True)
-
-        if len(self.finish) > 0 and self.finish_enable:
-
-            throttle.add(context, o, self, 1.0)
-
-            if not throttle.is_active(o.name):
-
-                # finish
-                bm = bmed._start(context, o)
-                bm.verts.index_update()
-                bm.faces.index_update()
-
-                patterns = []
-                for finish in self.finish:
-                    self.build_finish(context, o, finish, bm, patterns)
-
-                bpy.ops.object.mode_set(mode='OBJECT')
-                bm.free()
-
-                bmed.bmesh_join(context, o, patterns, normal_update=True)
-
-            """
-            bm = bmed._start(context, o)
-            bmesh.ops.remove_doubles(bm, verts=bm.verts, dist=0.001)
-            bmed._end(bm, o)
-            """
-
-        if manipulable_refresh:
-            self.manipulable_refresh = True
-
-        self.restore_context(context)
-
-    # Finish
-    def vertical_boards(self, profil, sx, sy, minx, maxx, miny, maxy, offset, profil_z, verts, faces):
-        n_y = 1 + int(sx / profil_z)
-        # start at 0,0
-        verts.append(Vector((minx, miny, offset)))
-        verts.append(Vector((minx, maxy, offset)))
-        faces.append((0, 1, 3, 2))
-        f = 2
-        for i in range(n_y):
-            x0 = minx + i * profil_z
-            for co in profil:
-                verts.append(Vector((x0 + co.z, miny, co.y)))
-                verts.append(Vector((x0 + co.z, maxy, co.y)))
-                faces.append((f, f + 1, f + 3, f + 2))
-                f += 2
-
-        x0 = minx + n_y * profil_z
-        verts.append(Vector((x0, miny, offset)))
-        verts.append(Vector((x0, maxy, offset)))
-        faces.append((f, f + 1, 1, 0))
-
-    def horizontal_boards(self, profil, sx, sy, minx, maxx, miny, maxy, offset, profil_z, verts, faces):
-        n_z = 1 + int(sy / profil_z)
-        # start at 0,0
-        verts.append(Vector((minx, miny, offset)))
-        verts.append(Vector((maxx, miny, offset)))
-        faces.append((0, 2, 3, 1))
-        f = 2
-        for i in range(n_z):
-            z0 = miny + i * profil_z
-            for co in profil:
-                z = min(maxy, z0 + co.z)
-                verts.append(Vector((minx, z, co.y)))
-                verts.append(Vector((maxx, z, co.y)))
-                faces.append((f, f + 2, f + 3, f + 1))
-                f += 2
-
-        z0 = min(maxy, miny + n_z * profil_z)
-        verts.append(Vector((minx, z0, offset)))
-        verts.append(Vector((maxx, z0, offset)))
-        faces.append((f, 0, 1, f + 1))
-
-    def ceiling(self, sx, sy, minx, maxx, miny, maxy, offset, finish, verts, faces, matids):
-        n_y = 1 + int(sy / finish.tile_y)
-        n_x = 1 + int(sx / finish.tile_x)
-
-        # start at 0,0
-        #
-        #
-        #   x_x_______x_x   x_______x x
-        #   x x_______x x   x_______x x
-        #   | |       | |   |       | |
-        #   x x_______x x   x_______x x
-        #   x_x_______x_x
-        #     x0     x1 x2
-        #
-
-        # half join
-        h = 0.5 * finish.tile_space
-        # ceiling
-        x1 = finish.tile_x - 2 * h
-        x2 = finish.tile_x - h
-        y = 0
-        z0 = finish.tile_z + offset
-
-        y = miny
-        dx = finish.tile_x
-        dy = [h, finish.tile_y - h, finish.tile_y]
-
-        verts.append(Vector((minx, y, z0)))
-        for j in range(n_x):
-            x0 = minx + h + j * dx
-            verts.append(Vector((x0, y, z0)))
-            verts.append(Vector((x0 + x1, y, z0)))
-            verts.append(Vector((x0 + x2, y, z0)))
-
-        f = 0
-        fx = 1 + n_x * 3
-        for i in range(n_y):
-            y0 = miny + i * finish.tile_y
-            for k in range(3):
-                y = y0 + dy[k]
-                # 1st col
-                mat = 1
-                if k == 1:
-                    mat = 0
-                verts.append(Vector((minx, y, z0)))
-                if k > 0 and y > maxy:
-                    if k == 1:
-                        y = maxy - h
-                    else:
-                        y = maxy
-                for j in range(n_x):
-                    x0 = minx + h + j * dx
-                    verts.append(Vector((x0, y, z0)))
-                    verts.append(Vector((x0 + x1, y, z0)))
-                    verts.append(Vector((x0 + x2, y, z0)))
-                    # faces.append((f, f + 1, f + fx + 1, f + fx))
-                    faces.append((f, f + fx, f + fx + 1, f + 1))
-                    f += 1
-                    faces.append((f, f + fx, f + fx + 1, f + 1))
-                    f += 1
-                    faces.append((f, f + fx, f + fx + 1, f + 1))
-                    f += 1
-                    matids.extend([1, mat, 1])
-                f += 1
-
-    def make_user_pattern(self,
-                        sx, sy,
-                        minx, maxx, miny, maxy, offset,
-                        finish,
-                        user_x, user_y, user_verts, user_faces, user_matids, user_uvs,
-                        verts, faces, matids):
-
-        n_y = 2 + int(sy / user_y)
-        n_x = 2 + int(sx / user_x)
-
-        for nx in range(n_x):
-            x = minx + nx * user_x
-            for ny in range(n_y):
-                y = miny + ny * user_y
-                tM = Matrix.Translation(Vector((x, y, offset)))
-                f = len(verts)
-                verts.extend([tM * p for p in user_verts])
-                faces.extend([tuple([i + f for i in p]) for p in user_faces])
-                matids.extend(user_matids)
-
-    def build_finish(self, context, o, finish, bm, patterns):
-        # offset from wall twice of remove double to prevent merge of faces
-        offset = 0.002
-        if finish.pattern_type in {'H_BOARD', 'V_BOARD'}:
-            z = finish.board_z
-            x = finish.board_x
-            profil = [Vector(p) for p in [
-                    (0, z + offset, 0), (0, z + offset, 0.7 * x),
-                    (0, 0.6 * z + offset, 0.8 * x), (0, 0.6 * z + offset, x)
-                    ]]
-
-        elif finish.pattern_type == 'LOGGING':
-            z = finish.board_x
-            x = finish.board_x
-            r = 0.5 * z
-            a0 = -pi / 2
-            segs = 16
-            a = pi / segs
-            profil = [Vector((0, r * cos(a0 + a * i) + 2 * offset, r + r * sin(a0 + a * i))) for i in range(segs)]
-
-        elif finish.pattern_type == 'TILES':
-            z = finish.tile_z
-
-        elif finish.pattern_type == 'USER_DEFINED':
-            pattern_obj = self.get_scene_object(context, finish.user_pattern)
-            if pattern_obj is None:
-                return
-            user_x, user_y, z = pattern_obj.dimensions
-            d = pattern_obj.data
-            user_verts = [Vector((-v.co.x, v.co.y, v.co.z)) for v in d.vertices]
-            user_faces = [tuple(p.vertices[:]) for p in d.polygons]
-            if len(d.uv_layers) > 0:
-                uv_layer = d.uv_layers[0].data
-                user_uvs = [[uv_layer[v].uv for v in p.loop_indices] for p in d.polygons]
-            else:
-                user_uvs = [[user_verts[v].to_2d() for v in f] for f in user_faces]
-            user_idmat = [p.material_index for p in d.polygons]
-
-        z_bot = finish.altitude
-        z_top = z_bot + finish.z
-
-        # target segments material index
-        location_index = 2 * (finish.location_index - 1)
-        material_index = 2 * (finish.material_index - 1)
-        if finish.side == 'INSIDE':
-            location_index += 1
-            material_index += 1
-
-        # lateral profile in yz axis (last will be next first one)
-        # so this is profile -last vertex
-        z_axis = Vector((0, 0, 1))
-
-        for face in bm.faces:
-
-            if face.material_index == location_index and abs(face.normal.z) < 0.1:
-
-                face_normal = face.normal
-                x_face = face_normal.cross(z_axis)
-                y_face = x_face.cross(face_normal)
-                origin = face.calc_center_bounds()
-
-                # Matrix of a plane at object's 0,0,0 and with z matching face normal
-                # Prerotate to allow pattern rotations
-                face_rot = Matrix([
-                    [x_face.x, y_face.x, face_normal.x, 0],
-                    [x_face.y, y_face.y, face_normal.y, 0],
-                    [x_face.z, y_face.z, face_normal.z, 0],
-                    [0, 0, 0, 1]
-                    ]) * Matrix.Rotation(finish.rotation, 4, z_axis)
-
-                # z of face center in face_rot coordsys
-                delta_z = (face_rot.inverted() * origin).z
-
-                # Pretranslate matrix along z to face
-                face_mat = face_rot * Matrix.Translation(
-                        Vector((0, 0, delta_z))
-                        )
-
-                face_inverse = face_mat.inverted()
-
-                # loop in face coordsys
-                bounds = [face_inverse * loop.vert.co for loop in face.loops]
-
-                # in face_inverse space
-                cx = [co.x for co in bounds]
-                cy = [co.y for co in bounds]
-
-                minx = min(cx)
-                maxx = max(cx)
-                miny = z_bot
-                maxy = min(z_top, max(cy))
-
-                print(minx, maxx, miny, maxy)
-
-                # extend pattern for depth on edges (arbitrary * 5)
-                dx = z * 5
-                minx -= dx
-                maxx += dx
-
-                # make minx start at multiple of profile
-                """
-                dx = minx % profil_z
-                if minx > 0:
-                    minx -= dx
-                else:
-                    minx += dx - profil_z
-                """
-                sx = maxx - minx
-
-                # enlarge for rotation
-                dy = 2 * abs(tan(finish.rotation)) * sx
-                miny -= dy
-                maxy += dy
-
-                # make miny start at multiple of profile
-                """
-                dy = miny % profil_z
-                if miny > 0:
-                    miny -= dy
-                else:
-                    miny += dy - profil_z
-                """
-                sy = maxy - miny
-
-                if sx <= 0 or sy <= 0:
-                    continue
-
-                # build our pattern
-                pattern = bmesh.new()
-
-                # fill in pattern
-                verts = []
-                faces = []
-                matids = []
-                _verts = pattern.verts
-                _faces = pattern.faces
-                _new_vert = _verts.new
-                _new_face = _faces.new
-
-                if finish.pattern_type == 'H_BOARD':
-                    self.horizontal_boards(profil, sx, sy, minx, maxx, miny, maxy, offset, finish.board_x, verts, faces)
-                elif finish.pattern_type == 'V_BOARD':
-                    self.vertical_boards(profil, sx, sy, minx, maxx, miny, maxy, offset, finish.board_x, verts, faces)
-                elif finish.pattern_type == 'LOGGING':
-                    self.horizontal_boards(profil, sx, sy, minx, maxx, miny, maxy, offset, finish.board_x, verts, faces)
-                elif finish.pattern_type == 'TILES':
-                    self.ceiling(sx, sy, minx, maxx, miny, maxy, offset, finish, verts, faces, matids)
-                elif finish.pattern_type == 'USER_DEFINED':
-                    self.make_user_pattern(
-                        sx, sy,
-                        minx, maxx, miny, maxy, offset,
-                        finish,
-                        user_x, user_y, user_verts, user_faces, user_idmat, user_uvs,
-                        verts, faces, matids)
-
-                for v in verts:
-                    _new_vert(v)
-
-                _verts.ensure_lookup_table()
-                _verts.index_update()
-
-                for f in faces:
-                    _new_face([_verts[i] for i in f])
-
-                _faces.ensure_lookup_table()
-                _faces.index_update()
-
-                if finish.pattern_type == 'TILES':
-                    pattern.normal_update()
-                    # 20 is for mortar
-                    mats = [material_index, 20]
-                    for i, mat in enumerate(matids):
-                        _faces[i].material_index = mats[mat]
-
-                    # inset
-                    inset = 0.001
-                    geom = [f for f in _faces if f.material_index == material_index]
-
-                    if len(geom) > 0:
-                        bmesh.ops.inset_individual(
-                            pattern,
-                            faces=geom,
-                            thickness=inset,
-                            depth=-inset,
-                            use_even_offset=False,
-                            use_interpolate=False,
-                            use_relative_offset=False
-                            )
-
-                        _faces.ensure_lookup_table()
-
-                    # extrude boundarys
-                    geom = [ed for ed in pattern.edges[:] if ed.is_boundary]
-                    if len(geom) > 0:
-                        ret = bmesh.ops.extrude_edge_only(
-                            pattern,
-                            edges=geom)
-
-                        geom = [v for v in ret["geom"] if isinstance(v, bmesh.types.BMVert)]
-                        del ret
-                        bmesh.ops.translate(
-                            pattern,
-                            verts=geom,
-                            vec=Vector((0, 0, offset - finish.tile_z))
-                            )
-
-                elif finish.pattern_type == 'USER_DEFINED':
-
-                    pattern.normal_update()
-
-                    for i, mat in enumerate(matids):
-                        _faces[i].material_index = mat
-
-                    # weld
-                    geom = [v for v in pattern.verts[:] if v.is_boundary]
-                    if len(geom) > 0:
-                        bmesh.ops.remove_doubles(
-                            pattern,
-                            verts=geom,
-                            dist=0.0001
-                            )
-
-                    # extrude boundarys
-                    geom = [ed for ed in pattern.edges[:] if ed.is_boundary]
-                    if len(geom) > 0:
-                        ret = bmesh.ops.extrude_edge_only(
-                            pattern,
-                            edges=geom)
-
-                        geom = [v for v in ret["geom"] if isinstance(v, bmesh.types.BMVert)]
-                        del ret
-                        bmesh.ops.translate(
-                            pattern,
-                            verts=geom,
-                            vec=Vector((0, 0, -0.5 * offset))
-                            )
-
-                else:
-                    for i in range(len(_faces)):
-                        _faces[i].material_index = material_index
-
-                geom = [ed for ed in pattern.edges[:] if ed.is_boundary]
-                if len(geom) > 0:
-                    bmesh.ops.holes_fill(
-                            pattern,
-                            edges=geom,
-                            sides=len(geom)
-                            )
-
-                # move our pattern in object's space
-                pattern.transform(face_mat)
-
-                # verts index in face
-                f_index = [v.index for v in face.verts]
-
-                # Slice using linked faces
-                for edge in face.edges:
-
-                    for link_face in edge.link_faces:
-                        if link_face is not face:
-                            slice_co = edge.verts[0].co
-                            if abs(link_face.normal.z) < 0.1:
-                                y = edge.verts[1].co - slice_co
-                                # edge is not garantee to be in the right order
-                                # ensure edge is in face order
-                                last = f_index[-1]
-                                for idx in f_index:
-                                    if edge.verts[0].index == idx and edge.verts[1].index == last:
-                                        break
-                                    if edge.verts[1].index == idx and edge.verts[0].index == last:
-                                        y = -y
-                                        break
-                                    last = idx
-                                # intersection of faces using same material index
-                                if link_face.material_index == location_index:
-                                    # slice plane use both normals
-                                    # perpendicular to edge, ensure always looking inside
-                                    slice_no = (face_normal + link_face.normal).normalized().cross(y)
-                                    slice_co -= 0.00005 * slice_no
-                                else:
-                                    # faces dosen't share material index
-                                    slice_no = face_normal.cross(y)
-                            else:
-                                # either a top or bottom face
-                                # slice plane use this face normal
-                                slice_no = link_face.normal
-                                # slice bottom part when pattern is under wall bottom
-                                if link_face.normal.z < -0.5:
-                                    slice_co = Vector((0, 0, finish.altitude))
-
-                            # slice pattern using co and no
-                            self.slice_pattern(pattern, slice_co, slice_no)
-
-                # slice top
-                slice_co = Vector((0, 0, finish.altitude + finish.z))
-                slice_no = Vector((0, 0, 1))
-                self.slice_pattern(pattern, slice_co, slice_no)
-
-                # remove outside parts of loop
-                patterns.append(pattern)
-
-    def slice_pattern(self, pattern, slice_co, slice_no):
-        geom = pattern.verts[:]
-        geom.extend(pattern.edges[:])
-        geom.extend(pattern.faces[:])
-        bmesh.ops.bisect_plane(pattern,
-            geom=geom,
-            dist=0.001,
-            plane_co=slice_co,
-            plane_no=slice_no,
-            use_snap_center=False,
-            clear_outer=True,
-            clear_inner=False
-            )
-
-        geom = [ed for ed in pattern.edges[:] if not ed.is_manifold]
-        if len(geom) > 0:
-            bmesh.ops.holes_fill(
-                pattern,
-                edges=geom,
-                sides=len(geom)
-                )
-
-    def fit_roof_modifier(self, o, roof, rd, apply=False):
-        if self.fit_roof and roof:
-            target = rd.find_shrinkwrap(roof)
-            modif = o.modifiers.new('Roof', 'SHRINKWRAP')
-            modif.wrap_method = 'PROJECT'
-            modif.vertex_group = 'Top'
-            modif.use_project_z = True
-            modif.use_negative_direction = True
-            modif.target = target
-            if apply:
-                self.apply_modifier(o, modif)
-
-    def add_child(self, name, wall_idx, pos, flip, flippable):
-        # print("add_child %s %s" % (name, wall_idx))
-        c = self.childs.add()
-        c.child_name = name
-        c.wall_idx = wall_idx
-        c.pos = pos
-        c.flip = flip
-        c.flippable = flippable
-        m = c.manipulators.add()
-        m.type_key = 'DELTA_LOC'
-        m.prop1_name = "x"
-        m = c.manipulators.add()
-        m.type_key = 'SNAP_SIZE_LOC'
-        m.prop1_name = "x"
-        m.prop2_name = "x"
-
-    def _find_relocate_childs(self, o, childs):
-        d, k = archipack_wall2_relocate_child.filter_child(self, o)
-        if d:
-            if k not in childs:
-                childs[k] = {}
-            childs[k][o.name] = (o, d)
-        for c in o.children:
-            self._find_relocate_childs(c, childs)
-
-    def find_relocate_childs(self, o):
-        # find childs and sort by kind
-        childs = {}
-        if o.parent:
-            self._find_relocate_childs(o.parent, childs)
-        return childs
-
-    def add_relocate_child(
-            self,
-            tree,
-            name,
-            c_idx,
-            pt,
-            all_segs,
-            maxdist,
-            seg_idx=None,
-            allow_single=False):
-        """
-         Find 2 closest segments
-         Store distance to segments, segment indexes
-         maxdist: distance of point from segment in front / back
-         seg_idx: index of parent segment to project on closest
-                  allow inner walls projection over outside
-         allow_single: walls inside volume might have only isolated segment
-                  this option enable link to isolated seg using a t and distance rule
-        """
-        closest = []
-
-        count, selection = tree.intersects(pt, maxdist)
-
-        # logger.debug("tree.intersects(%s) :%.4f seconds",  count, (time.time() - tim))
-
-        for idx in selection:
-            parent_name, parent_idx, seg = tree._geoms[idx]
-            if parent_name != name and parent_name in all_segs:
-                res, dist, t = seg.point_sur_segment(pt)
-                abs_d = abs(dist)
-                t_max = maxdist / seg.length
-
-                # squared dist taking account of point location over segment
-                d2 = dist ** 2
-                if t > 1:
-                    d2 += ((t - 1) * seg.length) ** 2
-                elif t < 0:
-                    d2 += (t * seg.length) ** 2
-
-                if abs_d < maxdist and -t_max < t < 1 + t_max:
-                    # logger.debug("%s %s %s %s", name, parent_name, d2, dist ** 2)
-                    closest.append((d2, -dist, parent_name, parent_idx, t))
-
-        # get 2 closest segments
-        # childs walls use projection of themself through seg_idx
-
-        if len(closest) > 1 or (seg_idx is not None and len(closest) > 0):
-            closest.sort(key=lambda s: s[0])
-            c = self.reloc_childs.add()
-            c.child_name = name
-            c.child_idx = c_idx
-            if seg_idx is not None:
-                # pick near segment with greateast angle (angle closest to 90)
-                s0 = all_segs[name][seg_idx]
-                i = 0
-                a_min = pi
-                for abs_d, d, p_name, p_idx, t in closest:
-                    s1 = all_segs[p_name][p_idx]
-                    a = abs(abs(s1.delta_angle(s0)) - pi / 2)
-                    if a < a_min:
-                        a_min = a
-                        c.d0, c.parent_name0, c.seg0, c.t = d, p_name, p_idx, t
-                # use child segment (eg for wall projection)
-                c.d1, c.parent_name1, c.seg1 = 0, name, seg_idx
-            else:
-                d, d1, p1, i1, t1 = closest[0][0:5]
-                # try to exclude colinear segments
-                i = 1
-                s0 = all_segs[p1][i1]
-                d2, p2, i2 = closest[1][1:4]
-                n_closest = len(closest) - 1
-                a = abs(all_segs[p2][i2].delta_angle(s0))
-                while i < n_closest and (a > 3.1405 or a < 0.001):
-                    if closest[i][0] < d:
-                        d, d1, p1, i1, t1 = closest[i][0:5]
-                        s0 = all_segs[p1][i1]
-                    i += 1
-                    d2, p2, i2 = closest[i][1:4]
-                    a = abs(all_segs[p2][i2].delta_angle(s0))
-
-                c.d0, c.parent_name0, c.seg0, c.t = d1, p1, i1, t1
-                c.d1, c.parent_name1, c.seg1 = d2, p2, i2
-
-                # logger.debug("Multi {} c:{} p0:{} w0:{} p1:{} w1:{} d0:{} d1:{}".format(
-                #   name, c_idx, c.parent_name0, c.seg0, c.parent_name1, c.seg1, c.d0, c.d1
-                # ))
-
-        elif allow_single and len(closest) > 0:
-            # use wall's endpoint when isolated with a t + dist rule
-            closest.sort(key=lambda s: s[0])
-            c = self.reloc_childs.add()
-            c.child_name = name
-            c.child_idx = c_idx
-            c.t = closest[0][4]
-            c.d0, c.parent_name0, c.seg0 = closest[0][1:4]
-            # logger.debug("Single {} c:{} p0:{} w0:{} d0:{} t:{}".format(
-            #    name, c_idx, c.parent_name0, c.seg0, c.d0, c.t
-            #    ))
-        # else:
-        #    logger.debug("Skip", name, len(closest), pt, seg_idx)
-
-    def detect_openings(self, tree, name, pt, segs, maxdist, front, flippable=True):
-        """
-         Find closest segment
-         Store distance to segments, segment indexes
-        """
-        closest = []
-        count, selection = tree.intersects(pt, maxdist)
-        # for parent_idx, seg in enumerate(segs):
-        for idx in selection:
-            parent_name, parent_idx, seg = tree._geoms[idx]
-            res, dist, t = seg.point_sur_segment(pt)
-            max_t = 2 * self.width / seg.length
-            abs_d = abs(dist)
-            if abs_d < maxdist and -max_t < t < 1 + max_t:
-                closest.append((abs_d, -dist, parent_idx, t))
-
-        # get closest segment
-        if len(closest) > 0:
-            closest.sort(key=lambda s: s[0])
-
-            abs_d, dist, parent_idx, t = closest[0]
-
-            seg = segs[parent_idx]
-
-            # flippable objects (not always looking "outside")
-            if flippable:
-                dir = seg.sized_normal(t, 1).v
-                flip = (front - dir).length > 0.5
-            else:
-                flip = self.flip
-
-            m = self.childs_manipulators.add()
-            m.type_key = 'DUMB_SIZE'
-
-            return True, (
-                name,
-                parent_idx,
-                (t * seg.length, dist, 0),
-                flip,
-                t,
-                flippable)
-
-        return False, ()
-
-    def setup_childs(self, context, o, childs=None):
-        """
-            Store childs
-            create manipulators
-            call after a boolean oop
-
-            Unlike other routines,
-            generators use world coordsys
-        """
-
-        # logger.debug("Setup_childs %s", o.name)
-
-        tim = time.time()
-        self.childs.clear()
-        self.reloc_childs.clear()
-        self.childs_manipulators.clear()
-
-        if o.parent is None:
-            return 0
-
-        # skip childs when not main wall
-        skip_childs = True
-
-        if childs is None:
-            skip_childs = False
-            childs = self.find_relocate_childs(o)
-
-        logger.debug("Setup_childs %s  find_relocate_childs :%.4f seconds", o.name, (time.time() - tim))
-
-        # retrieve objects to init quadtree
-        objs = []
-        for k, cat in childs.items():
-            for name, child in cat.items():
-                c, cd = child
-                objs.append(c)
-
-        # init a quadtree to minimize intersections tests on setup
-        coordsys = CoordSys(objs)
-        tree = Q_tree(coordsys)
-
-        g = self.get_generator(o, axis=True)
-
-        wall_with_childs = [0 for i in range(self.n_parts + 1)]
-        relocate = []
-
-        # g.segs contains explicit last segment
-        # if not closed, remove last one
-        if not self.closed:
-            g.segs.pop()
-
-        segs = [seg.line for seg in g.segs]
-
-        # collect own walls segs
-        all_segs = {}
-        all_segs[o.name] = segs
-
-        # Init Tree for openings
-        for i, seg in enumerate(segs):
-            tree.insert((o.name, i, seg))
-
-        # walls_segs are generator ones
-        walls_segs = {}
-        walls_segs[o.name] = g.segs
-
-        # walls segs left side including offset
-        walls_offs = {}
-        walls_offs[o.name] = segs
-
-        logger.debug("Setup_childs %s  init tree :%.4f seconds", o.name, (time.time() - tim))
-
-        # Order matter !
-        # First update walls then other
-        # as others depends on walls
-        # so relocate_child order matter
-
-        # detect openings on this wall
-        # this envolve manipulators setup
-        # each wall own her openings
-        maxdist = self.width
-        for k, cat in childs.items():
-            if k == "archipack_window":
-                for name, child in cat.items():
-                    c, cd = child
-                    p = c.matrix_world.translation.to_2d()
-                    # outside Vector in y direction
-                    tM = c.matrix_world.transposed()
-                    front = -tM[1].to_2d()
-                    res, reloc = self.detect_openings(tree, c.name, p, segs, maxdist, front, flippable=False)
-                    if res:
-                        relocate.append(reloc)
-                        wall_with_childs[reloc[1]] = 1
-                    # add 2 segs on both ends of openings
-                    if cd.altitude == 0:
-                        cg = cd.get_generator(c)
-                        all_segs[name] = cg.segs
-
-            elif k in ("archipack_door", "archipack_custom"):
-                for name, child in cat.items():
-                    c, cd = child
-                    p = c.matrix_world.translation.to_2d()
-                    # outside Vector in y direction
-                    tM = c.matrix_world.transposed()
-                    front = -tM[1].to_2d()
-                    res, reloc = self.detect_openings(tree, c.name, p, segs, maxdist, front, flippable=True)
-                    if res:
-                        relocate.append(reloc)
-                        wall_with_childs[reloc[1]] = 1
-                        if k == "archipack_door":
-                            # flip define material ids of hole
-                            if cd.flip != reloc[3]:
-                                self.select_object(context, c)
-                                cd.flip = reloc[3]
-                                self.unselect_object(c)
-                    # add 2 segs on both ends of openings
-                    if "archipack_door" in c.data or cd.altitude == 0:
-                        cg = cd.get_generator(c)
-                        all_segs[name] = cg.segs
-
-        logger.debug("Setup_childs %s  process openings :%.4f seconds", o.name, (time.time() - tim))
-
-        # sort openings along segments
-        for child in sorted(relocate, key=lambda child: (child[1], child[4])):
-            name, wall_idx, pos, flip, t, flippable = child
-            # logger.debug("Setup_childs %s opening %s", o.name, name)
-            self.add_child(name, wall_idx, pos, flip, flippable)
-
-        logger.debug("Setup_childs %s  add childs :%.4f seconds", o.name, (time.time() - tim))
-
-        # add a dumb size from last child to end of wall segment
-        for i in range(sum(wall_with_childs)):
-            m = self.childs_manipulators.add()
-            m.type_key = 'DUMB_SIZE'
-
-        # only run further on parent wall
-        if skip_childs:
-            logger.debug("Setup_childs %s  stop processing  :%.4f seconds\n", o.name, (time.time() - tim))
-            # stop processing t childs
-            return
-
-        for name, segs in all_segs.items():
-            if name != o.name:
-                for i, seg in enumerate(segs):
-                    tree.insert((name, i, seg))
-
-        logger.debug("Setup_childs %s  build tree phase 2 :%.4f seconds", o.name, (time.time() - tim))
-
-        # setup openings on other walls
-        # get all walls segs so each wall is able to see all others
-        if 'archipack_wall2' in childs:
-            for name, child in childs['archipack_wall2'].items():
-                c, cd = child
-                if name != o.name:
-                    # process only openings on other walls
-                    cd.setup_childs(context, c, childs=childs)
-                    # generator require valid manipulators
-                    cd.setup_manipulators()
-                    cg = cd.get_generator(c, axis=True)
-                    if not cd.closed:
-                        cg.segs.pop()
-                    segs = [seg.line for seg in cg.segs]
-                    walls_segs[name] = cg.segs
-                    all_segs[name] = segs
-                    # keep here to ensure stability
-                    # against closest wall when editing inner wall
-                    walls_offs[name] = segs
-
-                    for i, seg in enumerate(segs):
-                        tree.insert((name, i, seg))
-
-            # Project t childs so they follow main without angle change
-            # require a limited space check and use t child seg projection over parent
-            # so find closest parent seg
-            for name, child in childs['archipack_wall2'].items():
-                if name != o.name:
-                    c, cd = child
-                    # check t childs ends segment only
-                    segs = walls_segs[name]
-                    s0 = segs[0]
-                    s1 = segs[-1]
-                    n_segs = len(segs)
-                    self.add_relocate_child(
-                            tree,
-                            c.name,
-                            0,
-                            s0.p0,
-                            all_segs,
-                            maxdist,
-                            seg_idx=0)
-
-                    self.add_relocate_child(
-                            tree,
-                            c.name,
-                            n_segs,
-                            s1.p1,
-                            all_segs,
-                            maxdist,
-                            seg_idx=n_segs - 1)
-        logger.debug("Setup_childs %s  processing subs :%.4f seconds\n", o.name, (time.time() - tim))
-
-        # curved segments are not supported
-        for p in self.parts:
-            if p.type == "C_SEG":
-                return
-
-        logger.debug("Setup_childs %s  processing soft :%.4f seconds\n", o.name, (time.time() - tim))
-
-        # floor and moulding
-        for k, cat in childs.items():
-            if k in (
-                    # "archipack_slab",
-                    # "archipack_fence",
-                    "archipack_molding",
-                    "archipack_floor"):
-                for name, child in cat.items():
-                    c, cd = child
-                    cd.setup_manipulators()
-                    cg = cd.get_generator(c)
-                    # allow single segments to support inside walls ends
-                    for c_idx, seg in enumerate(cg.segs):
-                        # point in world coordsys
-                        p = seg.p0
-                        self.add_relocate_child(
-                            tree,
-                            c.name,
-                            c_idx,
-                            p,
-                            all_segs,
-                            maxdist,
-                            allow_single=True
-                            )
-                    if not cd.closed:
-                        p = cg.segs[-1].p1
-                        self.add_relocate_child(
-                            tree,
-                            c.name,
-                            len(cg.segs),
-                            p,
-                            all_segs,
-                            maxdist,
-                            allow_single=True
-                            )
-
-        maxdist = 1e32
-        if 'archipack_slab' in childs:
-            # Explicit rule for slab, using wall segs only with larger dist
-            # might use same rule for roof boundary cutters
-            for name, child in childs['archipack_slab'].items():
-                c, cd = child
-                cd.setup_manipulators()
-                cg = cd.get_generator(c)
-                for c_idx, seg in enumerate(cg.segs):
-                    # point in world coordsys
-                    p = seg.p0
-                    self.add_relocate_child(
-                            tree,
-                            c.name,
-                            c_idx,
-                            p,
-                            walls_offs,
-                            maxdist)
-
-        # maxdist = 2 * self.width
-        # NOTE:
-        # cutters might move following parent
-        # so we need to reloacate every points
-        # in order to keep cutters location in synch
-        # update cutters
-        for k, cat in childs.items():
-            if "cutter" in k:
-                for name, child in cat.items():
-                    c, cd = child
-                    cd.setup_manipulators()
-                    cg = cd.get_generator(c)
-                    # allow single segments to support inside walls ends
-                    for c_idx, seg in enumerate(cg.segs):
-                        # point in world coordsys
-                        p = seg.p0
-                        self.add_relocate_child(
-                            tree,
-                            c.name,
-                            c_idx,
-                            p,
-                            all_segs,
-                            maxdist,
-                            allow_single=True
-                            )
-                    if not cd.closed:
-                        p = cg.segs[-1].p1
-                        self.add_relocate_child(
-                            tree,
-                            c.name,
-                            len(cg.segs),
-                            p,
-                            all_segs,
-                            maxdist,
-                            allow_single=True
-                            )
-
-        logger.debug("Setup childs end %s %.4f seconds\n", o.name, (time.time() - tim))
-
-    def add_generator(self, name, c, d, generators, tM=None, force=False):
-        if name != "" and c and (name not in generators or force):
-            if tM is None:
-                tM = c.matrix_world
-
-            if archipack_wall2.filter(c):
-                g = d.get_generator(tM, axis=True)
-            else:
-                g = d.get_generator(tM)
-
-            generators[name] = [
-                c,
-                d,
-                g,
-                tM.inverted(),
-                False
-                ]
-
-    def post_relocate(self, context):
-        o = self.find_in_selection(context)
-        if o is not None:
-            logger.debug("post_relocate %s", o.name)
-            self.relocate_childs(context, o)
-            # update wall's finish
-            if self.finish_enable and len(self.finish) > 0:
-                self.update(context)
-
-    def relocate_childs(self, context, o):
-        """
-            Move and resize childs after wall edition
-            childs here are either doors or windows
-            Unlike other routines,
-            generators use world coordsys
-            T childs walls only update doors and windows
-        """
-        tim = time.time()
-        # throttle enable rules
-        do_throttle_child = len(self.childs) > 10
-        do_throttle_reloc = len(self.reloc_childs) > 5
-
-        # throttle relocation of childs
-        if do_throttle_child or do_throttle_reloc:
-            throttle.add(context, o, self, 2.0, update_func="post_relocate")
-            throttle.stack[o.name].update_func = "post_relocate"
-
-        # only throttle openings when number of childs > 10
-        if do_throttle_child and throttle.is_active(o.name):
-            return
-
-        logger.debug("Relocate_childs %s", o.name)
-        g = self.get_generator(axis=True)
-
-        side = -self.side
-
-        tM = o.matrix_world
-        loc, rot, scale = tM.decompose()
-
-        # Generators: object, datablock, generator, mat world inverse, dirty flag
-        generators = {}
-
-        # relocate openings
-        for child in self.childs:
-
-            c, d = child.get_child(context)
-
-            if c is None:
-                continue
-
-            # logger.debug("Relocate_opening %s %s", o.name, c.name)
-
-            seg = g.segs[child.wall_idx].line
-            t = child.pos.x / seg.length
-
-            # y points inside
-            # x is segment direction
-            # when flip: -y -x
-            n = seg.sized_normal(t, side)
-
-            rx, ry = n.v
-            rx, ry = ry, -rx
-            if child.flippable:
-                if child.flip:
-                    rx, ry = -rx, -ry
-
-            if d is not None:
-                # print("change flip:%s width:%s" % (d.flip != child.flip, d.y != self.width))
-                if d.y != self.width or d.flip != child.flip:
-                    self.select_object(context, c, True)
-                    d.auto_update = False
-                    d.flip = child.flip
-                    d.y = self.width
-                    d.auto_update = True
-                    self.unselect_object(c)
-                x, y = n.p
-            else:
-                x, y = n.lerp(child.pos.y)
-
-            self.select_object(context, o, True)
-            # preTranslate
-            wM = tM * Matrix([
-                [rx, -ry, 0, x],
-                [ry, rx, 0, y],
-                [0, 0, 1, child.pos.z],
-                [0, 0, 0, 1]
-            ])
-            c.matrix_world = wM
-            if d is not None:
-                self.add_generator(c.name, c, d, generators, tM=wM)
-        logger.debug("Relocate_childs openings() :%.4f seconds", time.time() - tim)
-
-        # Throttle relocation of reloc_childs
-        if do_throttle_reloc and throttle.is_active(o.name):
-            # adjust throttle timer
-            # throttle.add(context, o, self, 2.0 * (time.time() - tim), update_func="post_relocate")
-            logger.debug("Relocate_childs throttle(%s) :%.4f seconds", len(self.reloc_childs), time.time() - tim)
-            return
-
-        # build a dict for each child
-        soft = {}
-
-        # process childs in the right order
-        child_names = []
-        for child in self.reloc_childs:
-            child_name = child.child_name
-            if child_name not in soft:
-                c, d = child.get_child(context)
-                if c is None:
-                    continue
-                child_names.append(child_name)
-                soft[child_name] = []
-                self.add_generator(child_name, c, d, generators)
-
-            soft[child_name].append(child)
-
-            c, d = child.get_parent0(context)
-            self.add_generator(child.parent_name0, c, d, generators)
-
-            # parent_name1 could be empty
-            c, d = child.get_parent1(context)
-            self.add_generator(child.parent_name1, c, d, generators)
-        logger.debug("Relocate_childs generators() :%.4f seconds", time.time() - tim)
-
-        n_changes = 0
-
-        for name in child_names:
-            child = soft[name]
-            # logger.debug("Relocate_childs start :%.2f seconds", time.time() - tim)
-            # logger.debug("Relocate_childs %s child:%s", o.name, name)
-            c, d, cg, itM, dirty = generators[name]
-            if dirty:
-                cg = d.get_generator(c)
-                itM = c.matrix_world.inverted()
-                generators[name] = [
-                    c,
-                    d,
-                    cg,
-                    itM,
-                    False
-                    ]
-            # apply changes to generator
-            n_segs = len(cg.segs)
-            changed = False
-            for cd in child:
-                """
-                if cd.parent_name1 != "":
-                    logger.debug("Relocate Dual {} c:{} p0:{} w0:{} d0:{} p1:{} w1:{} d1:{}".format(
-                        name,
-                        cd.child_idx,
-                        cd.parent_name0,
-                        cd.seg0,
-                        cd.d0,
-                        cd.parent_name1,
-                        cd.seg1,
-                        cd.d1))
-                else:
-                    logger.debug("Relocate Single {} c:{} p0:{} w0:{} d0:{} t:{}".format(
-                        name,
-                        cd.child_idx,
-                        cd.parent_name0,
-                        cd.seg0,
-                        cd.d0,
-                        cd.t))
-                """
-                # find closest segments: use offset of main wall for t childs
-                s0 = generators[cd.parent_name0][2].segs[cd.seg0].line.offset(cd.d0)
-
-                if cd.parent_name1 == "":
-                    # Single point rule (isolated inner wall end)
-                    # use t and dist as rule to relocate
-                    # p in world coordsysside *
-                    p = s0.lerp(cd.t)
-                else:
-                    # Two segments intersection rule
-                    # T childs use themself as 2nd segment without offset
-                    if cd.parent_name1 != name:
-                        s1 = generators[cd.parent_name1][2].segs[cd.seg1].line.offset(cd.d1)
-                    else:
-                        s1 = generators[cd.parent_name1][2].segs[cd.seg1].offset(cd.d1)
-                    # p in world coordsys
-                    res, p, u, v = s0.intersect_ext(s1)
-
-                # if intersection fails p = 0
-                if p != 0:
-                    if cd.child_idx < n_segs:
-                        if (cg.segs[cd.child_idx].p0 - p).length > 0.001:
-                            n_changes += 1
-                            changed = True
-                        cg.segs[cd.child_idx].p0 = p
-                        if cd.child_idx > 0:
-                            cg.segs[cd.child_idx - 1].p1 = p
-                        else:
-                            d.move_object(c, p.to_3d())
-                            # flag generator as dirty
-                            generators[name][4] = True
-                    else:
-                        if (cg.segs[cd.child_idx - 1].p1 - p).length > 0.001:
-                            n_changes += 1
-                            changed = True
-                        cg.segs[cd.child_idx - 1].p1 = p
-
-            if changed:
-                # update data from generator
-                last = None
-                for i, seg in enumerate(cg.segs):
-
-                    p = d.parts[i]
-                    if last is None:
-                        # first a0 is absolute
-                        p.a0 = cg.a0
-                    else:
-                        # a0 is delta between segs
-                        p.a0 = seg.delta_angle(last)
-                    if "C_" in p.type:
-                        p.da = seg.da
-                        p.radius = seg.r
-                    else:
-                        p.length = seg.length
-                    last = seg
-
-                # logger.debug("Relocate_childs change :%.2f seconds", time.time() - tim)
-                self.select_object(context, c, True)
-                d.update(context)
-                # logger.debug("Relocate_childs update :%.2f seconds", time.time() - tim)
-                self.unselect_object(c)
-
-        logger.debug("Relocate_childs (%s of %s) :%.4f seconds", n_changes, len(self.reloc_childs), time.time() - tim)
-
-        self.select_object(context, o, True)
-
-    def update_childs(self, context, o, g):
-        """
-            setup gl points for childs
-        """
-        # print("update_childs")
-
-        if o.parent is None:
-            return
-
-        # swap manipulators so they always face outside
-        manip_side = self.side
-
-        itM = o.matrix_world.inverted()
-        m_idx = 0
-        for wall_idx, wall in enumerate(g.segs):
-            p0 = wall.lerp(0)
-            wall_has_childs = False
-            for child in self.childs:
-                if child.wall_idx == wall_idx:
-                    c, d = child.get_child(context)
-                    if d is not None:
-                        # child is either a window or a door
-                        wall_has_childs = True
-                        dt = 0.5 * d.x / wall.length
-                        pt = (itM * c.matrix_world.translation).to_2d()
-                        res, y, t = wall.point_sur_segment(pt)
-                        # child.pos = (wall.length * t, y, child.pos.z)
-                        p1 = wall.lerp(t - dt)
-                        # dumb size between childs
-                        self.childs_manipulators[m_idx].set_pts([
-                            (p0.x, p0.y, 0),
-                            (p1.x, p1.y, 0),
-                            (0.5 * manip_side, 0, 0)])
-
-                        m_idx += 1
-                        x, y = 0.5 * d.x, 0.5 * d.y * self.x_offset + self.offset
-
-                        # delta loc
-                        child.manipulators[0].set_pts([
-                            (-x, y, 0),
-                            (x, y, 0),
-                            (1, 0, 0)])
-
-                        # loc size
-                        child.manipulators[1].set_pts([
-                            (-x, y, 0),
-                            (x, y, 0),
-                            (0.5, 0, 0)])
-
-                        p0 = wall.lerp(t + dt)
-
-            p1 = wall.lerp(1)
-            if wall_has_childs:
-                # dub size after all childs
-                self.childs_manipulators[m_idx].set_pts([
-                    (p0.x, p0.y, 0),
-                    (p1.x, p1.y, 0),
-                    (manip_side * 0.5, 0, 0)])
-                m_idx += 1
-
-    def remove_dimension(self, context, o):
-        o.select = True
-        context.scene.objects.active = o
-        if bpy.ops.archipack.dimension_auto.poll():
-            bpy.ops.archipack.dimension_auto(mode='DELETE')
-
-    def update_dimension(self, context, o, g, synch_childs=True):
-
-        # swap manipulators so they always face outside
-        # dims = [child
-        #    for child in o.children
-        #    if child.data and "archipack_dimension_auto" in child.data
-        #    ]
-
-        dims = {child.data.archipack_dimension_auto[0].parent_uid: child
-            for child in o.children
-            if child.data and "archipack_dimension_auto" in child.data
-            }
-
-        if self.dimensions:
-
-            # pts = [seg.p0.to_3d() for seg in g.segs]
-            # is_cw = self.is_cw(pts)
-
-            _parts = self.parts
-            n_parts = len(_parts)
-            # add right side measure points
-            if not self.flip:
-                offset = self.left_offset + self.width
-                g.set_offset(offset)
-                g.close(offset)
-            _segs = g.segs
-            for i, f in enumerate(_segs):
-                part = _parts[i]
-                if part.uid == 0:
-                    self.create_uid(part, increment=2)
-                # Dimensions points
-                self.add_dimension_point(part.uid, f.line.p0.to_3d())
-                if i == n_parts:
-                    self.add_dimension_point(1 + part.uid, f.line.p1.to_3d())
-
-            force_update = False
-            for wall_idx, wall in enumerate(g.segs):
-
-                parent_uid = self.parts[wall_idx].uid
-
-                if parent_uid in dims:
-                    dim = dims[parent_uid]
-                    # remove last part dim when not closed
-                    if self.closed or wall_idx < self.n_parts:
-                        del dims[parent_uid]
-                    self.select_object(context, dim, True)
-                else:
-                    # dont create missing dim for last segment
-                    # when not closed
-                    if not self.closed and wall_idx >= self.n_parts:
-                        continue
-
-                    bpy.ops.archipack.dimension_auto(
-                        distance=1,
-                        auto_parent=False,
-                        flip_side=True,
-                        auto_manipulate=False)
-
-                    dim = context.active_object
-                    dim.parent = o
-                    dim.matrix_world = o.matrix_world.copy()
-
-                dim.location = wall.line.p0.to_3d()
-
-                rot_z = wall.angle
-
-                if self.flip:
-                    rot_z += pi
-
-                dim.rotation_euler.z = rot_z
-
-                # force dim matrix_world update
-                if parent_uid not in dims:
-                    force_update = True
-
-                dim_d = dim.data.archipack_dimension_auto[0]
-                dim_d.parent_uid = parent_uid
-
-                dim_d.add_source(o, self.parts[wall_idx].uid, 'WALL2')
-
-                # TODO:
-                # when open last is wall_idx + 1
-                # when closed last is parts[0]
-                if self.closed and wall_idx >= self.n_parts:
-                    dim_d.add_source(o, self.parts[0].uid, 'WALL2')
-                elif wall_idx < self.n_parts:
-                    dim_d.add_source(o, self.parts[wall_idx + 1].uid, 'WALL2')
-                else:
-                    dim_d.add_source(o, 1 + self.parts[wall_idx].uid, 'WALL2')
-
-                for child in self.childs:
-                    if child.wall_idx == wall_idx:
-                        c, d = child.get_child(context)
-                        if d is not None:
-                            # child is either a window or a door
-                            if "archipack_window" in c.data:
-                                provider_type = 'WINDOW'
-                            elif "archipack_door" in c.data:
-                                provider_type = 'DOOR'
-                            elif "archipack_custom" in c.data:
-                                provider_type = 'CUSTOM'
-                            dim_d.add_source(c, 0, provider_type)
-                            dim_d.add_source(c, 1, provider_type)
-
-                # dim_d.update(context)
-                self.unselect_object(dim)
-
-            if force_update:
-                context.scene.update()
-
-        for parent_uid in dims:
-            if parent_uid != 0:
-                dim = dims[parent_uid]
-                self.delete_object(context, dim)
-
-        self.select_object(context, o, True)
-
-    def synch_dimension(self, context, o):
-        """
-          Synch dimension when manipulating window or doors
-        """
-        if self.dimensions:
-            self.update_parts()
-            g = self.get_generator()
-            # self.setup_childs(o, g, maxiter=0)
-            # self.update_childs(context, o, g)
-            # prevent cyclic call
-            self.update_dimension(context, o, g, synch_childs=False)
-
-    def manipulate_childs(self, context):
-        """
-            setup child manipulators
-        """
-        # print("manipulate_childs")
-        n_parts = self.n_parts
-        if self.closed:
-            n_parts += 1
-
-        for wall_idx in range(n_parts):
-            for child in self.childs:
-                if child.wall_idx == wall_idx:
-                    c, d = child.get_child(context)
-                    if d is not None:
-                        # delta loc
-                        self.manip_stack.append(child.manipulators[0].setup(context, c, d, self.manipulate_callback))
-                        # loc size
-                        self.manip_stack.append(child.manipulators[1].setup(context, c, d, self.manipulate_callback))
-
-    def manipulate_callback(self, context, o=None, manipulator=None):
-        found = False
-        if o.parent is not None:
-            for c in o.parent.children:
-                if (archipack_wall2.datablock(c) == self):
-                    self.select_object(context, c, True)
-                    found = True
-                    break
-        if found:
-            self.manipulable_manipulate(context, manipulator=manipulator)
-
-    def manipulable_manipulate(self, context, event=None, manipulator=None):
-        type_name = type(manipulator).__name__
-        # print("manipulable_manipulate %s" % (type_name))
-        if type_name in [
-                'DeltaLocationManipulator',
-                'SizeLocationManipulator',
-                'SnapSizeLocationManipulator'
-                ]:
-            # update manipulators pos of childs
-            o = context.active_object
-            if o.parent is None:
-                return
-
-            g = self.get_generator(axis=True)
-
-            itM = o.matrix_world.inverted()
-            for child in self.childs:
-                c, d = child.get_child(context)
-                if d is not None:
-                    wall = g.segs[child.wall_idx].line
-                    pt = (itM * c.matrix_world.translation).to_2d()
-                    res, d, t = wall.point_sur_segment(pt)
-                    child.pos = (t * wall.length, d, child.pos.z)
-
-            # NOTE: object dosent update itself
-            # explicit relocate
-            self.relocate_childs(context, o)
-            # update childs manipulators
-            self.update_childs(context, o, g)
-            self.update_dimensions(context, o)
-
-    def manipulable_move_t_part(self, context, o=None, manipulator=None):
-        """
-            Callback for t_parts childs
-        """
-        type_name = type(manipulator).__name__
-        # print("manipulable_manipulate %s" % (type_name))
-        if type_name in [
-                'DeltaLocationManipulator'
-                ]:
-            # update manipulators pos of childs
-            if archipack_wall2.datablock(o) != self:
-                return
-            # update childs
-            self.relocate_childs(context, o)
-
-    def manipulable_release(self, context):
-        """
-            Override with action to do on mouse release
-            eg: big update
-        """
-        return
-
-    def manipulable_setup(self, context):
-        # print("manipulable_setup")
-        self.manipulable_disable(context)
-        o = context.active_object
-
-        # setup childs manipulators
-        self.manipulate_childs(context)
-        n_parts = self.n_parts
-        if self.closed:
-            n_parts += 1
-
-        # update manipulators on version change
-        self.setup_manipulators()
-
-        for i, part in enumerate(self.parts):
-
-            if i < n_parts:
-                if i > 0:
-                    # start angle
-                    self.manip_stack.append(part.manipulators[0].setup(context, o, part))
-
-                # length / radius + angle
-                self.manip_stack.append(part.manipulators[1].setup(context, o, part))
-                # segment index
-                self.manip_stack.append(part.manipulators[3].setup(context, o, self))
-
-            # snap point
-            self.manip_stack.append(part.manipulators[2].setup(context, o, self))
-
-        # height as per segment will be here when done
-
-        # width + counter
-        for i, m in enumerate(self.manipulators):
-            # skip counter on closed walls
-            if i == 1 and self.closed:
-                continue
-            elif i == 3:
-                # t child location along parent
-                self.manip_stack.append(m.setup(context, o, self, self.manipulable_move_t_part))
-            else:
-                self.manip_stack.append(m.setup(context, o, self))
-
-        # dumb between childs
-        for m in self.childs_manipulators:
-            self.manip_stack.append(m.setup(context, o, self))
-
-    def manipulable_exit(self, context):
-        """
-            Override with action to do when modal exit
-        """
-        return
-
-    def manipulable_invoke(self, context):
-        """
-            call this in operator invoke()
-        """
-        # print("manipulable_invoke")
-        if self.manipulate_mode:
-            self.manipulable_disable(context)
-            return False
-
-        # self.manip_stack = []
-        o = context.active_object
-        # setup childs manipulators
-        self.setup_childs(context, o)
-        # if not res:
-        #    return None
-        # store gl points
-        g = self.get_generator()
-        self.update_childs(context, o, g)
-        # dont do anything ..
-
-        self.manipulable_setup(context)
-        self.manipulate_mode = True
-
-        self._manipulable_invoke(context)
-
-        return True
-
-    def find_roof(self, o):
-        # TODO:
-        # Handle multiple roofs
-        p = self.get_topmost_parent(o)
-        for c in p.children:
-            if c.data is not None and "archipack_roof" in c.data:
-                return c, c.data.archipack_roof[0]
-        return None, None
-
-    def get_childs_openings(self, context, wd, objs):
-        # openings belong to this wall
-        for child in wd.childs:
-            c, d = child.get_child(context)
-            if d is not None and "archipack_wall2" not in c.data:
-                objs.append(c)
-
-    def get_childs_geoms(self, context, o, wd, objs, t_childs):
-
-        # rely on real childs
-        childs = self.find_relocate_childs(o)
-        # childs[k][c.name] = (c, d)
-        if 'archipack_wall2' in childs:
-            for name, child in childs['archipack_wall2'].items():
-                if name != o.name:
-                    c, d = child
-                    # d.update_parts()
-                    # update child so it find openings
-                    # d.setup_childs(context, c)
-                    t_childs.append((c, d))
-                    objs.append(c)
-                    self.get_childs_openings(context, d, objs)
-     
-    def determine_extend(self, context, coordsys, _factory, c, td, walls):
-        """
-         Perform neighboor analysis
-         prevent precision issues
-         by extending wall ends
-         when points near ends are inside another wall
-        """
-        td.extend = 0
-        if not td.closed:
-            # extend a bit to prevent precision issue
-            t_g = td.get_generator()
-            side = 1
-            if td.flip:
-                side = -1
-            # axis
-            offset = side * 0.5 * td.width * td.x_offset
-            # points outside wall ends by distance
-            p0, p1 = t_g.get_ends(offset, c, coordsys.invert, 0.01)
-            pt = _factory.createPoint(_factory.createCoordinate(p0))
-            for poly in walls:
-                if poly.contains(pt):
-                    td.extend += 1
-                    break
-            pt = _factory.createPoint(_factory.createCoordinate(p1))
-            for poly in walls:
-                if poly.contains(pt):
-                    td.extend += 2
-                    break
-
-    def as_geom(self, context, o, mode, inter, doors, windows, io=None):
-        """
-         Build 2d symbol of walls as pygeos entity for further processing
-         cut windows and doors
-         w, it = C.object.data.archipack_wall2[0].as_2d(C, C.object)
-         
-         
-         TODO:
-         Adopt fastest and strongest strategy for floors taking advantage or parent child with reference point
-         Generate walls polygons, then boolean merge.
-         Extract inside polygons of result and use them for floors and moldings.
-         
-         This will allow more than one wall on the outside, 
-         as long as the result is closed and also allow to generate using any wall of the floor.
-         
-        """
-
-        # objs contains wall and openings wich belongs to this wall
-        objs = [o]
-
-        self.update_parts()
-        g = self.get_generator(axis=False)
-
-        # t childs contains childs walls
-        t_childs = []
-
-        if mode in {
-                'SYMBOL', 'MERGE', 'CONVERT',
-                'FLOORS', 'FLOORS_CHILD',
-                'FLOORS_MOLDINGS', 'FLOORS_MOLDINGS_CHILD'
-                }:
-
-            # MUST disable manipulators as setup_childs update
-            # data structure and lead in crash
-            bpy.ops.archipack.disable_manipulate()
-            # setup all childs so we are able to see them
-            # as this only occurs when manipulated
-            if io is None:
-                # setup childs is recursive
-                self.setup_childs(context, o)
-
-            # collect windows, doors for this wall
-            self.get_childs_openings(context, self, objs)
-
-            # collect other walls and openings only for main wall
-            if io is None:
-                self.get_childs_geoms(context, o, self, objs, t_childs)
-
-        # t childs walls
-        t_walls = []
-
-        # Init coordsys and Io for main wall
-        if io is None:
-            # main wall
-            coordsys = Io.getCoordsys(objs)
-            io = Io(scene=context.scene, coordsys=coordsys)
-            """
-             Perform neighboor analysis
-             prevent precision issues
-             by extending wall ends
-             when points near ends are inside another wall
-            """
-            walls = []
-            
-            io, wall, childs = self.as_geom(context, o, 'BOTH', [], [], [], io)
-            walls.append(wall)
-            for c, td in t_childs:
-                io, wall, childs = td.as_geom(context, c, 'BOTH', [], [], [], io)
-                walls.append(wall)
-            
-            self.determine_extend(context, coordsys, wall._factory, o, self, walls)
-            for c, td in t_childs:
-                self.determine_extend(context, coordsys, wall._factory, c, td, walls)
-
-            # process t_childs
-            if mode in {'SYMBOL', 'MERGE', 'CONVERT'}:
-                # accumulate walls and intersections
-                for c, td in t_childs:
-                    io, wall, childs = td.as_geom(context, c, mode, inter, doors, windows, io)
-                    t_walls.append(wall)
-            elif mode in {'FLOORS', 'FLOORS_MOLDINGS'}:
-                for c, td in t_childs:
-                    io, wall, childs = td.as_geom(context, c, "{}_CHILD".format(mode), inter, doors, windows, io)
-                    t_walls.append(wall)
-
-        side = 1
-        if self.flip:
-            side = -1
-        z = 0
-
-        # coords of wall boundarys
-        if mode in {
-                'SYMBOL', 'MERGE', 'CONVERT',
-                'OUTSIDE', 'BOTH',
-                'FLOORS', 'FLOORS_CHILD',
-                'FLOORS_MOLDINGS', 'FLOORS_MOLDINGS_CHILD'
-                }:
-
-            offset = self.offset + side * 0.5 * (1 + self.x_offset) * self.width
-            outside = []
-            g.get_coords(offset, z, self, outside)
-
-        if mode in {
-                'SYMBOL', 'MERGE', 'CONVERT',
-                'INSIDE', 'BOTH',
-                'FLOORS', 'FLOORS_CHILD',
-                'FLOORS_MOLDINGS', 'FLOORS_MOLDINGS_CHILD'
-                }:
-
-            offset = self.offset - side * 0.5 * (1 - self.x_offset) * self.width
-            inside = []
-            g.get_coords(offset, z, self, inside)
-
-        # reset extend flag
-        self.extend = 0
-
-        # create boundary line
-        if self.closed:
-            if (mode in {'SYMBOL', 'MERGE', 'CONVERT', 'BOTH', 'FLOORS_CHILD', 'FLOORS_MOLDINGS_CHILD'} or
-                (FLOORS_2D_SUPPORT_MULTI and mode in {'FLOORS', 'FLOORS_MOLDINGS'})):
-                wall = io.coords_to_polygon(o.matrix_world, outside, [inside], force_2d=True)
-            elif mode in {'INSIDE', 'FLOORS', 'FLOORS_MOLDINGS'}:
-                wall = io.coords_to_polygon(o.matrix_world, inside, force_2d=True)
-            else:
-                wall = io.coords_to_polygon(o.matrix_world, outside, force_2d=True)
-        else:
-            if mode in {
-                    'SYMBOL', 'MERGE', 'CONVERT',
-                    'BOTH',
-                    'FLOORS', 'FLOORS_MOLDINGS',
-                    'FLOORS_CHILD', 'FLOORS_MOLDINGS_CHILD'
-                    }:
-                outside.extend(list(reversed(inside)))
-                wall = io.coords_to_polygon(o.matrix_world, outside, force_2d=True)
-            elif mode == 'INSIDE':
-                wall = io.coords_to_linestring(o.matrix_world, [inside], force_2d=True)
-            else:
-                wall = io.coords_to_linestring(o.matrix_world, [outside], force_2d=True)
-
-        # merge t childs walls
-        if mode in {'SYMBOL', 'MERGE'} or (FLOORS_2D_SUPPORT_MULTI and mode in {'FLOORS', 'FLOORS_MOLDINGS'}):
-            # SYMBOL -> union t child walls
-            for tw in t_walls:
-                wall = wall.union(tw)
-            # io.output(wall, name="wall_merge", multiple=False)
-            
-        elif mode in {'FLOORS', 'FLOORS_MOLDINGS'}:
-            # FLOORS -> difference t child walls
-            for tw in t_walls:
-                wall = wall.difference(tw)
-        elif mode == 'CONVERT':
-            # merge walls into a single multipolygon
-            t_childs.insert(0, (o, self))
-            t_walls.insert(0, wall)
-            wall = wall._factory.buildGeometry(t_walls)
-
-        holes = []
-
-        # get inside polygons
-        if FLOORS_2D_SUPPORT_MULTI and mode in {'FLOORS', 'FLOORS_MOLDINGS'}:
-            # wall is either a polygon or a multipolygon
-            t_walls = []
-            if wall.type_id == 6:
-                polys = wall.geoms
-            else:
-                polys = [wall]
-
-            # collect holes (inner walls not touching outside ones)
-            holes = [
-                poly
-                for poly in polys
-                if len(poly.interiors) < 1
-                ]
-            # print("len(holes): %s" % len(holes))
-            
-            for i, poly in enumerate(polys):
-                # extract inside as polygons
-                for interior in poly.interiors:
-
-                    tmp = wall._factory.createPolygon(exterior=interior)
-                    # find if any hole belong to this poly interior (wall inside but not touching)
-                    contains = []
-                    found = []
-                    for j, hole in enumerate(holes):
-                        if tmp.contains(hole):
-                            contains.append(hole.exterior)
-                            found.append(j)
-                    for j in reversed(found):
-                        holes.pop(j)
-                    t_walls.append(
-                        wall._factory.createPolygon(exterior=interior, interiors=contains)
-                        )
-                    # io.output(t_walls[-1], name="wall_inside {}".format(i), multiple=False)
-            # add isolated walls
-            t_walls.extend(holes)
-
-            wall = wall._factory.buildGeometry(t_walls)
-            # io.output(wall, name="wall_inside", multiple=False)
-            
-        if mode == 'FLOORS_MOLDINGS':
-            # convert wall polygons to linestrings
-            # so boolean apply on lines instead of areas
-            # Keep track of wall polys so we are able to
-            # know wich side is inside and revert lines according
-            coords = []
-            # type id 6: multipolygon
-            if wall.type_id == 6:
-                polys = wall.geoms
-            else:
-                polys = [wall]
-            for poly in polys:
-                coords.extend([p.coords for p in poly.interiors])
-                coords.append(poly.exterior.coords)
-            lines = [wall._factory.createLineString(coord) for coord in coords]
-            wall = wall._factory.buildGeometry(lines)
-
-        # openings
-        if mode in {
-                'SYMBOL',
-                'FLOORS', 'FLOORS_MOLDINGS',
-                'FLOORS_CHILD', 'FLOORS_MOLDINGS_CHILD'
-                }:
-            # collect child holes as polygons
-            for child in self.childs:
-                c, d = child.get_child(context)
-                if d is not None:
-                    # ignore windows when altitude > 0
-                    if mode in {'FLOORS', 'FLOORS_CHILD'}:
-                        if "archipack_window" in c.data:
-                            if d.altitude > 0:
-                                continue
-                            h = d.hole_2d(mode)
-                            hole = io.coords_to_polygon(c.matrix_world, h)
-                            windows.append(hole)
-                        # identify door side
-                        if "archipack_door" in c.data:
-                            # identify door side to get right
-                            # hole for this wall
-                            h = d.hole_2d('INSIDE')
-                            hole = io.coords_to_polygon(c.matrix_world, h)
-                            pt = hole._factory.createPoint(hole.coords[3])
-                            doors.append((pt, hole))
-                            h = d.hole_2d('OUTSIDE')
-                            hole = io.coords_to_polygon(c.matrix_world, h)
-                            pt = hole._factory.createPoint(hole.coords[0])
-                            doors.append((pt, hole))
-                    elif mode in {'FLOORS_MOLDINGS', 'FLOORS_MOLDINGS_CHILD'}:
-                        # symbols and floor moldings require holes
-                        if "archipack_window" in c.data and d.altitude > 0:
-                            continue
-                        h = d.hole_2d(mode)
-                        hole = io.coords_to_polygon(c.matrix_world, h)
-                        if "archipack_door" in c.data:
-                            doors.append(hole)
-                        else:
-                            windows.append(hole)
-                    else:
-                        # symbols and floor moldings require holes
-                        h = d.hole_2d(mode)
-                        hole = io.coords_to_polygon(c.matrix_world, h)
-                        if "archipack_door" in c.data:
-                            doors.append(hole)
-                        else:
-                            windows.append(hole)
-
-            # io._to_curve(wall, "Wall", '2D')
-            # substract holes
-            if len(windows) > 0:
-                basis = windows[0]._factory.buildGeometry(windows)
-                # io._to_curve(basis, "Holes", '2D')
-                if mode == 'SYMBOL':
-                    inter.append(wall.intersection(basis))
-                    wall = wall.difference(basis)
-                elif mode == 'FLOORS':
-                    if FLOORS_2D_SUPPORT_MULTI:
-                        # identify wich polygon the window belong to
-                        # wall is either a multipolygon (type_id 6)
-                        # or a polygon
-                        if wall.type_id == 6:
-                            polys = wall.geoms
-                        else:
-                            polys = [wall]
-                        for i, poly in enumerate(polys):
-                            for j, window in enumerate(windows):
-                                if poly.intersects(window):
-                                    # poly intersects
-                                    if not poly.contains(window):
-                                        # if window not wholy contained into poly
-                                        # grow surface inside under window
-                                        poly = poly.union(window)
-                                        polys[i] = poly
-                        if len(polys) == 1:
-                            # single polygon, so wall is that one
-                            wall = polys[0]
-                    else:
-                        wall = wall.union(basis)
-                    
-                # elif mode == 'FLOORS_CHILD':
-                #     wall = wall.difference(basis)
-                elif mode == 'FLOORS_MOLDINGS':
-                    wall = wall.difference(basis)
-
-            # process doors only in inside openings mode
-            if len(doors) > 0:
-                # io._to_curve(basis, "Holes", '2D')
-                if mode == 'SYMBOL':
-                    basis = doors[0]._factory.buildGeometry(doors)
-                    wall = wall.difference(basis)
-                elif mode == 'FLOORS':
-                    # identify wich polygon the door belong to
-                    # wall is either a multipolygon (type_id 6)
-                    # or a polygon
-                    if wall.type_id == 6:
-                        polys = wall.geoms
-                    else:
-                        polys = [wall]
-                    for i, poly in enumerate(polys):
-                        # @TODO:
-                        # Doors inside on T child may touch 2 polygons (straight unclosed wall)
-                        # in such case make an union of door inside and poly
-                        for j, pt_door in enumerate(doors):
-                            pt, door = pt_door
-                            if poly.intersects(door):
-                                # poly intersects
-                                # if point inside poly then add to poly
-                                if not poly.contains(door):
-                                    if poly.contains(pt):
-                                        poly = poly.union(door)
-                                        polys[i] = poly
-                                    else:
-                                        # if door not wholy contained into poly
-                                        # substract
-                                        poly = poly.difference(door)
-                                        polys[i] = poly
-                    if len(polys) == 1:
-                        # single polygon, so wall is that one
-                        wall = polys[0]
-                elif mode == 'FLOORS_MOLDINGS':
-                    basis = doors[0]._factory.buildGeometry(doors)
-                    wall = wall.difference(basis)
-
-        # Boolean result might not always preserve wall direction
-        # so ensure lines are in the right direction
-        if mode == 'FLOORS_MOLDINGS':
-            merged = wall.line_merge()
-            # merged is an array of geoms
-            # switch direction of line so molden are always outside of wall
-            for line in merged:
-                co = line.coords
-                # a point in the middle of first segment at 0.01 * width on right side of line
-                n = 0.01 * self.width * Vector((co[1].y - co[0].y, co[0].x - co[1].x, 0)).normalized()
-                pos = Vector((0.5 * (co[0].x + co[1].x), 0.5 * (co[0].y + co[1].y), 0)) + n
-                pt = wall._factory.createPoint(wall._factory.createCoordinate(pos))
-                swap = True
-                for poly in polys:
-                    if poly.contains(pt):
-                        swap = False
-                        break
-                if swap:
-                    line.coords = wall._factory.coordinateSequenceFactory.create(line.coords[::-1])
-            wall = wall._factory.buildGeometry(merged)
-
-        # output only geometry from there
-        # for further processing of t_childs
-        return io, wall, t_childs
-
-
-class ARCHIPACK_PT_wall2(Panel):
-    bl_idname = "ARCHIPACK_PT_wall2"
-    bl_label = "Wall"
-    bl_space_type = 'VIEW_3D'
-    bl_region_type = 'UI'
-    bl_category = 'ArchiPack'
-
-    def draw(self, context):
-        d = archipack_wall2.datablock(context.object)
-        if d is None:
-            return
-        layout = self.layout
-        row = layout.row(align=True)
-        row.operator("archipack.manipulate", icon='HAND')
-        row.operator("archipack.wall2", text="Delete", icon='ERROR').mode = 'DELETE'
-        # row = layout.row(align=True)
-        # row.d(d, 'realtime')
-        # layout.label(text="Manip mode:{}".format(d.manipulate_mode))
-        box = layout.box()
-        d.template_user_path(context, box)
-        box = layout.box()
-        box.prop_search(d, "t_part", context.scene, "objects", text="T parent", icon='OBJECT_DATAMODE')
-
-        box = layout.box()
-        box.prop(d, 'auto_synch', icon="AUTO", emboss=True)
-        box.prop(d, 'width_ui')
-        box.prop(d, 'z')
-        box.prop(d, 'z_offset')
-        box.prop(d, 'offset')
-        row = box.row()
-        row.prop(d, 'base_line', text="")
-        row.prop(d, 'flip')
-        box.prop(d, 'step_angle')
-        row = box.row()
-        row.operator("archipack.wall2_fit_roof")
-        row.prop(d, "fit_roof", text="Auto fit", icon="AUTO", emboss=True)
-        # box = layout.box()
-        #
-        d.template_parts(context, layout, draw_type=True)
-
-        box = layout.box()
-        row = box.row()
-        icon = "TRIA_RIGHT"
-        if d.finish_expand:
-            icon = "TRIA_DOWN"
-        row.prop(d, 'finish_expand', icon=icon, text="Finishings ({})".format(len(d.finish)), icon_only=True, emboss=True)
-        row.prop(d, 'finish_enable', text="")
-        row.operator("archipack.wall2_add_finish", text="", icon="ZOOMIN")
-
-        if d.finish_expand:
-            for index, finish in enumerate(d.finish):
-                box = layout.box()
-                finish.draw(context, box, index)
-
-        box = layout.box()
-        box.prop(d, "dimensions")
-        box.label(text="Create curves")
-        row = box.row(align=True)
-        row.operator("archipack.wall2_to_curve", text="Symbol").mode = 'SYMBOL'
-        row.operator("archipack.wall2_to_curve", text="Floor").mode = 'FLOORS'
-        row.operator("archipack.wall2_to_curve", text="Molding").mode = 'FLOORS_MOLDINGS'
-        row = box.row(align=True)
-        row.operator("archipack.wall2_to_curve", text="Bounds").mode = 'MERGE'
-        row.operator("archipack.wall2_to_curve", text="In").mode = 'INSIDE'
-        row.operator("archipack.wall2_to_curve", text="Out").mode = 'OUTSIDE'
-        # row.operator("archipack.wall2_fit_roof", text="Inside").inside = True
-
-    @classmethod
-    def poll(cls, context):
-        return archipack_wall2.poll(context.active_object)
-
-
-# ------------------------------------------------------------------
-# Define operator class to create object
-# ------------------------------------------------------------------
-
-
-class ARCHIPACK_OT_wall2(ArchipackCreateTool, Operator):
-    bl_idname = "archipack.wall2"
-    bl_label = "Wall"
-    bl_description = "Delete wall and childs"
-    bl_category = 'Archipack'
-
-    mode = EnumProperty(
-        items=(
-        ('CREATE', 'Create', '', 0),
-        ('DELETE', 'Delete', '', 1)
-        ),
-        default='CREATE'
-        )
-
-    def delete(self, context):
-        o = context.active_object
-        if archipack_wall2.filter(o):
-            bpy.ops.archipack.disable_manipulate()
-            self.delete_object(context, o)
-
-    def create(self, context):
-        m = bpy.data.meshes.new("Wall")
-        o = bpy.data.objects.new("Wall", m)
-        d = m.archipack_wall2.add()
-        d.manipulable_selectable = True
-        # Link object into scene
-        self.link_object_to_scene(context, o)
-
-        # select and make active
-        self.select_object(context, o, True)
-
-        # around 12 degree
-        m.auto_smooth_angle = 0.20944
-        self.select_object(context, o, True)
-        self.load_preset(d)
-        self.add_material(o)
-        return o
-
-    def execute(self, context):
-        if context.mode == "OBJECT":
-            if self.mode == 'CREATE':
-                bpy.ops.object.select_all(action="DESELECT")
-                o = self.create(context)
-                o.location = bpy.context.scene.cursor_location
-                # select and make active
-                self.select_object(context, o, True)
-                self.manipulate()
-            else:
-                self.delete(context)
-            return {'FINISHED'}
-        else:
-            self.report({'WARNING'}, "Archipack: Option only valid in Object mode")
-            return {'CANCELLED'}
-
-
-class ARCHIPACK_OT_wall2_from_curve(ArchipackObjectsManager, Operator):
-    bl_idname = "archipack.wall2_from_curve"
-    bl_label = "Wall curve"
-    bl_description = "Create wall(s) from a curve"
-    bl_category = 'Archipack'
-    bl_options = {'REGISTER', 'INTERNAL', 'UNDO'}
-
-    auto_manipulate = BoolProperty(default=False)
-
-    @classmethod
-    def poll(self, context):
-        return context.active_object is not None and context.active_object.type == 'CURVE'
-
-    def create(self, context):
-        curve = context.active_object
-        for spline in curve.data.splines:
-            bpy.ops.archipack.wall2(auto_manipulate=self.auto_manipulate)
-            o = context.active_object
-            d = archipack_wall2.datablock(o)
-            d.from_spline(context, curve.matrix_world, 12, spline)
-
-        return o
-
-    # -----------------------------------------------------
-    # Execute
-    # -----------------------------------------------------
-    def execute(self, context):
-        if context.mode == "OBJECT":
-            bpy.ops.object.select_all(action="DESELECT")
-            o = self.create(context)
-            # select and make active
-            self.select_object(context, o, True)
-
-            return {'FINISHED'}
-        else:
-            self.report({'WARNING'}, "Archipack: Option only valid in Object mode")
-            return {'CANCELLED'}
-
-
-class ARCHIPACK_OT_wall2_from_slab(ArchipackObjectsManager, Operator):
-    bl_idname = "archipack.wall2_from_slab"
-    bl_label = "->Wall"
-    bl_description = "Create a wall from a slab"
-    bl_category = 'Archipack'
-    bl_options = {'REGISTER', 'INTERNAL', 'UNDO'}
-
-    auto_manipulate = BoolProperty(default=True)
-
-    @classmethod
-    def poll(self, context):
-        o = context.active_object
-        return o is not None and o.data is not None and 'archipack_slab' in o.data
-
-    def create(self, context):
-        slab = context.active_object
-        wd = slab.data.archipack_slab[0]
-        bpy.ops.archipack.wall2(auto_manipulate=self.auto_manipulate)
-        o = context.active_object
-        d = archipack_wall2.datablock(o)
-        d.auto_update = False
-        d.parts.clear()
-        d.n_parts = wd.n_parts - 1
-        d.closed = True
-        for part in wd.parts:
-            p = d.parts.add()
-            p.type = part.type
-            p.length = part.length
-            p.radius = part.radius
-            p.da = part.da
-            p.a0 = part.a0
-        # select and make active
-        self.select_object(context, o, True)
-
-        d.auto_update = True
-
-        # pretranslate
-        o.matrix_world = Matrix([
-                [1, 0, 0, 0],
-                [0, 1, 0, 0],
-                [0, 0, 1, d.z_offset],
-                [0, 0, 0, 1],
-                ]) * slab.matrix_world
-        bpy.ops.object.select_all(action='DESELECT')
-        self.select_object(context, slab)
-        self.select_object(context, o, True)
-        bpy.ops.archipack.add_reference_point()
-
-        self.unselect_object(slab)
-        self.unselect_object(o.parent)
-
-        return o
-
-    # -----------------------------------------------------
-    # Execute
-    # -----------------------------------------------------
-    def execute(self, context):
-        if context.mode == "OBJECT":
-            bpy.ops.object.select_all(action="DESELECT")
-            o = self.create(context)
-
-            # select and make active
-            self.select_object(context, o, True)
-
-            return {'FINISHED'}
-        else:
-            self.report({'WARNING'}, "Archipack: Option only valid in Object mode")
-            return {'CANCELLED'}
-
-
-class ARCHIPACK_OT_wall2_fit_roof(Operator):
-    bl_idname = "archipack.wall2_fit_roof"
-    bl_label = "Fit roof"
-    bl_description = "Fit roof"
-    bl_category = 'Archipack'
-    bl_options = {'REGISTER', 'INTERNAL', 'UNDO'}
-
-    inside = BoolProperty(default=False)
-    skip_z = BoolProperty(default=False)
-    auto_update = BoolProperty(default=True)
-
-    @classmethod
-    def poll(self, context):
-        return archipack_wall2.poll(context.active_object)
-
-    def execute(self, context):
-        o = context.active_object
-        d = archipack_wall2.datablock(o)
-        r, rd = d.find_roof(o)
-        if rd is not None:
-            # d.setup_childs(o)
-            rd.make_wall_fit(context,
-                r,
-                o,
-                inside=self.inside,
-                auto_update=self.auto_update,
-                skip_z=self.skip_z)
-
-        return {'FINISHED'}
-
-
-class ARCHIPACK_OT_wall2_to_curve(ArchipackObjectsManager, Operator):
-    bl_idname = "archipack.wall2_to_curve"
-    bl_label = "To curve"
-    bl_description = "Create curve from wall"
-    bl_category = 'Archipack'
-    bl_options = {'REGISTER', 'INTERNAL', 'UNDO'}
-    mode = EnumProperty(
-        items=(
-            ('BOTH', 'Both sides', 'Wall boundary'),
-            ('INSIDE', 'Inside', 'Wall inside'),
-            ('FLOORS', 'Floors', 'Floors'),
-            ('OUTSIDE', 'Outside', 'Wall outside'),
-            ('SYMBOL', 'Symbol', 'Wall 2d Symbol'),
-            ('MERGE', 'Merge', 'Merge 2d walls boundary'),
-            ('CONVERT',
-                'Convert',
-                'Join 3d walls as a single mesh (BWARE !, use CARVE mode of boolean so might crash blender)'),
-            ('FLOORS_MOLDINGS', 'Floor moldings', 'Floor moldings')
-        ),
-        default='SYMBOL'
-        )
-
-    def execute(self, context):
-        if context.mode == "OBJECT":
-            o = context.active_object
-            d = archipack_wall2.datablock(o)
-            if d is None:
-                return {'CANCELLED'}
-            sel = []
-            inter = []
-            # doors holes
-            doors = []
-            windows = []
-
-            io, wall, t_childs = d.as_geom(context, o, self.mode, inter, doors, windows)
-            # windows openings for symbols
-            if len(inter) > 0:
-                inter = inter[0]._factory.buildGeometry(inter)
-                res = io._to_curve(inter, "{}-w-2d".format(o.name), '2D')
-                sel.append(res)
-
-            if self.mode == 'CONVERT':
-                # build walls as separated geometry and merge using a boolean
-                roof, rd = d.find_roof(o)
-                m = bpy.data.meshes.new("Wall")
-                new_o = bpy.data.objects.new("Wall", m)
-                new_o.matrix_world = io.coordsys.world.copy()
-                # Link object into scene
-                self.link_object_to_scene(context, new_o)
-
-                if wall.geom_type == 'MultiPolygon':
-                    polys = wall.geoms
-                else:
-                    polys = [wall]
-
-                for i, poly in enumerate(polys):
-                    # setup a random z diff for childs walls so boolean dosent fails
-                    c, cd = t_childs[i]
-                    dz = c.matrix_world.translation.z - o.matrix_world.translation.z - cd.z_offset
-
-                    walls = Io.to_wall(context, io.coordsys, poly, cd.z, name="Wall", walls=[], clean=False)
-                    for w in walls:
-                        w.location.z += dz
-                        # select and make active
-                        self.select_object(context, w, True)
-                        Io.assign_matindex_to_wall(w)
-
-                    if cd.fit_roof:
-                        for w in walls:
-                            cd.fit_roof_modifier(w, roof, rd, apply=True)
-
-                    self.select_object(context, new_o, True)
-
-                    for w in walls:
-                        modif = new_o.modifiers.new('AutoMerge', 'BOOLEAN')
-                        modif.operation = 'UNION'
-                        if hasattr(modif, 'solver'):
-                            modif.solver = 'CARVE'
-                        modif.object = w
-                        d.apply_modifier(new_o, modif)
-                        self.delete_object(context, w)
-
-                self.select_object(context, new_o, True)
-                bpy.ops.archipack.wall(z=d.z)
-
-                self.select_object(context, new_o, True)
-                bpy.ops.object.mode_set(mode='EDIT')
-                bpy.ops.mesh.select_all(action='SELECT')
-                bpy.ops.mesh.dissolve_limited(angle_limit=0.0174533, delimit={'MATERIAL'})
-                bpy.ops.object.mode_set(mode='OBJECT')
-
-                if bpy.ops.archipack.auto_boolean.poll():
-                    bpy.ops.archipack.auto_boolean()
-
-            else:
-                res = io._to_curve(wall, "{}-2d".format(o.name), '2D')
-
-                sel.append(res)
-                bpy.ops.object.select_all(action="DESELECT")
-                for o in sel:
-                    self.select_object(context, o)
-                self.select_object(context, res, True)
-
-            return {'FINISHED'}
-        else:
-            self.report({'WARNING'}, "Archipack: Option only valid in Object mode")
-            return {'CANCELLED'}
-
-
-class ARCHIPACK_OT_wall2_add_finish(Operator):
-    bl_idname = "archipack.wall2_add_finish"
-    bl_label = "Add finishings"
-    bl_description = "Add finishing"
-    bl_category = 'Archipack'
-    bl_options = {'REGISTER', 'INTERNAL', 'UNDO'}
-
-    @classmethod
-    def poll(self, context):
-        return archipack_wall2.poll(context.active_object)
-
-    def execute(self, context):
-        o = context.active_object
-        d = archipack_wall2.datablock(o)
-        d.finish.add()
-        d.update(context)
-        return {'FINISHED'}
-
-
-class ARCHIPACK_OT_wall2_remove_finish(Operator):
-    bl_idname = "archipack.wall2_remove_finish"
-    bl_label = "Remove finishings"
-    bl_description = "Remove finishing"
-    bl_category = 'Archipack'
-    bl_options = {'REGISTER', 'INTERNAL', 'UNDO'}
-    index = IntProperty(default=0)
-
-    @classmethod
-    def poll(self, context):
-        return archipack_wall2.poll(context.active_object)
-
-    def execute(self, context):
-        o = context.active_object
-        d = archipack_wall2.datablock(o)
-        d.finish.remove(self.index)
-        d.update(context)
-        return {'FINISHED'}
-
-
-# ------------------------------------------------------------------
-# Define operator class to draw a wall
-# ------------------------------------------------------------------
-
-
-class ARCHIPACK_OT_wall2_draw(ArchipackDrawTool, Operator):
-    bl_idname = "archipack.wall2_draw"
-    bl_label = "Draw a Wall"
-    bl_description = "Create a wall by drawing its baseline in 3D view"
-    bl_category = 'Archipack'
-
-    o = None
-    state = 'RUNNING'
-    flag_create = False
-    flag_next = False
-    wall_part1 = None
-    wall_line1 = None
-    line = None
-    label = None
-    feedback = None
-    takeloc = Vector((0, 0, 0))
-    sel = []
-    act = None
-
-    # constraint to other wall and make a T child
-    parent = None
-    takemat = None
-
-    @classmethod
-    def poll(cls, context):
-        return True
-
-    def draw_callback(self, _self, context):
-        self.feedback.draw(context)
-
-    def sp_draw(self, sp, context):
-        z = 2.7
-        if self.state == 'CREATE':
-            p0 = self.takeloc
-        else:
-            p0 = sp.takeloc
-
-        p1 = sp.placeloc
-        delta = p1 - p0
-        # print("sp_draw state:%s delta:%s p0:%s p1:%s" % (self.state, delta.length, p0, p1))
-        if delta.length == 0:
-            return
-        self.wall_part1.set_pos([p0, p1, Vector((p1.x, p1.y, p1.z + z)), Vector((p0.x, p0.y, p0.z + z))])
-        self.wall_line1.set_pos([p0, p1, Vector((p1.x, p1.y, p1.z + z)), Vector((p0.x, p0.y, p0.z + z))])
-        self.wall_part1.draw(context)
-        self.wall_line1.draw(context)
-        self.line.p = p0
-        self.line.v = delta
-        self.label.set_pos(context, self.line.length, self.line.lerp(0.5), self.line.v, normal=Vector((0, 0, 1)))
-        self.label.draw(context)
-        self.line.draw(context)
-
-    def sp_callback(self, context, event, state, sp):
-        logger.debug("ARCHIPACK_OT_wall2_draw.sp_callback event %s %s state:%s", event.type, event.value, state)
-
-        if state == 'SUCCESS':
-
-            if self.state == 'CREATE':
-                takeloc = self.takeloc
-                delta = sp.placeloc - self.takeloc
-            else:
-                takeloc = sp.takeloc
-                delta = sp.delta
-
-            old = context.active_object
-            if self.o is None:
-                bpy.ops.archipack.wall2(auto_manipulate=False)
-                o = context.active_object
-                o.location = takeloc
-                self.o = o
-                d = archipack_wall2.datablock(o)
-                part = d.parts[0]
-                part.length = delta.length
-            else:
-                o = self.o
-                # select and make active
-                self.select_object(context, o, True)
-                d = archipack_wall2.datablock(o)
-                # Check for end close to start and close when applicable
-                dp = sp.placeloc - o.location
-                if dp.length < 0.01:
-                    d.closed = True
-                    self.state = 'CANCEL'
-                    return
-
-                part = d.add_part(context, delta.length)
-
-            # print("self.o :%s" % o.name)
-            rM = o.matrix_world.inverted().to_3x3()
-            g = d.get_generator()
-            w = g.segs[-2]
-            dp = rM * delta
-            da = atan2(dp.y, dp.x) - w.straight(1).angle
-            a0 = part.a0 + da
-            if a0 > pi:
-                a0 -= 2 * pi
-            if a0 < -pi:
-                a0 += 2 * pi
-            part.a0 = a0
-            d.update(context)
-
-            self.select_object(context, old, True)
-            self.flag_next = True
-            context.area.tag_redraw()
-            # print("feedback.on:%s" % self.feedback.on)
-
-        self.state = state
-
-    def sp_init(self, context, event, state, sp):
-        # print("sp_init event %s %s %s" % (event.type, event.value, state))
-        if state == 'SUCCESS':
-            # point placed, check if a wall was under mouse
-            res, tM, wall, width, y, z_offset = self.mouse_hover_wall(context, event)
-            if res:
-                d = archipack_wall2.datablock(wall)
-                if event.ctrl:
-                    # user snap, use direction as constraint
-                    tM.translation = sp.placeloc.copy()
-                else:
-                    # without snap, use wall's bottom
-                    tM.translation -= y.normalized() * (0.5 * d.width)
-                self.takeloc = tM.translation
-                self.parent = wall.name
-                self.takemat = tM
-            else:
-                self.takeloc = sp.placeloc.copy()
-
-            self.state = 'RUNNING'
-            # print("feedback.on:%s" % self.feedback.on)
-        elif state == 'CANCEL':
-            self.state = state
-            return
-
-    def ensure_ccw(self):
-        """
-            Wall to slab expect wall vertex order to be ccw
-            so reverse order here when needed
-        """
-        d = archipack_wall2.datablock(self.o)
-        g = d.get_generator(axis=False)
-        pts = [seg.p0.to_3d() for seg in g.segs]
-
-        if d.closed:
-            pts.append(pts[0])
-
-        if d.is_cw(pts):
-            d.x_offset = 1
-            pts = list(reversed(pts))
-            self.o.location += pts[0] - pts[-1]
-
-        d.from_points(pts, d.closed)
-
-    def modal(self, context, event):
-
-        context.area.tag_redraw()
-        if event.type in {'NONE', 'TIMER', 'EVT_TWEAK_L', 'WINDOW_DEACTIVATE'}:
-            return {'PASS_THROUGH'}
-
-        if self.keymap.check(event, self.keymap.delete):
-            self.feedback.disable()
-            bpy.types.SpaceView3D.draw_handler_remove(self._handle, 'WINDOW')
-            return {'FINISHED', 'PASS_THROUGH'}
-
-        if self.state == 'STARTING' and event.type not in {'ESC', 'RIGHTMOUSE'}:
-            # wait for takeloc being visible when button is over horizon
-            takeloc = self.mouse_to_plane(context, event)
-            if takeloc is not None:
-                logger.debug("ARCHIPACK_OT_wall2_draw.modal(STARTING) location:%s", takeloc)
-                snap_point(takeloc=takeloc,
-                    callback=self.sp_init,
-                    constraint_axis=(True, True, False),
-                    release_confirm=True)
-            return {'RUNNING_MODAL'}
-
-        elif self.state == 'RUNNING':
-            # print("RUNNING")
-            logger.debug("ARCHIPACK_OT_wall2_draw.modal(RUNNING) location:%s", self.takeloc)
-            self.state = 'CREATE'
-            snap_point(takeloc=self.takeloc,
-                draw=self.sp_draw,
-                takemat=self.takemat,
-                transform_orientation=context.space_data.transform_orientation,
-                callback=self.sp_callback,
-                constraint_axis=(True, True, False),
-                release_confirm=self.max_style_draw_tool)
-            return {'RUNNING_MODAL'}
-
-        elif self.state != 'CANCEL' and event.type in {'C', 'c'}:
-
-            logger.debug("ARCHIPACK_OT_wall2_draw.modal(%s) C pressed", self.state)
-            self.feedback.disable()
-            bpy.types.SpaceView3D.draw_handler_remove(self._handle, 'WINDOW')
-
-            o = self.o
-            # select and make active
-            self.select_object(context, o, True)
-
-            d = archipack_wall2.datablock(o)
-            d.closed = True
-
-            if bpy.ops.archipack.manipulate.poll():
-                bpy.ops.archipack.manipulate('INVOKE_DEFAULT')
-
-            return {'FINISHED'}
-
-        elif self.state != 'CANCEL' and event.type in {'LEFTMOUSE', 'RET', 'NUMPAD_ENTER', 'SPACE'}:
-
-            # print('LEFTMOUSE %s' % (event.value))
-            self.feedback.instructions(context, "Draw a wall", "Click & Drag to add a segment", [
-                ('ENTER', 'Add part'),
-                ('BACK_SPACE', 'Remove part'),
-                ('CTRL', 'Snap'),
-                ('C', 'Close wall and exit'),
-                ('MMBTN', 'Constraint to axis'),
-                ('X Y', 'Constraint to axis'),
-                ('RIGHTCLICK or ESC', 'exit')
-                ])
-
-            # press with max mode release with blender mode
-            if self.max_style_draw_tool:
-                evt_value = 'PRESS'
-            else:
-                evt_value = 'RELEASE'
-
-            if event.value == evt_value:
-
-                if self.flag_next:
-                    self.flag_next = False
-                    o = self.o
-
-                    # select and make active
-                    self.select_object(context, o, True)
-
-                    d = archipack_wall2.datablock(o)
-                    g = d.get_generator()
-                    p0 = g.segs[-2].p0
-                    p1 = g.segs[-2].p1
-                    dp = p1 - p0
-                    takemat = o.matrix_world * Matrix([
-                        [dp.x, dp.y, 0, p1.x],
-                        [dp.y, -dp.x, 0, p1.y],
-                        [0, 0, 1, 0],
-                        [0, 0, 0, 1]
-                    ])
-                    takeloc = o.matrix_world * p1.to_3d()
-                    self.unselect_object(o)
-                else:
-                    takemat = None
-                    takeloc = self.mouse_to_plane(context, event)
-
-                if takeloc is not None:
-
-                    logger.debug("ARCHIPACK_OT_wall2_draw.modal(CREATE) location:%s", takeloc)
-
-                    snap_point(takeloc=takeloc,
-                        takemat=takemat,
-                        draw=self.sp_draw,
-                        callback=self.sp_callback,
-                        constraint_axis=(True, True, False),
-                        release_confirm=self.max_style_draw_tool)
-
-            return {'RUNNING_MODAL'}
-
-        if self.keymap.check(event, self.keymap.undo) or (
-                event.type in {'BACK_SPACE'} and event.value == 'RELEASE'
-                ):
-            if self.o is not None:
-                o = self.o
-
-                # select and make active
-                self.select_object(context, o, True)
-                d = archipack_wall2.datablock(o)
-                if d.n_parts > 1:
-                    d.n_parts -= 1
-            return {'RUNNING_MODAL'}
-
-        if self.state == 'CANCEL' or (event.type in {'ESC', 'RIGHTMOUSE'} and
-                event.value == 'RELEASE'):
-
-            self.feedback.disable()
-            bpy.types.SpaceView3D.draw_handler_remove(self._handle, 'WINDOW')
-            logger.debug("ARCHIPACK_OT_wall2_draw.modal(CANCEL) %s", event.type)
-            if self.o is None:
-
-                # select and make active
-                self.select_object(context, self.act, True)
-
-                for o in self.sel:
-                    self.select_object(context, o)
-            else:
-                self.select_object(context, self.o, True)
-
-                # remove last segment with blender mode
-                d = archipack_wall2.datablock(self.o)
-                if not self.max_style_draw_tool:
-                    if not d.closed and d.n_parts > 1:
-                        d.n_parts -= 1
-                self.select_object(context, self.o, True)
-                # make T child
-                if self.parent is not None:
-                    d.t_part = self.parent
-
-                if bpy.ops.archipack.manipulate.poll():
-                    bpy.ops.archipack.manipulate('INVOKE_DEFAULT')
-
-            return {'FINISHED'}
-
-        return {'PASS_THROUGH'}
-
-    def invoke(self, context, event):
-
-        if context.mode == "OBJECT":
-            prefs = context.user_preferences.addons[__name__.split('.')[0]].preferences
-            self.max_style_draw_tool = prefs.max_style_draw_tool
-            self.keymap = Keymaps(context)
-            self.wall_part1 = GlPolygon((0.5, 0, 0, 0.2))
-            self.wall_line1 = GlPolyline((0.5, 0, 0, 0.8))
-            self.line = GlLine()
-            self.label = GlText()
-            self.feedback = FeedbackPanel()
-            self.feedback.instructions(context, "Draw a wall", "Click & Drag to start", [
-                ('CTRL', 'Snap'),
-                ('MMBTN', 'Constraint to axis'),
-                ('X Y', 'Constraint to axis'),
-                ('SHIFT+CTRL+TAB', 'Switch snap mode'),
-                ('RIGHTCLICK or ESC', 'exit without change')
-                ])
-            self.feedback.enable()
-            args = (self, context)
-
-            self.sel = [o for o in context.selected_objects]
-            self.act = context.active_object
-            bpy.ops.object.select_all(action="DESELECT")
-
-            self.state = 'STARTING'
-
-            self._handle = bpy.types.SpaceView3D.draw_handler_add(self.draw_callback, args, 'WINDOW', 'POST_PIXEL')
-            context.window_manager.modal_handler_add(self)
-            return {'RUNNING_MODAL'}
-        else:
-            self.report({'WARNING'}, "Archipack: Option only valid in Object mode")
-            return {'CANCELLED'}
-
-
-# ------------------------------------------------------------------
-# Define operator class to manage parts
-# ------------------------------------------------------------------
-
-def register():
-    bpy.utils.register_class(archipack_wall2_part)
-    bpy.utils.register_class(archipack_wall2_child)
-    bpy.utils.register_class(archipack_wall2_finish)
-    bpy.utils.register_class(archipack_wall2_relocate_child)
-    bpy.utils.register_class(archipack_wall2)
-    Mesh.archipack_wall2 = CollectionProperty(type=archipack_wall2)
-    bpy.utils.register_class(ARCHIPACK_PT_wall2)
-    bpy.utils.register_class(ARCHIPACK_OT_wall2)
-    bpy.utils.register_class(ARCHIPACK_OT_wall2_add_finish)
-    bpy.utils.register_class(ARCHIPACK_OT_wall2_remove_finish)
-    bpy.utils.register_class(ARCHIPACK_OT_wall2_draw)
-    bpy.utils.register_class(ARCHIPACK_OT_wall2_from_curve)
-    bpy.utils.register_class(ARCHIPACK_OT_wall2_from_slab)
-    bpy.utils.register_class(ARCHIPACK_OT_wall2_fit_roof)
-    bpy.utils.register_class(ARCHIPACK_OT_wall2_to_curve)
-
-def unregister():
-    bpy.utils.unregister_class(archipack_wall2_part)
-    bpy.utils.unregister_class(archipack_wall2_child)
-<<<<<<< HEAD
-=======
-    bpy.utils.unregister_class(archipack_wall2_finish)
->>>>>>> 12650f52
-    bpy.utils.unregister_class(archipack_wall2_relocate_child)
-    bpy.utils.unregister_class(archipack_wall2)
-    del Mesh.archipack_wall2
-    bpy.utils.unregister_class(ARCHIPACK_PT_wall2)
-    bpy.utils.unregister_class(ARCHIPACK_OT_wall2)
-    bpy.utils.unregister_class(ARCHIPACK_OT_wall2_add_finish)
-    bpy.utils.unregister_class(ARCHIPACK_OT_wall2_remove_finish)
-    bpy.utils.unregister_class(ARCHIPACK_OT_wall2_draw)
-    bpy.utils.unregister_class(ARCHIPACK_OT_wall2_from_curve)
-    bpy.utils.unregister_class(ARCHIPACK_OT_wall2_from_slab)
-    bpy.utils.unregister_class(ARCHIPACK_OT_wall2_fit_roof)
-    bpy.utils.unregister_class(ARCHIPACK_OT_wall2_to_curve)
+# -*- coding:utf-8 -*-
+
+# ##### BEGIN GPL LICENSE BLOCK #####
+#
+#  This program is free software; you can redistribute it and/or
+#  modify it under the terms of the GNU General Public License
+#  as published by the Free Software Foundation; either version 2
+#  of the License, or (at your option) any later version.
+#
+#  This program is distributed in the hope that it will be useful,
+#  but WITHOUT ANY WARRANTY; without even the implied warranty of
+#  MERCHANTABILITY or FITNESS FOR A PARTICULAR PURPOSE.  See the
+#  GNU General Public License for more details.
+#
+#  You should have received a copy of the GNU General Public License
+#  along with this program; if not, write to the Free Software Foundation,
+#  Inc., 51 Franklin Street, Fifth Floor, Boston, MA 02110- 1301, USA.
+#
+# ##### END GPL LICENSE BLOCK #####
+
+# <pep8 compliant>
+
+# ----------------------------------------------------------
+# Author: Stephen Leger (s-leger)
+#
+# ----------------------------------------------------------
+import time
+import bpy
+import bmesh
+from math import sin, cos, pi, atan2, tan
+from mathutils import Vector, Matrix
+from bpy.types import Operator, PropertyGroup, Mesh, Panel
+from bpy.props import (
+    FloatProperty, BoolProperty, IntProperty, StringProperty,
+    FloatVectorProperty, CollectionProperty, EnumProperty
+)
+from .bmesh_utils import BmeshEdit as bmed
+from .archipack_object import (
+    ArchipackObject, ArchipackCreateTool,
+    ArchipackDrawTool, ArchipackObjectsManager
+    )
+from .archipack_snap import snap_point
+from .archipack_keymaps import Keymaps
+from .archipack_polylines import Io
+from .archipack_dimension import DimensionProvider
+from .archipack_curveman import ArchipackUserDefinedPath
+from .archipack_segments import StraightSegment, CurvedSegment, Generator, ArchipackSegment
+from .archipack_throttle import throttle
+from .archipack_manipulator import (
+    Manipulable, archipack_manipulator,
+    GlPolygon, GlPolyline,
+    GlLine, GlText, FeedbackPanel
+    )
+# use multi wall support to generate floors / moldings
+FLOORS_2D_SUPPORT_MULTI = True
+from .archipack_polylines import CoordSys, Qtree
+import logging
+logger = logging.getLogger("archipack")
+
+
+class Q_tree(Qtree):
+    """
+     A quadtree to minimize relocate intersections
+    """
+    def getbounds(self, seg, extend=0):
+        x0, y0 = seg.p0.x, seg.p0.y
+        x1, y1 = seg.p1.x, seg.p1.y
+        return (min(x0, x1),
+            min(y0, y1),
+            max(x0, x1),
+            max(y0, y1))
+
+    def intersects(self, pt, extend):
+        x, y = pt.x, pt.y
+        bounds = (x - extend,
+            y - extend,
+            x + extend,
+            y + extend)
+        selection = list(self._intersect(bounds))
+        count = len(selection)
+        return count, sorted(selection)
+
+    def insert(self, seg):
+        idx = self.ngeoms
+        self._geoms.append(seg)
+        self._insert(idx, self.getbounds(seg[2]))
+
+
+class Wall():
+    def __init__(self, wall_z, z, t, flip, matid):
+        self.z = z
+        self.wall_z = wall_z
+        self.t = t
+        self.flip = flip
+        self.matid = matid
+        self.z_step = len(z)
+
+    def set_offset(self, offset, last=None):
+        """
+            Offset line and compute intersection point
+            between segments
+        """
+        self.line = self.make_offset(offset, last)
+
+    def get_z(self, t):
+        t0 = self.t[0]
+        z0 = self.z[0]
+        for i in range(1, self.z_step):
+            t1 = self.t[i]
+            z1 = self.z[i]
+            if t <= t1:
+                return z0 + (t - t0) / (t1 - t0) * (z1 - z0)
+            t0, z0 = t1, z1
+        return self.z[-1]
+
+    def make_faces(self, f, faces):
+        faces.append((f, f + 2, f + 3, f + 1))
+
+    def p3d(self, verts, t, z_min=0):
+        p = self.line.lerp(t)
+        z = z_min + self.wall_z + self.get_z(t)
+        verts.append((p.x, p.y, z_min))
+        verts.append((p.x, p.y, z))
+
+    def make_wall(self, make_faces, j, z_min, verts, faces, matids):
+        t = self.t_step[j]
+        f = len(verts)
+        self.p3d(verts, t, z_min)
+        if make_faces:
+            self.make_faces(f - 2, faces)
+
+    def get_coord(self, i, verts, z0):
+        t = self.t_step[i]
+        p = self.line.lerp(t)
+        verts.append((p.x, p.y, z0))
+
+
+class StraightWall(Wall, StraightSegment):
+    def __init__(self, p, v, wall_z, z, t, flip, matid):
+        StraightSegment.__init__(self, p, v)
+        Wall.__init__(self, wall_z, z, t, flip, matid)
+
+    def param_t(self, step_angle):
+        self.t_step = self.t
+        self.n_step = len(self.t) - 1
+
+
+class CurvedWall(Wall, CurvedSegment):
+    def __init__(self, c, radius, a0, da, wall_z, z, t, flip, matid):
+        CurvedSegment.__init__(self, c, radius, a0, da)
+        Wall.__init__(self, wall_z, z, t, flip, matid)
+
+    def param_t(self, step_angle):
+        t_step, n_step = self.steps_by_angle(step_angle)
+        self.t_step = list(sorted([i * t_step for i in range(1, n_step)] + self.t))
+        self.n_step = len(self.t_step) - 1
+
+
+class WallGenerator(Generator):
+    def __init__(self, d, o=None):
+        Generator.__init__(self, d, o)
+        self.last_type = 'NONE'
+        self.faces_type = 'NONE'
+
+    def add_part(self, part):
+
+        # TODO:
+        # refactor this part (height manipulators)
+        d = self.d
+
+        manip_index = []
+        if len(self.segs) < 1:
+            s = None
+            z = [part.z[0]]
+            manip_index.append(0)
+        else:
+            s = self.segs[-1]
+            z = [s.z[-1]]
+
+        t_cur = 0
+        z_last = part.n_splits - 1
+        t = [0]
+
+        for i in range(part.n_splits):
+            t_try = t[-1] + part.t[i]
+            if t_try == t_cur:
+                continue
+            if t_try <= 1:
+                t_cur = t_try
+                t.append(t_cur)
+                z.append(part.z[i])
+                manip_index.append(i)
+            else:
+                z_last = i
+                break
+
+        if t_cur < 1:
+            t.append(1)
+            manip_index.append(z_last)
+            z.append(part.z[z_last])
+
+        # start a new wall
+        if 'C_' in part.type:
+            if s is None:
+                c = self.location - (self.rot * (part.radius * Vector((cos(part.a0), sin(part.a0), 0)))).to_2d()
+                s = CurvedWall(c, part.radius, part.a0, part.da, d.z, z, t, d.flip, part.material_index - 1)
+            else:
+                n = s.normal(1).rotate(part.a0).scale(part.radius)
+                if part.da < 0:
+                    n.v = -n.v
+                a0 = n.angle
+                c = n.p - n.v
+                s = CurvedWall(c, part.radius, a0, part.da, d.z, z, t, d.flip, part.material_index - 1)
+        else:
+            if s is None:
+                p = self.location
+                v = (self.rot * Vector((part.length, 0, 0))).to_2d()
+                s = StraightWall(p, v, d.z, z, t, d.flip, part.material_index - 1).rotate(part.a0)
+            else:
+                r = s.straight(part.length).rotate(part.a0)
+                s = StraightWall(r.p, r.v, d.z, z, t, d.flip, part.material_index - 1)
+
+        self.segs.append(s)
+        self.last_type = part.type
+
+        return manip_index
+
+    def make_wall(self, verts, faces, matids):
+
+        d = self.d
+
+        _segs = self.segs
+        nb_segs = self.n_parts
+        make_faces = False
+        for i, wall in enumerate(_segs):
+            wall.param_t(d.step_angle)
+
+            if i < nb_segs:
+                for j in range(wall.n_step):
+                    wall.make_wall(make_faces, j, -d.z_offset, verts, faces, matids)
+                    matids.append(wall.matid)
+                    make_faces = True
+
+        # when wall is open, add last section of vertices
+        if not d.closed:
+            wall = _segs[-2]
+            wall.make_wall(True, wall.n_step, -d.z_offset, verts, faces, matids)
+
+        # swap manipulators so they always face outside
+        side = 1
+        if d.flip:
+            side = -1
+
+        self.locate_manipulators(side)
+
+    def debug(self, verts):
+        for wall in self.segs:
+            for i in range(33):
+                x, y = wall.lerp(i / 32)
+                verts.append((x, y, 0))
+
+    def make_surface(self, o, verts, height):
+        bm = bmesh.new()
+        for v in verts:
+            bm.verts.new(v)
+        bm.verts.ensure_lookup_table()
+        for i in range(1, len(verts)):
+            bm.edges.new((bm.verts[i - 1], bm.verts[i]))
+        bm.edges.new((bm.verts[-1], bm.verts[0]))
+        bm.edges.ensure_lookup_table()
+        bmesh.ops.contextual_create(bm, geom=bm.edges)
+        geom = bm.faces[:]
+        bmesh.ops.solidify(bm, geom=geom, thickness=height)
+        bm.to_mesh(o.data)
+        bm.free()
+
+    def get_coords(self, offset, z, d, verts):
+        self.set_offset(offset)
+        self.close(offset)
+        _segs = self.segs
+        nb_segs = self.n_parts
+        f = len(verts)
+
+        for i, wall in enumerate(_segs):
+            wall.param_t(d.step_angle)
+            if i < nb_segs:
+                for j in range(wall.n_step):
+                    wall.get_coord(j, verts, z)
+
+        if not d.closed:
+            wall = _segs[-2]
+            wall.get_coord(wall.n_step, verts, z)
+
+        # fix precision issues by extending ends
+        # on open walls
+        if d.extend % 2 == 1:
+            seg = self.segs[0].line
+            p = seg.lerp(-0.02 / seg.length)
+            verts[f] = (p.x, p.y, z)
+
+        if d.extend > 1:
+            seg = self.segs[-2].line
+            p = seg.lerp(1 + 0.02 / seg.length)
+            verts[-1] = (p.x, p.y, z)
+
+    def get_ends(self, offset, o, itM, dist):
+        """
+         Return points outside wall at both ends
+         for neighboor analysis
+         only work on open walls
+        """
+        self.set_offset(offset)
+        seg = self.segs[0].line
+        p0 = itM * o.matrix_world * seg.lerp(-dist / seg.length).to_3d()
+        seg = self.segs[-2].line
+        p1 = itM * o.matrix_world * seg.lerp(1 + dist / seg.length).to_3d()
+        return p0, p1
+
+
+def update(self, context):
+    self.update(context)
+    return None
+
+
+def update_childs(self, context):
+    self.update(context, update_childs=True, manipulable_refresh=True)
+    return None
+
+
+def update_manipulators(self, context):
+    self.update(context, manipulable_refresh=True)
+    return None
+
+
+def update_relocate(self, context):
+    self.update(context, relocate_childs=True)
+    return None
+
+
+def update_mat(self, context):
+    self.update(context, relocate_childs=False)
+    return None
+
+
+def get_width(self):
+    return self.width
+
+
+def set_width(self, value):
+    self.last_width = self.width
+    self.width = value
+    return None
+
+
+def update_width(self, context):
+    o = context.active_object
+    if len(self.reloc_childs) == 0:
+        self.setup_childs(context, o)
+    # delta is on inside part (negative distance)
+    delta = 0.5 * (self.last_width - self.width)
+    for child in self.reloc_childs:
+        if child.parent_name0 == o.name:
+            # d0 is distance from axis
+            if child.d0 > 0:
+                child.d0 -= delta
+            else:
+                child.d0 += delta
+        if child.parent_name1 == o.name:
+            # d1 is distance from axis
+            if child.d1 > 0:
+                child.d1 -= delta
+            else:
+                child.d1 += delta
+    self.update(context, relocate_childs=True)
+    return None
+
+
+def update_t_part(self, context):
+    """
+        Make this wall a T child of parent wall
+        orient child so y points inside wall and x follow wall segment
+        set child a0 according
+    """
+    o = self.find_in_selection(context)
+    if o is not None:
+
+        # w is parent wall
+        w = context.scene.objects.get(self.t_part)
+        wd = archipack_wall2.datablock(w)
+
+        if wd is not None:
+            og = self.get_generator()
+            self.setup_childs(context, o)
+
+            bpy.ops.object.select_all(action="DESELECT")
+
+            # 5 cases here:
+            # 1 No parents at all
+            # 2 o has parent
+            # 3 w has parent
+            # 4 o and w share same parent allready
+            # 5 o and w dosent share parent
+            link_to_parent = False
+
+            # when both walls do have a reference point, we may delete one of them
+            to_delete = None
+
+            # select childs and make parent reference point active
+            if w.parent is None:
+                # Either link to o.parent or create new parent
+                link_to_parent = True
+                if o.parent is None:
+                    # create a reference point and make it active
+                    x, y, z = w.bound_box[0]
+                    context.scene.cursor_location = w.matrix_world * Vector((x, y, z))
+                    context.scene.cursor_location.z += self.z_offset
+                    # fix issue #9
+                    self.select_object(context, o, True)
+                    bpy.ops.archipack.reference_point()
+                    self.select_object(context, o)
+                else:
+                    self.select_object(context, o.parent, True)
+                self.select_object(context, w)
+            else:
+                # w has parent
+                if o.parent is not w.parent:
+                    link_to_parent = True
+                    self.select_object(context, w.parent, True)
+                    self.select_object(context, o)
+                    if o.parent is not None:
+                        # store o.parent to delete it
+                        to_delete = o.parent
+                        for c in o.parent.children:
+                            if c is not o:
+                                c.hide_select = False
+                                self.select_object(context, c)
+
+            parent = context.active_object
+
+            dmax = 2 * wd.width
+
+            wg = wd.get_generator()
+
+            otM = o.matrix_world
+            orM = Matrix([
+                otM[0].to_2d(),
+                otM[1].to_2d()
+                ])
+
+            wtM = w.matrix_world
+            wrM = Matrix([
+                wtM[0].to_2d(),
+                wtM[1].to_2d()
+                ])
+
+            # dir in absolute world coordsys
+            dir = orM * og.segs[0].straight(1, 0).v
+
+            # pt in w coordsys
+            pos = otM.translation
+            pt = (wtM.inverted() * pos).to_2d()
+
+            for wall_idx, wall in enumerate(wg.segs):
+                res, dist, t = wall.point_sur_segment(pt)
+                # outside is on the right side of the wall
+                #  p1
+                #  |-- x
+                #  p0
+
+                # NOTE:
+                # rotation here is wrong when w has not parent while o has parent
+                t_bound = wall.length / self.width
+                if res and t > -t_bound and t < 1 + t_bound and abs(dist) < dmax:
+                    x = wrM * wall.straight(1, t).v
+                    y = wrM * wall.normal(t).v.normalized()
+                    self.parts[0].a0 = dir.angle_signed(x)
+                    self.select_object(context, o, True)
+                    self.update(context)
+                    o.matrix_world = Matrix([
+                        [x.x, -y.x, 0, pos.x],
+                        [x.y, -y.y, 0, pos.y],
+                        [0, 0, 1, pos.z],
+                        [0, 0, 0, 1]
+                    ])
+                    break
+            self.select_object(context, parent, True)
+
+            if link_to_parent and bpy.ops.archipack.parent_to_reference.poll():
+                bpy.ops.archipack.parent_to_reference('INVOKE_DEFAULT')
+
+            # update generator to take new rotation in account
+            # use this to relocate windows on wall after reparenting
+            # g = self.get_generator()
+            self.relocate_childs(context, o)
+
+            # hide holes from select
+            for c in parent.children:
+                if "archipack_hybridhole" in c:
+                    c.hide_select = True
+
+            # delete unneeded reference point
+            if to_delete is not None:
+                bpy.ops.object.select_all(action="DESELECT")
+                self.select_object(context, to_delete, True)
+                if bpy.ops.object.delete.poll():
+                    bpy.ops.object.delete(use_global=False)
+
+        elif self.t_part != "":
+            self.t_part = ""
+
+    self.restore_context(context)
+    return None
+
+
+def set_splits(self, value):
+    if self.n_splits != value:
+        auto_update = self.auto_update
+        self.auto_update = False
+        self._set_t(value)
+        self.auto_update = auto_update
+        self.n_splits = value
+    return None
+
+
+def get_splits(self):
+    return self.n_splits
+
+
+class archipack_wall2_part(ArchipackSegment, PropertyGroup):
+
+    z = FloatVectorProperty(
+            name="Height",
+            default=[
+                0, 0, 0, 0, 0, 0, 0, 0,
+                0, 0, 0, 0, 0, 0, 0, 0,
+                0, 0, 0, 0, 0, 0, 0, 0,
+                0, 0, 0, 0, 0, 0, 0
+            ],
+            size=31,
+            update=update
+            )
+    t = FloatVectorProperty(
+            name="Position",
+            min=0,
+            max=1,
+            default=[
+                1, 1, 1, 1, 1, 1, 1, 1,
+                1, 1, 1, 1, 1, 1, 1, 1,
+                1, 1, 1, 1, 1, 1, 1, 1,
+                1, 1, 1, 1, 1, 1, 1
+            ],
+            size=31,
+            update=update
+            )
+    splits = IntProperty(
+            name="Splits",
+            default=1,
+            min=1,
+            max=31,
+            get=get_splits, set=set_splits
+            )
+    n_splits = IntProperty(
+            name="Splits",
+            default=1,
+            min=1,
+            max=31,
+            update=update
+            )
+    material_index = IntProperty(
+            name="Material index",
+            min=1,
+            max=10,
+            default=1,
+            update=update_mat
+            )
+    manipulators = CollectionProperty(type=archipack_manipulator)
+
+    # ui related
+    expand = BoolProperty(default=False)
+
+    def update(self, context, manipulable_refresh=False, relocate_childs=True):
+
+        # Reset change side
+        self.change_side = 'RIGHT'
+
+        if self.auto_update:
+            idx, o, d = self.find_datablock_in_selection(context)
+            if d is not None:
+                d.update(context, manipulable_refresh, relocate_childs=relocate_childs)
+
+    def _set_t(self, splits):
+        t = 1 / splits
+        for i in range(splits):
+            self.t[i] = t
+
+    def get_datablock(self, o):
+        return archipack_wall2.datablock(o)
+
+    def draw(self, context, layout, index, draw_type=True):
+
+        row = layout.row(align=True)
+        icon = "TRIA_RIGHT"
+        if self.expand:
+            icon = "TRIA_DOWN"
+
+        row.prop(self, 'expand', icon=icon, icon_only=True, text="Seg {}".format(index + 1), emboss=True)
+        row.prop(self, "type_ui", text="")
+
+        if self.expand:
+            self.draw_insert(context, layout, index)
+            if self.type == 'C_SEG':
+                layout.prop(self, "r_ui")
+                layout.prop(self, "da_ui")
+            else:
+                layout.prop(self, "l_ui")
+            layout.prop(self, "a_ui")
+            layout.prop(self, "material_index")
+            layout.prop(self, "splits")
+            for split in range(self.n_splits):
+                row = layout.row()
+                row.label("Split " + str(split + 1))
+                row.prop(self, "z", text="Height", index=split)
+                row.prop(self, "t", text="Location", index=split)
+
+
+class archipack_wall2_relocate_child(PropertyGroup):
+    """
+     Store child points relationship to parent segments
+     as distance from 2 nearest segments
+    """
+    child_name = StringProperty(
+        description="Name of child object"
+        )
+    child_idx = IntProperty(
+        default=-1,
+        description="Index of linked child part (startpoint) when -1 set object location"
+        )
+    seg0 = IntProperty(
+        description="Index of parent segment 0 the point is bound to"
+        )
+    seg1 = IntProperty(
+        description="Index of parent segment 1 the point is bound to"
+        )
+    parent_name0 = StringProperty(default="")
+    parent_name1 = StringProperty(default="")
+    d0 = FloatProperty(
+        description="Distance from parent segment 0 the point is bound to"
+        )
+    d1 = FloatProperty(
+        description="Distance from parent segment 1 the point is bound to"
+        )
+    t = FloatProperty(
+        description="Distance from start of closest segment normalized"
+        )
+
+    def filter_child(self, o):
+        d = None
+        k = None
+        if o and o.data:
+            od = o.data
+            for key in od.keys():
+                if "archipack_" in key and key[10:] in (
+                        "window",
+                        "door",
+                        "custom",
+                        "wall2",
+                        "slab",
+                        "fence",
+                        "floor",
+                        "molding",
+                        "slab_cutter",
+                        "floor_cutter",
+                        "roof_cutter"
+                        ):
+                    try:
+                        d = getattr(od, key)[0]
+                        k = key
+                    except:
+                        pass
+                    break
+        return d, k
+
+    def get_child(self, context):
+        d = None
+        # 2.8 ???
+        o = context.scene.objects.get(self.child_name)
+        d, k = self.filter_child(o)
+        return o, d
+
+    def get_parent0(self, context):
+        d = None
+        # 2.8 ???
+        o = context.scene.objects.get(self.parent_name0)
+        d, k = self.filter_child(o)
+        return o, d
+
+    def get_parent1(self, context):
+        d = None
+        # 2.8 ???
+        o = context.scene.objects.get(self.parent_name1)
+        d, k = self.filter_child(o)
+        return o, d
+
+
+class archipack_wall2_child(PropertyGroup):
+    manipulators = CollectionProperty(type=archipack_manipulator)
+    child_name = StringProperty()
+    child_idx = IntProperty(
+        default=-1,
+        description="Index of linked child part (startpoint)"
+        )
+    wall_idx = IntProperty(
+        description="Index of wall part"
+        )
+    pos = FloatVectorProperty(subtype='XYZ')
+    flip = BoolProperty(default=False)
+    flippable = BoolProperty(default=False)
+
+    def get_child(self, context):
+        d = None
+        # 2.8 ???
+        child = context.scene.objects.get(self.child_name)
+        if child is not None and child.data is not None:
+            cd = child.data
+            if 'archipack_window' in cd:
+                d = cd.archipack_window[0]
+            elif 'archipack_door' in cd:
+                d = cd.archipack_door[0]
+            elif 'archipack_custom' in cd:
+                d = cd.archipack_custom[0]
+        return child, d
+
+def set_base_line(self, value):
+    if value == 0:
+        self.x_offset = -1
+    elif value == 1:
+        self.x_offset = 1
+    else:
+        self.x_offset = 0
+    return None
+
+
+def get_base_line(self):
+    if self.x_offset == 0:
+        return 2
+    elif self.x_offset == 1:
+        return 1
+    else:
+        return 0
+
+
+class archipack_wall2_finish(PropertyGroup):
+    location_index = IntProperty(
+            name="Location",
+            description="Add finish over segments with this material index",
+            min=1,
+            max=11,
+            default=1,
+            update=update
+            )
+    material_index = IntProperty(
+            name="Material",
+            description="Material index of finish",
+            min=1,
+            default=1,
+            update=update
+            )
+    altitude = FloatProperty(
+            name="Altitude",
+            description="Altitude from bottom of wall",
+            default=0,
+            unit='LENGTH', subtype='DISTANCE',
+            update=update
+            )
+    z = FloatProperty(
+            name="Height",
+            description="Height of finish",
+            min=0.01,
+            default=20,
+            unit='LENGTH', subtype='DISTANCE',
+            update=update
+            )
+    rotation = FloatProperty(
+            name="Rotation",
+            description="Rotate pattern",
+            default=0,
+            min=-pi/4,
+            max=pi/4,
+            subtype='ANGLE', unit='ROTATION',
+            update=update
+            )
+    pattern_type = EnumProperty(
+        name="Pattern",
+        items=(
+            ('V_BOARD', "Vertical board", "Vertical board"),
+            ('H_BOARD', "Horizontal board", "Horizontal board"),
+            ('TILES', "Tiles", "Ceramic tiles"),
+            ('LOGGING', "Logs", "Round logs"),
+            ('USER_DEFINED', "User defined", "User defined object as finishing")
+            ),
+        default='H_BOARD',
+        update=update
+        )
+    side = EnumProperty(
+        name="Side",
+        items=(
+            ('INSIDE', "Inside", "Inside"),
+            ('OUTSIDE', "Outside", "Outside")
+            ),
+        default='OUTSIDE',
+        update=update
+        )
+    tile_x = FloatProperty(
+            name="Width",
+            description="Tile width",
+            min=0.01,
+            default=0.3,
+            unit='LENGTH', subtype='DISTANCE',
+            update=update
+            )
+    tile_y = FloatProperty(
+            name="Height",
+            description="Tile height",
+            default=0.6,
+            min=0.01,
+            unit='LENGTH', subtype='DISTANCE',
+            update=update
+            )
+    tile_z = FloatProperty(
+            name="Thickness",
+            description="Tile thickness",
+            default=0.005,
+            min=0.001,
+            unit='LENGTH', subtype='DISTANCE',
+            update=update
+            )
+    tile_space = FloatProperty(
+            name="Mortar",
+            description="Mortar width",
+            default=0.002,
+            min=0.0001,
+            unit='LENGTH', subtype='DISTANCE',
+            update=update
+            )
+    board_x = FloatProperty(
+            name="Width",
+            description="Pattern width",
+            min=0.01,
+            default=0.15,
+            unit='LENGTH', subtype='DISTANCE',
+            update=update
+            )
+    board_z = FloatProperty(
+            name="Thickness",
+            description="Pattern thickness",
+            default=0.02,
+            min=0.001,
+            unit='LENGTH', subtype='DISTANCE',
+            update=update
+            )
+    expand = BoolProperty(
+        default=False,
+        options={'SKIP_SAVE'}
+        )
+    user_pattern = StringProperty(
+        default="",
+        update=update
+        )
+
+    def draw(self, context, layout, index):
+        row = layout.row(align=True)
+        icon = "TRIA_RIGHT"
+        if self.expand:
+            icon = "TRIA_DOWN"
+        row.prop(self, 'expand', icon=icon, text="{}".format(index + 1), icon_only=True, emboss=True)
+        row.prop(self, 'side', text="")
+        row.prop(self, 'location_index')
+        row.operator("archipack.wall2_remove_finish", icon="ZOOMOUT", text="").index = index
+
+        if self.expand:
+            layout.prop(self, 'altitude')
+            layout.prop(self, 'z')
+            # rotation still dosent work
+            # layout.prop(self, 'rotation')
+            row = layout.row(align=True)
+            row.prop(self, 'pattern_type', text="")
+            row.prop(self, 'material_index')
+            if self.pattern_type == 'TILES':
+                layout.prop(self, 'tile_x')
+                layout.prop(self, 'tile_y')
+                layout.prop(self, 'tile_z')
+                layout.prop(self, 'tile_space')
+
+            elif 'BOARD' in self.pattern_type or self.pattern_type == 'LOGGING':
+                layout.prop(self, 'board_x')
+
+            if 'BOARD' in self.pattern_type:
+                layout.prop(self, 'board_z')
+
+            if self.pattern_type == 'USER_DEFINED':
+                row = layout.row()
+                row.prop_search(self, "user_pattern", context.scene, "objects", text="")
+
+    def find_datablock_in_selection(self, context):
+        """
+         Return selected object this instance belongs to
+         provide support for "copy to selected"
+        """
+        selected = context.selected_objects[:]
+        for o in selected:
+            d = archipack_wall2.datablock(o)
+            if d:
+                for idx, part in enumerate(d.finish):
+                    if part == self:
+                        return o, d
+        return None, None
+
+    def update(self, context, manipulable_refresh=False, relocate_childs=False):
+
+        o, d = self.find_datablock_in_selection(context)
+        if d is not None:
+            d.update(context, manipulable_refresh, relocate_childs=relocate_childs)
+
+
+class archipack_wall2(ArchipackObject, ArchipackUserDefinedPath, Manipulable, DimensionProvider, PropertyGroup):
+    parts = CollectionProperty(type=archipack_wall2_part)
+    step_angle = FloatProperty(
+            description="Curved parts segmentation",
+            name="Step angle",
+            min=1 / 180 * pi,
+            max=pi,
+            default=6 / 180 * pi,
+            subtype='ANGLE', unit='ROTATION',
+            update=update
+            )
+
+    last_width = FloatProperty(
+            options={'SKIP_SAVE'}
+            )
+    width_ui = FloatProperty(
+            options={'SKIP_SAVE'},
+            name="Width",
+            min=0.01,
+            default=0.2,
+            unit='LENGTH', subtype='DISTANCE',
+            get=get_width,
+            set=set_width
+            )
+    width = FloatProperty(
+            name="Width",
+            min=0.01,
+            default=0.2,
+            unit='LENGTH', subtype='DISTANCE',
+            update=update_width
+            )
+    z = FloatProperty(
+            name='Height',
+            min=0.1,
+            default=2.7, precision=2,
+            unit='LENGTH', subtype='DISTANCE',
+            description='height', update=update,
+            )
+    base_line = EnumProperty(
+            name="Base",
+            description="Wall part on base line",
+            items=(
+                ('OUTSIDE', "Outside", "Outside"),
+                ('INSIDE', "Inside", "Inside"),
+                ('AXIS', "Axis", "Axis")),
+            default='OUTSIDE',
+            set=set_base_line,
+            get=get_base_line,
+            update=update_relocate
+            )
+    offset = FloatProperty(
+            name="Offset",
+            description="Lateral offset of wall",
+            unit='LENGTH', subtype='DISTANCE',
+            default=0, precision=2, step=1,
+            update=update_relocate
+            )
+    x_offset = FloatProperty(
+            name="Offset",
+            unit='LENGTH', subtype='DISTANCE',
+            min=-1, max=1,
+            default=-1
+            )
+    z_offset = FloatProperty(
+            name="Floor thickness",
+            unit='LENGTH', subtype='DISTANCE',
+            description='Thickness of floors',
+            min=0,
+            default=0, precision=2, step=1,
+            update=update
+            )
+    radius = FloatProperty(
+            name="Radius",
+            min=0.5,
+            default=0.7,
+            unit='LENGTH', subtype='DISTANCE',
+            update=update
+            )
+    da = FloatProperty(
+            name="Angle",
+            min=-pi,
+            max=pi,
+            default=pi / 2,
+            subtype='ANGLE', unit='ROTATION',
+            update=update
+            )
+    flip = BoolProperty(
+            name="Flip",
+            description="Flip inside and outside",
+            default=False,
+            update=update_relocate
+            )
+
+    closed = BoolProperty(
+            default=False,
+            name="Close",
+            update=update_manipulators
+            )
+    always_closed = BoolProperty(
+            default=False,
+            name="Always closed geometry",
+            description="Flag indicate whenever geometry path is always closed",
+            options={'SKIP_SAVE'}
+            )
+
+    auto_update = BoolProperty(
+            options={'SKIP_SAVE'},
+            default=True,
+            update=update_manipulators
+            )
+    auto_synch = BoolProperty(
+            default=True,
+            name="Auto synchro",
+            description="Synchronize objects"
+            )
+    dimensions = BoolProperty(
+            default=False,
+            name="Dimensions",
+            description="Buid static dimensions",
+            update=update_childs
+            )
+    # dumb manipulators to show sizes between childs
+    childs_manipulators = CollectionProperty(type=archipack_manipulator)
+    # store to manipulate windows and doors
+    childs = CollectionProperty(type=archipack_wall2_child)
+    # store childs with parts points locations to relocate
+    reloc_childs = CollectionProperty(
+        options={'SKIP_SAVE'},
+        type=archipack_wall2_relocate_child
+        )
+    finish = CollectionProperty(type=archipack_wall2_finish)
+    finish_expand = BoolProperty(
+            name="Finishings",
+            description="Display finishings options",
+            default=False,
+            options={'SKIP_SAVE'}
+            )
+    finish_enable = BoolProperty(
+            name="Finishings",
+            description="Enable finishings",
+            default=True,
+            update=update
+            )
+    t_part = StringProperty(
+            name="Parent wall",
+            description="This part will follow parent when set",
+            default="",
+            update=update_t_part
+            )
+    fit_roof = BoolProperty(
+            name="Auto fit roof",
+            description="Automatically fit surrounding roof",
+            default=False,
+            update=update
+            )
+    extend = IntProperty(
+            description="Flag to extend wall 2d to prevent precision issues",
+            default=0,
+            options={'SKIP_SAVE'}
+            )
+
+    @property
+    def side(self):
+        side = 1
+        if self.flip:
+            side = -side
+        return side
+
+    @property
+    def left_offset(self):
+        """
+         Overall offset of wall on left side of base line
+         offset + [-1 | 0] * width
+        """
+        return self.offset + 0.5 * (self.x_offset * self.side - 1) * self.width
+
+    @property
+    def axis_offset(self):
+        """
+         Offset of axis line
+         offset + [-1 | 0] * width
+        """
+        return self.offset + 0.5 * self.side * self.x_offset * self.width
+
+    def before_insert_part(self, context, o, g):
+        return
+
+    def after_insert_part(self, context, o, where, distance):
+        # get child location on split seg and
+        # update so they are in where + 1 when needed
+        self.setup_childs(context, o)
+
+    def before_remove_part(self, context, o, g):
+        self.setup_childs(context, o)
+
+    def after_remove_part(self, context, o, where, distance):
+        """
+         Rebuild childs index and location
+         When removing a part
+        """
+        # get child location on removed seg and
+        # update so they are in where - 1
+        for c in self.childs:
+            # relocate childs of removed segment
+            # on removed segment - 1
+            if c.wall_idx == where:
+                c.pos.x += distance
+
+            # update child part index
+            if c.wall_idx >= where:
+                c.wall_idx -= 1
+
+        for c in self.reloc_childs:
+            if c.wall_id0 >= where:
+                c.wall_id0 -= 1
+            if c.wall_id1 >= where:
+                c.wall_id1 -= 1
+
+    def get_generator(self, o=None, axis=False):
+        """
+         o: Object or Matrix, make generator in coordsys
+         axis: Generate offset at wall axis
+        """
+        # print("get_generator")
+        g = WallGenerator(self, o)
+        for part in self.parts:
+            g.add_part(part)
+        if axis:
+            offset = self.axis_offset
+        else:
+            # left part of wall
+            offset = self.left_offset
+        g.set_offset(offset)
+        g.close(offset)
+        return g
+
+    def setup_manipulators(self):
+
+        if len(self.manipulators) == 0:
+            # make manipulators selectable
+            s = self.manipulators.add()
+            s.prop1_name = "width"
+
+            s = self.manipulators.add()
+            s.prop1_name = "n_parts"
+            s.type_key = 'COUNTER'
+
+            s = self.manipulators.add()
+            s.prop1_name = "z"
+            s.normal = (0, 1, 0)
+
+        if self.t_part != "" and len(self.manipulators) < 4:
+            s = self.manipulators.add()
+            s.prop1_name = "x"
+            s.type_key = 'DELTA_LOC'
+
+        self.setup_parts_manipulators('z')
+
+    def from_spline(self, context, wM, resolution, spline):
+
+        o = self.find_in_selection(context)
+
+        if o is None:
+            return
+
+        pts = self.coords_from_spline(
+            spline,
+            wM,
+            resolution,
+            ccw=True
+            )
+        if len(pts) < 2:
+            return
+
+        # translation of target object
+        o.matrix_world = Matrix.Translation(pts[0].copy())
+        self.auto_update = False
+        self.closed = spline.use_cyclic_u
+        if self.closed:
+            pts.pop()
+        self.from_points(pts)
+        self.auto_update = True
+
+    def after_reverse(self, context, o):
+        self.setup_childs(context, o)
+
+        # flip does trigger relocate and keep childs orientation
+        self.offset = -self.offset
+        self.flip = not self.flip
+        self.auto_update = True
+        self.update(context, manipulable_refresh=True)
+
+    def apply_modifier(self, o, modif):
+        """
+          move modifier on top of stack and apply
+        """
+        index = o.modifiers.find(modif.name)
+        for i in range(index):
+            bpy.ops.object.modifier_move_up(modifier=modif.name)
+        bpy.ops.object.modifier_apply(apply_as='DATA', modifier=modif.name)
+
+    def update(self,
+            context,
+            manipulable_refresh=False,
+            update_childs=False,
+            relocate_childs=False
+            ):
+
+        tim = time.time()
+        o = self.find_in_selection(context, self.auto_update)
+
+        if o is None:
+            return
+
+        if manipulable_refresh:
+            # prevent crash by removing all manipulators refs to datablock before changes
+            self.manipulable_disable(context)
+
+        roof = None
+        rd = None
+        if self.fit_roof:
+            roof, rd = self.find_roof(o)
+            if roof is not None:
+                rg = rd.get_generator(roof)
+                rg.make_roof(context)
+                rg.make_wall_fit(
+                    context,
+                    roof,
+                    o,
+                    False,
+                    False,
+                    True)
+
+        verts = []
+        faces = []
+        matids = []
+        changed = self.update_parts()
+        g = self.get_generator(axis=False)
+        logger.debug("Wall2.update() 1 generator :%.2f seconds", time.time() - tim)
+
+        if changed or update_childs:
+            self.setup_childs(context, o)
+
+        g.make_wall(verts, faces, matids)
+        logger.debug("Wall2.update() 2 make_wall :%.2f seconds", time.time() - tim)
+
+        if self.closed:
+            f = len(verts)
+            faces.append((f - 2, 0, 1, f - 1))
+
+        matoffset = 1
+        matinside = 0
+        rim = 21
+
+        if self.flip:
+            matids = [2 * matid + 1 for matid in matids]
+            matoffset = -matoffset
+        else:
+            matids = [2 * matid + matinside for matid in matids]
+
+        bmed.buildmesh(context, o, verts, faces, matids=matids, uvs=None, weld=False)
+        logger.debug("Wall2.update() 3 buildmesh :%.2f seconds", time.time() - tim)
+
+        side = self.side
+
+        offset = self.offset + self.x_offset * side * 0.5 * self.width
+
+        # Width
+        self.manipulators[0].set_pts([
+            g.segs[0].sized_normal(0, offset + 0.5 * side * self.width).v.to_3d(),
+            g.segs[0].sized_normal(0, offset - 0.5 * side * self.width).v.to_3d(),
+            (-0.5 * side, 0, 0)
+            ])
+
+        # Parts COUNTER
+        self.manipulators[1].set_pts([g.segs[-2].lerp(1.1).to_3d(),
+            g.segs[-2].lerp(1.1 + 0.5 / g.segs[-2].length).to_3d(),
+            (-side, 0, 0)
+            ])
+
+        # Height
+        self.manipulators[2].set_pts([
+            Vector((0, 0, -self.z_offset)),
+            Vector((0, 0, self.z - self.z_offset)),
+            (-1, 0, 0)
+            ], normal=g.segs[0].straight(side, 0).v.to_3d())
+
+        if self.t_part != "":
+            t = 0.3 / g.segs[0].length
+            self.manipulators[3].set_pts([
+                g.segs[0].sized_normal(t, 0.1).p1.to_3d(),
+                g.segs[0].sized_normal(t, -0.1).p1.to_3d(),
+                (1, 0, 0)
+                ])
+
+        logger.debug("Wall2.update() 4 manipulators :%.2f seconds", time.time() - tim)
+
+        # if self.realtime:
+        # update child location and size
+        if relocate_childs and self.auto_synch:
+            self.relocate_childs(context, o)
+
+        # store gl points
+        self.update_childs(context, o, g)
+
+        logger.debug("Wall2.relocate() 5 relocate :%.2f seconds", time.time() - tim)
+
+        # Add / remove providers to wall dimensions
+        self.update_dimension(context, o, g)
+        logger.debug("Wall2.update() 6 dimensions :%.2f seconds", time.time() - tim)
+
+        # Update all dimensions
+        if relocate_childs or update_childs:
+            self.update_dimensions(context, o)
+
+        logger.debug("Wall2.update() 7 dimensions :%.2f seconds", time.time() - tim)
+
+        if self.fit_roof and roof is not None:
+            # assign a 'top' vertex group
+            vgroup = o.vertex_groups.get('Top')
+            if vgroup is None:
+                vgroup = o.vertex_groups.new()
+                vgroup.name = 'Top'
+
+            for i, v in enumerate(o.data.vertices):
+                if i % 2 == 1:
+                    vgroup.add([v.index], 1, 'REPLACE')
+                else:
+                    vgroup.remove([v.index])
+
+        modif = o.modifiers.get('Wall')
+        if modif is None:
+            modif = o.modifiers.new('Wall', 'SOLIDIFY')
+            modif.use_quality_normals = True
+            modif.use_even_offset = True
+            modif.offset = 1
+
+        modif.material_offset_rim = rim
+        modif.material_offset = matoffset
+        modif.thickness = self.width
+
+        logger.debug("Wall2.relocate() 8 modifier :%.2f seconds", time.time() - tim)
+        # self.x_offset
+
+        self.apply_modifier(o, modif)
+
+        self.fit_roof_modifier(o, roof, rd, apply=True)
+
+        if len(self.finish) > 0 and self.finish_enable:
+
+            throttle.add(context, o, self, 1.0)
+
+            if not throttle.is_active(o.name):
+
+                # finish
+                bm = bmed._start(context, o)
+                bm.verts.index_update()
+                bm.faces.index_update()
+
+                patterns = []
+                for finish in self.finish:
+                    self.build_finish(context, o, finish, bm, patterns)
+
+                bpy.ops.object.mode_set(mode='OBJECT')
+                bm.free()
+
+                bmed.bmesh_join(context, o, patterns, normal_update=True)
+
+            """
+            bm = bmed._start(context, o)
+            bmesh.ops.remove_doubles(bm, verts=bm.verts, dist=0.001)
+            bmed._end(bm, o)
+            """
+
+        if manipulable_refresh:
+            self.manipulable_refresh = True
+
+        self.restore_context(context)
+
+    # Finish
+    def vertical_boards(self, profil, sx, sy, minx, maxx, miny, maxy, offset, profil_z, verts, faces):
+        n_y = 1 + int(sx / profil_z)
+        # start at 0,0
+        verts.append(Vector((minx, miny, offset)))
+        verts.append(Vector((minx, maxy, offset)))
+        faces.append((0, 1, 3, 2))
+        f = 2
+        for i in range(n_y):
+            x0 = minx + i * profil_z
+            for co in profil:
+                verts.append(Vector((x0 + co.z, miny, co.y)))
+                verts.append(Vector((x0 + co.z, maxy, co.y)))
+                faces.append((f, f + 1, f + 3, f + 2))
+                f += 2
+
+        x0 = minx + n_y * profil_z
+        verts.append(Vector((x0, miny, offset)))
+        verts.append(Vector((x0, maxy, offset)))
+        faces.append((f, f + 1, 1, 0))
+
+    def horizontal_boards(self, profil, sx, sy, minx, maxx, miny, maxy, offset, profil_z, verts, faces):
+        n_z = 1 + int(sy / profil_z)
+        # start at 0,0
+        verts.append(Vector((minx, miny, offset)))
+        verts.append(Vector((maxx, miny, offset)))
+        faces.append((0, 2, 3, 1))
+        f = 2
+        for i in range(n_z):
+            z0 = miny + i * profil_z
+            for co in profil:
+                z = min(maxy, z0 + co.z)
+                verts.append(Vector((minx, z, co.y)))
+                verts.append(Vector((maxx, z, co.y)))
+                faces.append((f, f + 2, f + 3, f + 1))
+                f += 2
+
+        z0 = min(maxy, miny + n_z * profil_z)
+        verts.append(Vector((minx, z0, offset)))
+        verts.append(Vector((maxx, z0, offset)))
+        faces.append((f, 0, 1, f + 1))
+
+    def ceiling(self, sx, sy, minx, maxx, miny, maxy, offset, finish, verts, faces, matids):
+        n_y = 1 + int(sy / finish.tile_y)
+        n_x = 1 + int(sx / finish.tile_x)
+
+        # start at 0,0
+        #
+        #
+        #   x_x_______x_x   x_______x x
+        #   x x_______x x   x_______x x
+        #   | |       | |   |       | |
+        #   x x_______x x   x_______x x
+        #   x_x_______x_x
+        #     x0     x1 x2
+        #
+
+        # half join
+        h = 0.5 * finish.tile_space
+        # ceiling
+        x1 = finish.tile_x - 2 * h
+        x2 = finish.tile_x - h
+        y = 0
+        z0 = finish.tile_z + offset
+
+        y = miny
+        dx = finish.tile_x
+        dy = [h, finish.tile_y - h, finish.tile_y]
+
+        verts.append(Vector((minx, y, z0)))
+        for j in range(n_x):
+            x0 = minx + h + j * dx
+            verts.append(Vector((x0, y, z0)))
+            verts.append(Vector((x0 + x1, y, z0)))
+            verts.append(Vector((x0 + x2, y, z0)))
+
+        f = 0
+        fx = 1 + n_x * 3
+        for i in range(n_y):
+            y0 = miny + i * finish.tile_y
+            for k in range(3):
+                y = y0 + dy[k]
+                # 1st col
+                mat = 1
+                if k == 1:
+                    mat = 0
+                verts.append(Vector((minx, y, z0)))
+                if k > 0 and y > maxy:
+                    if k == 1:
+                        y = maxy - h
+                    else:
+                        y = maxy
+                for j in range(n_x):
+                    x0 = minx + h + j * dx
+                    verts.append(Vector((x0, y, z0)))
+                    verts.append(Vector((x0 + x1, y, z0)))
+                    verts.append(Vector((x0 + x2, y, z0)))
+                    # faces.append((f, f + 1, f + fx + 1, f + fx))
+                    faces.append((f, f + fx, f + fx + 1, f + 1))
+                    f += 1
+                    faces.append((f, f + fx, f + fx + 1, f + 1))
+                    f += 1
+                    faces.append((f, f + fx, f + fx + 1, f + 1))
+                    f += 1
+                    matids.extend([1, mat, 1])
+                f += 1
+
+    def make_user_pattern(self,
+                        sx, sy,
+                        minx, maxx, miny, maxy, offset,
+                        finish,
+                        user_x, user_y, user_verts, user_faces, user_matids, user_uvs,
+                        verts, faces, matids):
+
+        n_y = 2 + int(sy / user_y)
+        n_x = 2 + int(sx / user_x)
+
+        for nx in range(n_x):
+            x = minx + nx * user_x
+            for ny in range(n_y):
+                y = miny + ny * user_y
+                tM = Matrix.Translation(Vector((x, y, offset)))
+                f = len(verts)
+                verts.extend([tM * p for p in user_verts])
+                faces.extend([tuple([i + f for i in p]) for p in user_faces])
+                matids.extend(user_matids)
+
+    def build_finish(self, context, o, finish, bm, patterns):
+        # offset from wall twice of remove double to prevent merge of faces
+        offset = 0.002
+        if finish.pattern_type in {'H_BOARD', 'V_BOARD'}:
+            z = finish.board_z
+            x = finish.board_x
+            profil = [Vector(p) for p in [
+                    (0, z + offset, 0), (0, z + offset, 0.7 * x),
+                    (0, 0.6 * z + offset, 0.8 * x), (0, 0.6 * z + offset, x)
+                    ]]
+
+        elif finish.pattern_type == 'LOGGING':
+            z = finish.board_x
+            x = finish.board_x
+            r = 0.5 * z
+            a0 = -pi / 2
+            segs = 16
+            a = pi / segs
+            profil = [Vector((0, r * cos(a0 + a * i) + 2 * offset, r + r * sin(a0 + a * i))) for i in range(segs)]
+
+        elif finish.pattern_type == 'TILES':
+            z = finish.tile_z
+
+        elif finish.pattern_type == 'USER_DEFINED':
+            pattern_obj = self.get_scene_object(context, finish.user_pattern)
+            if pattern_obj is None:
+                return
+            user_x, user_y, z = pattern_obj.dimensions
+            d = pattern_obj.data
+            user_verts = [Vector((-v.co.x, v.co.y, v.co.z)) for v in d.vertices]
+            user_faces = [tuple(p.vertices[:]) for p in d.polygons]
+            if len(d.uv_layers) > 0:
+                uv_layer = d.uv_layers[0].data
+                user_uvs = [[uv_layer[v].uv for v in p.loop_indices] for p in d.polygons]
+            else:
+                user_uvs = [[user_verts[v].to_2d() for v in f] for f in user_faces]
+            user_idmat = [p.material_index for p in d.polygons]
+
+        z_bot = finish.altitude
+        z_top = z_bot + finish.z
+
+        # target segments material index
+        location_index = 2 * (finish.location_index - 1)
+        material_index = 2 * (finish.material_index - 1)
+        if finish.side == 'INSIDE':
+            location_index += 1
+            material_index += 1
+
+        # lateral profile in yz axis (last will be next first one)
+        # so this is profile -last vertex
+        z_axis = Vector((0, 0, 1))
+
+        for face in bm.faces:
+
+            if face.material_index == location_index and abs(face.normal.z) < 0.1:
+
+                face_normal = face.normal
+                x_face = face_normal.cross(z_axis)
+                y_face = x_face.cross(face_normal)
+                origin = face.calc_center_bounds()
+
+                # Matrix of a plane at object's 0,0,0 and with z matching face normal
+                # Prerotate to allow pattern rotations
+                face_rot = Matrix([
+                    [x_face.x, y_face.x, face_normal.x, 0],
+                    [x_face.y, y_face.y, face_normal.y, 0],
+                    [x_face.z, y_face.z, face_normal.z, 0],
+                    [0, 0, 0, 1]
+                    ]) * Matrix.Rotation(finish.rotation, 4, z_axis)
+
+                # z of face center in face_rot coordsys
+                delta_z = (face_rot.inverted() * origin).z
+
+                # Pretranslate matrix along z to face
+                face_mat = face_rot * Matrix.Translation(
+                        Vector((0, 0, delta_z))
+                        )
+
+                face_inverse = face_mat.inverted()
+
+                # loop in face coordsys
+                bounds = [face_inverse * loop.vert.co for loop in face.loops]
+
+                # in face_inverse space
+                cx = [co.x for co in bounds]
+                cy = [co.y for co in bounds]
+
+                minx = min(cx)
+                maxx = max(cx)
+                miny = z_bot
+                maxy = min(z_top, max(cy))
+
+                print(minx, maxx, miny, maxy)
+
+                # extend pattern for depth on edges (arbitrary * 5)
+                dx = z * 5
+                minx -= dx
+                maxx += dx
+
+                # make minx start at multiple of profile
+                """
+                dx = minx % profil_z
+                if minx > 0:
+                    minx -= dx
+                else:
+                    minx += dx - profil_z
+                """
+                sx = maxx - minx
+
+                # enlarge for rotation
+                dy = 2 * abs(tan(finish.rotation)) * sx
+                miny -= dy
+                maxy += dy
+
+                # make miny start at multiple of profile
+                """
+                dy = miny % profil_z
+                if miny > 0:
+                    miny -= dy
+                else:
+                    miny += dy - profil_z
+                """
+                sy = maxy - miny
+
+                if sx <= 0 or sy <= 0:
+                    continue
+
+                # build our pattern
+                pattern = bmesh.new()
+
+                # fill in pattern
+                verts = []
+                faces = []
+                matids = []
+                _verts = pattern.verts
+                _faces = pattern.faces
+                _new_vert = _verts.new
+                _new_face = _faces.new
+
+                if finish.pattern_type == 'H_BOARD':
+                    self.horizontal_boards(profil, sx, sy, minx, maxx, miny, maxy, offset, finish.board_x, verts, faces)
+                elif finish.pattern_type == 'V_BOARD':
+                    self.vertical_boards(profil, sx, sy, minx, maxx, miny, maxy, offset, finish.board_x, verts, faces)
+                elif finish.pattern_type == 'LOGGING':
+                    self.horizontal_boards(profil, sx, sy, minx, maxx, miny, maxy, offset, finish.board_x, verts, faces)
+                elif finish.pattern_type == 'TILES':
+                    self.ceiling(sx, sy, minx, maxx, miny, maxy, offset, finish, verts, faces, matids)
+                elif finish.pattern_type == 'USER_DEFINED':
+                    self.make_user_pattern(
+                        sx, sy,
+                        minx, maxx, miny, maxy, offset,
+                        finish,
+                        user_x, user_y, user_verts, user_faces, user_idmat, user_uvs,
+                        verts, faces, matids)
+
+                for v in verts:
+                    _new_vert(v)
+
+                _verts.ensure_lookup_table()
+                _verts.index_update()
+
+                for f in faces:
+                    _new_face([_verts[i] for i in f])
+
+                _faces.ensure_lookup_table()
+                _faces.index_update()
+
+                if finish.pattern_type == 'TILES':
+                    pattern.normal_update()
+                    # 20 is for mortar
+                    mats = [material_index, 20]
+                    for i, mat in enumerate(matids):
+                        _faces[i].material_index = mats[mat]
+
+                    # inset
+                    inset = 0.001
+                    geom = [f for f in _faces if f.material_index == material_index]
+
+                    if len(geom) > 0:
+                        bmesh.ops.inset_individual(
+                            pattern,
+                            faces=geom,
+                            thickness=inset,
+                            depth=-inset,
+                            use_even_offset=False,
+                            use_interpolate=False,
+                            use_relative_offset=False
+                            )
+
+                        _faces.ensure_lookup_table()
+
+                    # extrude boundarys
+                    geom = [ed for ed in pattern.edges[:] if ed.is_boundary]
+                    if len(geom) > 0:
+                        ret = bmesh.ops.extrude_edge_only(
+                            pattern,
+                            edges=geom)
+
+                        geom = [v for v in ret["geom"] if isinstance(v, bmesh.types.BMVert)]
+                        del ret
+                        bmesh.ops.translate(
+                            pattern,
+                            verts=geom,
+                            vec=Vector((0, 0, offset - finish.tile_z))
+                            )
+
+                elif finish.pattern_type == 'USER_DEFINED':
+
+                    pattern.normal_update()
+
+                    for i, mat in enumerate(matids):
+                        _faces[i].material_index = mat
+
+                    # weld
+                    geom = [v for v in pattern.verts[:] if v.is_boundary]
+                    if len(geom) > 0:
+                        bmesh.ops.remove_doubles(
+                            pattern,
+                            verts=geom,
+                            dist=0.0001
+                            )
+
+                    # extrude boundarys
+                    geom = [ed for ed in pattern.edges[:] if ed.is_boundary]
+                    if len(geom) > 0:
+                        ret = bmesh.ops.extrude_edge_only(
+                            pattern,
+                            edges=geom)
+
+                        geom = [v for v in ret["geom"] if isinstance(v, bmesh.types.BMVert)]
+                        del ret
+                        bmesh.ops.translate(
+                            pattern,
+                            verts=geom,
+                            vec=Vector((0, 0, -0.5 * offset))
+                            )
+
+                else:
+                    for i in range(len(_faces)):
+                        _faces[i].material_index = material_index
+
+                geom = [ed for ed in pattern.edges[:] if ed.is_boundary]
+                if len(geom) > 0:
+                    bmesh.ops.holes_fill(
+                            pattern,
+                            edges=geom,
+                            sides=len(geom)
+                            )
+
+                # move our pattern in object's space
+                pattern.transform(face_mat)
+
+                # verts index in face
+                f_index = [v.index for v in face.verts]
+
+                # Slice using linked faces
+                for edge in face.edges:
+
+                    for link_face in edge.link_faces:
+                        if link_face is not face:
+                            slice_co = edge.verts[0].co
+                            if abs(link_face.normal.z) < 0.1:
+                                y = edge.verts[1].co - slice_co
+                                # edge is not garantee to be in the right order
+                                # ensure edge is in face order
+                                last = f_index[-1]
+                                for idx in f_index:
+                                    if edge.verts[0].index == idx and edge.verts[1].index == last:
+                                        break
+                                    if edge.verts[1].index == idx and edge.verts[0].index == last:
+                                        y = -y
+                                        break
+                                    last = idx
+                                # intersection of faces using same material index
+                                if link_face.material_index == location_index:
+                                    # slice plane use both normals
+                                    # perpendicular to edge, ensure always looking inside
+                                    slice_no = (face_normal + link_face.normal).normalized().cross(y)
+                                    slice_co -= 0.00005 * slice_no
+                                else:
+                                    # faces dosen't share material index
+                                    slice_no = face_normal.cross(y)
+                            else:
+                                # either a top or bottom face
+                                # slice plane use this face normal
+                                slice_no = link_face.normal
+                                # slice bottom part when pattern is under wall bottom
+                                if link_face.normal.z < -0.5:
+                                    slice_co = Vector((0, 0, finish.altitude))
+
+                            # slice pattern using co and no
+                            self.slice_pattern(pattern, slice_co, slice_no)
+
+                # slice top
+                slice_co = Vector((0, 0, finish.altitude + finish.z))
+                slice_no = Vector((0, 0, 1))
+                self.slice_pattern(pattern, slice_co, slice_no)
+
+                # remove outside parts of loop
+                patterns.append(pattern)
+
+    def slice_pattern(self, pattern, slice_co, slice_no):
+        geom = pattern.verts[:]
+        geom.extend(pattern.edges[:])
+        geom.extend(pattern.faces[:])
+        bmesh.ops.bisect_plane(pattern,
+            geom=geom,
+            dist=0.001,
+            plane_co=slice_co,
+            plane_no=slice_no,
+            use_snap_center=False,
+            clear_outer=True,
+            clear_inner=False
+            )
+
+        geom = [ed for ed in pattern.edges[:] if not ed.is_manifold]
+        if len(geom) > 0:
+            bmesh.ops.holes_fill(
+                pattern,
+                edges=geom,
+                sides=len(geom)
+                )
+
+    def fit_roof_modifier(self, o, roof, rd, apply=False):
+        if self.fit_roof and roof:
+            target = rd.find_shrinkwrap(roof)
+            modif = o.modifiers.new('Roof', 'SHRINKWRAP')
+            modif.wrap_method = 'PROJECT'
+            modif.vertex_group = 'Top'
+            modif.use_project_z = True
+            modif.use_negative_direction = True
+            modif.target = target
+            if apply:
+                self.apply_modifier(o, modif)
+
+    def add_child(self, name, wall_idx, pos, flip, flippable):
+        # print("add_child %s %s" % (name, wall_idx))
+        c = self.childs.add()
+        c.child_name = name
+        c.wall_idx = wall_idx
+        c.pos = pos
+        c.flip = flip
+        c.flippable = flippable
+        m = c.manipulators.add()
+        m.type_key = 'DELTA_LOC'
+        m.prop1_name = "x"
+        m = c.manipulators.add()
+        m.type_key = 'SNAP_SIZE_LOC'
+        m.prop1_name = "x"
+        m.prop2_name = "x"
+
+    def _find_relocate_childs(self, o, childs):
+        d, k = archipack_wall2_relocate_child.filter_child(self, o)
+        if d:
+            if k not in childs:
+                childs[k] = {}
+            childs[k][o.name] = (o, d)
+        for c in o.children:
+            self._find_relocate_childs(c, childs)
+
+    def find_relocate_childs(self, o):
+        # find childs and sort by kind
+        childs = {}
+        if o.parent:
+            self._find_relocate_childs(o.parent, childs)
+        return childs
+
+    def add_relocate_child(
+            self,
+            tree,
+            name,
+            c_idx,
+            pt,
+            all_segs,
+            maxdist,
+            seg_idx=None,
+            allow_single=False):
+        """
+         Find 2 closest segments
+         Store distance to segments, segment indexes
+         maxdist: distance of point from segment in front / back
+         seg_idx: index of parent segment to project on closest
+                  allow inner walls projection over outside
+         allow_single: walls inside volume might have only isolated segment
+                  this option enable link to isolated seg using a t and distance rule
+        """
+        closest = []
+
+        count, selection = tree.intersects(pt, maxdist)
+
+        # logger.debug("tree.intersects(%s) :%.4f seconds",  count, (time.time() - tim))
+
+        for idx in selection:
+            parent_name, parent_idx, seg = tree._geoms[idx]
+            if parent_name != name and parent_name in all_segs:
+                res, dist, t = seg.point_sur_segment(pt)
+                abs_d = abs(dist)
+                t_max = maxdist / seg.length
+
+                # squared dist taking account of point location over segment
+                d2 = dist ** 2
+                if t > 1:
+                    d2 += ((t - 1) * seg.length) ** 2
+                elif t < 0:
+                    d2 += (t * seg.length) ** 2
+
+                if abs_d < maxdist and -t_max < t < 1 + t_max:
+                    # logger.debug("%s %s %s %s", name, parent_name, d2, dist ** 2)
+                    closest.append((d2, -dist, parent_name, parent_idx, t))
+
+        # get 2 closest segments
+        # childs walls use projection of themself through seg_idx
+
+        if len(closest) > 1 or (seg_idx is not None and len(closest) > 0):
+            closest.sort(key=lambda s: s[0])
+            c = self.reloc_childs.add()
+            c.child_name = name
+            c.child_idx = c_idx
+            if seg_idx is not None:
+                # pick near segment with greateast angle (angle closest to 90)
+                s0 = all_segs[name][seg_idx]
+                i = 0
+                a_min = pi
+                for abs_d, d, p_name, p_idx, t in closest:
+                    s1 = all_segs[p_name][p_idx]
+                    a = abs(abs(s1.delta_angle(s0)) - pi / 2)
+                    if a < a_min:
+                        a_min = a
+                        c.d0, c.parent_name0, c.seg0, c.t = d, p_name, p_idx, t
+                # use child segment (eg for wall projection)
+                c.d1, c.parent_name1, c.seg1 = 0, name, seg_idx
+            else:
+                d, d1, p1, i1, t1 = closest[0][0:5]
+                # try to exclude colinear segments
+                i = 1
+                s0 = all_segs[p1][i1]
+                d2, p2, i2 = closest[1][1:4]
+                n_closest = len(closest) - 1
+                a = abs(all_segs[p2][i2].delta_angle(s0))
+                while i < n_closest and (a > 3.1405 or a < 0.001):
+                    if closest[i][0] < d:
+                        d, d1, p1, i1, t1 = closest[i][0:5]
+                        s0 = all_segs[p1][i1]
+                    i += 1
+                    d2, p2, i2 = closest[i][1:4]
+                    a = abs(all_segs[p2][i2].delta_angle(s0))
+
+                c.d0, c.parent_name0, c.seg0, c.t = d1, p1, i1, t1
+                c.d1, c.parent_name1, c.seg1 = d2, p2, i2
+
+                # logger.debug("Multi {} c:{} p0:{} w0:{} p1:{} w1:{} d0:{} d1:{}".format(
+                #   name, c_idx, c.parent_name0, c.seg0, c.parent_name1, c.seg1, c.d0, c.d1
+                # ))
+
+        elif allow_single and len(closest) > 0:
+            # use wall's endpoint when isolated with a t + dist rule
+            closest.sort(key=lambda s: s[0])
+            c = self.reloc_childs.add()
+            c.child_name = name
+            c.child_idx = c_idx
+            c.t = closest[0][4]
+            c.d0, c.parent_name0, c.seg0 = closest[0][1:4]
+            # logger.debug("Single {} c:{} p0:{} w0:{} d0:{} t:{}".format(
+            #    name, c_idx, c.parent_name0, c.seg0, c.d0, c.t
+            #    ))
+        # else:
+        #    logger.debug("Skip", name, len(closest), pt, seg_idx)
+
+    def detect_openings(self, tree, name, pt, segs, maxdist, front, flippable=True):
+        """
+         Find closest segment
+         Store distance to segments, segment indexes
+        """
+        closest = []
+        count, selection = tree.intersects(pt, maxdist)
+        # for parent_idx, seg in enumerate(segs):
+        for idx in selection:
+            parent_name, parent_idx, seg = tree._geoms[idx]
+            res, dist, t = seg.point_sur_segment(pt)
+            max_t = 2 * self.width / seg.length
+            abs_d = abs(dist)
+            if abs_d < maxdist and -max_t < t < 1 + max_t:
+                closest.append((abs_d, -dist, parent_idx, t))
+
+        # get closest segment
+        if len(closest) > 0:
+            closest.sort(key=lambda s: s[0])
+
+            abs_d, dist, parent_idx, t = closest[0]
+
+            seg = segs[parent_idx]
+
+            # flippable objects (not always looking "outside")
+            if flippable:
+                dir = seg.sized_normal(t, 1).v
+                flip = (front - dir).length > 0.5
+            else:
+                flip = self.flip
+
+            m = self.childs_manipulators.add()
+            m.type_key = 'DUMB_SIZE'
+
+            return True, (
+                name,
+                parent_idx,
+                (t * seg.length, dist, 0),
+                flip,
+                t,
+                flippable)
+
+        return False, ()
+
+    def setup_childs(self, context, o, childs=None):
+        """
+            Store childs
+            create manipulators
+            call after a boolean oop
+
+            Unlike other routines,
+            generators use world coordsys
+        """
+
+        # logger.debug("Setup_childs %s", o.name)
+
+        tim = time.time()
+        self.childs.clear()
+        self.reloc_childs.clear()
+        self.childs_manipulators.clear()
+
+        if o.parent is None:
+            return 0
+
+        # skip childs when not main wall
+        skip_childs = True
+
+        if childs is None:
+            skip_childs = False
+            childs = self.find_relocate_childs(o)
+
+        logger.debug("Setup_childs %s  find_relocate_childs :%.4f seconds", o.name, (time.time() - tim))
+
+        # retrieve objects to init quadtree
+        objs = []
+        for k, cat in childs.items():
+            for name, child in cat.items():
+                c, cd = child
+                objs.append(c)
+
+        # init a quadtree to minimize intersections tests on setup
+        coordsys = CoordSys(objs)
+        tree = Q_tree(coordsys)
+
+        g = self.get_generator(o, axis=True)
+
+        wall_with_childs = [0 for i in range(self.n_parts + 1)]
+        relocate = []
+
+        # g.segs contains explicit last segment
+        # if not closed, remove last one
+        if not self.closed:
+            g.segs.pop()
+
+        segs = [seg.line for seg in g.segs]
+
+        # collect own walls segs
+        all_segs = {}
+        all_segs[o.name] = segs
+
+        # Init Tree for openings
+        for i, seg in enumerate(segs):
+            tree.insert((o.name, i, seg))
+
+        # walls_segs are generator ones
+        walls_segs = {}
+        walls_segs[o.name] = g.segs
+
+        # walls segs left side including offset
+        walls_offs = {}
+        walls_offs[o.name] = segs
+
+        logger.debug("Setup_childs %s  init tree :%.4f seconds", o.name, (time.time() - tim))
+
+        # Order matter !
+        # First update walls then other
+        # as others depends on walls
+        # so relocate_child order matter
+
+        # detect openings on this wall
+        # this envolve manipulators setup
+        # each wall own her openings
+        maxdist = self.width
+        for k, cat in childs.items():
+            if k == "archipack_window":
+                for name, child in cat.items():
+                    c, cd = child
+                    p = c.matrix_world.translation.to_2d()
+                    # outside Vector in y direction
+                    tM = c.matrix_world.transposed()
+                    front = -tM[1].to_2d()
+                    res, reloc = self.detect_openings(tree, c.name, p, segs, maxdist, front, flippable=False)
+                    if res:
+                        relocate.append(reloc)
+                        wall_with_childs[reloc[1]] = 1
+                    # add 2 segs on both ends of openings
+                    if cd.altitude == 0:
+                        cg = cd.get_generator(c)
+                        all_segs[name] = cg.segs
+
+            elif k in ("archipack_door", "archipack_custom"):
+                for name, child in cat.items():
+                    c, cd = child
+                    p = c.matrix_world.translation.to_2d()
+                    # outside Vector in y direction
+                    tM = c.matrix_world.transposed()
+                    front = -tM[1].to_2d()
+                    res, reloc = self.detect_openings(tree, c.name, p, segs, maxdist, front, flippable=True)
+                    if res:
+                        relocate.append(reloc)
+                        wall_with_childs[reloc[1]] = 1
+                        if k == "archipack_door":
+                            # flip define material ids of hole
+                            if cd.flip != reloc[3]:
+                                self.select_object(context, c)
+                                cd.flip = reloc[3]
+                                self.unselect_object(c)
+                    # add 2 segs on both ends of openings
+                    if "archipack_door" in c.data or cd.altitude == 0:
+                        cg = cd.get_generator(c)
+                        all_segs[name] = cg.segs
+
+        logger.debug("Setup_childs %s  process openings :%.4f seconds", o.name, (time.time() - tim))
+
+        # sort openings along segments
+        for child in sorted(relocate, key=lambda child: (child[1], child[4])):
+            name, wall_idx, pos, flip, t, flippable = child
+            # logger.debug("Setup_childs %s opening %s", o.name, name)
+            self.add_child(name, wall_idx, pos, flip, flippable)
+
+        logger.debug("Setup_childs %s  add childs :%.4f seconds", o.name, (time.time() - tim))
+
+        # add a dumb size from last child to end of wall segment
+        for i in range(sum(wall_with_childs)):
+            m = self.childs_manipulators.add()
+            m.type_key = 'DUMB_SIZE'
+
+        # only run further on parent wall
+        if skip_childs:
+            logger.debug("Setup_childs %s  stop processing  :%.4f seconds\n", o.name, (time.time() - tim))
+            # stop processing t childs
+            return
+
+        for name, segs in all_segs.items():
+            if name != o.name:
+                for i, seg in enumerate(segs):
+                    tree.insert((name, i, seg))
+
+        logger.debug("Setup_childs %s  build tree phase 2 :%.4f seconds", o.name, (time.time() - tim))
+
+        # setup openings on other walls
+        # get all walls segs so each wall is able to see all others
+        if 'archipack_wall2' in childs:
+            for name, child in childs['archipack_wall2'].items():
+                c, cd = child
+                if name != o.name:
+                    # process only openings on other walls
+                    cd.setup_childs(context, c, childs=childs)
+                    # generator require valid manipulators
+                    cd.setup_manipulators()
+                    cg = cd.get_generator(c, axis=True)
+                    if not cd.closed:
+                        cg.segs.pop()
+                    segs = [seg.line for seg in cg.segs]
+                    walls_segs[name] = cg.segs
+                    all_segs[name] = segs
+                    # keep here to ensure stability
+                    # against closest wall when editing inner wall
+                    walls_offs[name] = segs
+
+                    for i, seg in enumerate(segs):
+                        tree.insert((name, i, seg))
+
+            # Project t childs so they follow main without angle change
+            # require a limited space check and use t child seg projection over parent
+            # so find closest parent seg
+            for name, child in childs['archipack_wall2'].items():
+                if name != o.name:
+                    c, cd = child
+                    # check t childs ends segment only
+                    segs = walls_segs[name]
+                    s0 = segs[0]
+                    s1 = segs[-1]
+                    n_segs = len(segs)
+                    self.add_relocate_child(
+                            tree,
+                            c.name,
+                            0,
+                            s0.p0,
+                            all_segs,
+                            maxdist,
+                            seg_idx=0)
+
+                    self.add_relocate_child(
+                            tree,
+                            c.name,
+                            n_segs,
+                            s1.p1,
+                            all_segs,
+                            maxdist,
+                            seg_idx=n_segs - 1)
+        logger.debug("Setup_childs %s  processing subs :%.4f seconds\n", o.name, (time.time() - tim))
+
+        # curved segments are not supported
+        for p in self.parts:
+            if p.type == "C_SEG":
+                return
+
+        logger.debug("Setup_childs %s  processing soft :%.4f seconds\n", o.name, (time.time() - tim))
+
+        # floor and moulding
+        for k, cat in childs.items():
+            if k in (
+                    # "archipack_slab",
+                    # "archipack_fence",
+                    "archipack_molding",
+                    "archipack_floor"):
+                for name, child in cat.items():
+                    c, cd = child
+                    cd.setup_manipulators()
+                    cg = cd.get_generator(c)
+                    # allow single segments to support inside walls ends
+                    for c_idx, seg in enumerate(cg.segs):
+                        # point in world coordsys
+                        p = seg.p0
+                        self.add_relocate_child(
+                            tree,
+                            c.name,
+                            c_idx,
+                            p,
+                            all_segs,
+                            maxdist,
+                            allow_single=True
+                            )
+                    if not cd.closed:
+                        p = cg.segs[-1].p1
+                        self.add_relocate_child(
+                            tree,
+                            c.name,
+                            len(cg.segs),
+                            p,
+                            all_segs,
+                            maxdist,
+                            allow_single=True
+                            )
+
+        maxdist = 1e32
+        if 'archipack_slab' in childs:
+            # Explicit rule for slab, using wall segs only with larger dist
+            # might use same rule for roof boundary cutters
+            for name, child in childs['archipack_slab'].items():
+                c, cd = child
+                cd.setup_manipulators()
+                cg = cd.get_generator(c)
+                for c_idx, seg in enumerate(cg.segs):
+                    # point in world coordsys
+                    p = seg.p0
+                    self.add_relocate_child(
+                            tree,
+                            c.name,
+                            c_idx,
+                            p,
+                            walls_offs,
+                            maxdist)
+
+        # maxdist = 2 * self.width
+        # NOTE:
+        # cutters might move following parent
+        # so we need to reloacate every points
+        # in order to keep cutters location in synch
+        # update cutters
+        for k, cat in childs.items():
+            if "cutter" in k:
+                for name, child in cat.items():
+                    c, cd = child
+                    cd.setup_manipulators()
+                    cg = cd.get_generator(c)
+                    # allow single segments to support inside walls ends
+                    for c_idx, seg in enumerate(cg.segs):
+                        # point in world coordsys
+                        p = seg.p0
+                        self.add_relocate_child(
+                            tree,
+                            c.name,
+                            c_idx,
+                            p,
+                            all_segs,
+                            maxdist,
+                            allow_single=True
+                            )
+                    if not cd.closed:
+                        p = cg.segs[-1].p1
+                        self.add_relocate_child(
+                            tree,
+                            c.name,
+                            len(cg.segs),
+                            p,
+                            all_segs,
+                            maxdist,
+                            allow_single=True
+                            )
+
+        logger.debug("Setup childs end %s %.4f seconds\n", o.name, (time.time() - tim))
+
+    def add_generator(self, name, c, d, generators, tM=None, force=False):
+        if name != "" and c and (name not in generators or force):
+            if tM is None:
+                tM = c.matrix_world
+
+            if archipack_wall2.filter(c):
+                g = d.get_generator(tM, axis=True)
+            else:
+                g = d.get_generator(tM)
+
+            generators[name] = [
+                c,
+                d,
+                g,
+                tM.inverted(),
+                False
+                ]
+
+    def post_relocate(self, context):
+        o = self.find_in_selection(context)
+        if o is not None:
+            logger.debug("post_relocate %s", o.name)
+            self.relocate_childs(context, o)
+            # update wall's finish
+            if self.finish_enable and len(self.finish) > 0:
+                self.update(context)
+
+    def relocate_childs(self, context, o):
+        """
+            Move and resize childs after wall edition
+            childs here are either doors or windows
+            Unlike other routines,
+            generators use world coordsys
+            T childs walls only update doors and windows
+        """
+        tim = time.time()
+        # throttle enable rules
+        do_throttle_child = len(self.childs) > 10
+        do_throttle_reloc = len(self.reloc_childs) > 5
+
+        # throttle relocation of childs
+        if do_throttle_child or do_throttle_reloc:
+            throttle.add(context, o, self, 2.0, update_func="post_relocate")
+            throttle.stack[o.name].update_func = "post_relocate"
+
+        # only throttle openings when number of childs > 10
+        if do_throttle_child and throttle.is_active(o.name):
+            return
+
+        logger.debug("Relocate_childs %s", o.name)
+        g = self.get_generator(axis=True)
+
+        side = -self.side
+
+        tM = o.matrix_world
+        loc, rot, scale = tM.decompose()
+
+        # Generators: object, datablock, generator, mat world inverse, dirty flag
+        generators = {}
+
+        # relocate openings
+        for child in self.childs:
+
+            c, d = child.get_child(context)
+
+            if c is None:
+                continue
+
+            # logger.debug("Relocate_opening %s %s", o.name, c.name)
+
+            seg = g.segs[child.wall_idx].line
+            t = child.pos.x / seg.length
+
+            # y points inside
+            # x is segment direction
+            # when flip: -y -x
+            n = seg.sized_normal(t, side)
+
+            rx, ry = n.v
+            rx, ry = ry, -rx
+            if child.flippable:
+                if child.flip:
+                    rx, ry = -rx, -ry
+
+            if d is not None:
+                # print("change flip:%s width:%s" % (d.flip != child.flip, d.y != self.width))
+                if d.y != self.width or d.flip != child.flip:
+                    self.select_object(context, c, True)
+                    d.auto_update = False
+                    d.flip = child.flip
+                    d.y = self.width
+                    d.auto_update = True
+                    self.unselect_object(c)
+                x, y = n.p
+            else:
+                x, y = n.lerp(child.pos.y)
+
+            self.select_object(context, o, True)
+            # preTranslate
+            wM = tM * Matrix([
+                [rx, -ry, 0, x],
+                [ry, rx, 0, y],
+                [0, 0, 1, child.pos.z],
+                [0, 0, 0, 1]
+            ])
+            c.matrix_world = wM
+            if d is not None:
+                self.add_generator(c.name, c, d, generators, tM=wM)
+        logger.debug("Relocate_childs openings() :%.4f seconds", time.time() - tim)
+
+        # Throttle relocation of reloc_childs
+        if do_throttle_reloc and throttle.is_active(o.name):
+            # adjust throttle timer
+            # throttle.add(context, o, self, 2.0 * (time.time() - tim), update_func="post_relocate")
+            logger.debug("Relocate_childs throttle(%s) :%.4f seconds", len(self.reloc_childs), time.time() - tim)
+            return
+
+        # build a dict for each child
+        soft = {}
+
+        # process childs in the right order
+        child_names = []
+        for child in self.reloc_childs:
+            child_name = child.child_name
+            if child_name not in soft:
+                c, d = child.get_child(context)
+                if c is None:
+                    continue
+                child_names.append(child_name)
+                soft[child_name] = []
+                self.add_generator(child_name, c, d, generators)
+
+            soft[child_name].append(child)
+
+            c, d = child.get_parent0(context)
+            self.add_generator(child.parent_name0, c, d, generators)
+
+            # parent_name1 could be empty
+            c, d = child.get_parent1(context)
+            self.add_generator(child.parent_name1, c, d, generators)
+        logger.debug("Relocate_childs generators() :%.4f seconds", time.time() - tim)
+
+        n_changes = 0
+
+        for name in child_names:
+            child = soft[name]
+            # logger.debug("Relocate_childs start :%.2f seconds", time.time() - tim)
+            # logger.debug("Relocate_childs %s child:%s", o.name, name)
+            c, d, cg, itM, dirty = generators[name]
+            if dirty:
+                cg = d.get_generator(c)
+                itM = c.matrix_world.inverted()
+                generators[name] = [
+                    c,
+                    d,
+                    cg,
+                    itM,
+                    False
+                    ]
+            # apply changes to generator
+            n_segs = len(cg.segs)
+            changed = False
+            for cd in child:
+                """
+                if cd.parent_name1 != "":
+                    logger.debug("Relocate Dual {} c:{} p0:{} w0:{} d0:{} p1:{} w1:{} d1:{}".format(
+                        name,
+                        cd.child_idx,
+                        cd.parent_name0,
+                        cd.seg0,
+                        cd.d0,
+                        cd.parent_name1,
+                        cd.seg1,
+                        cd.d1))
+                else:
+                    logger.debug("Relocate Single {} c:{} p0:{} w0:{} d0:{} t:{}".format(
+                        name,
+                        cd.child_idx,
+                        cd.parent_name0,
+                        cd.seg0,
+                        cd.d0,
+                        cd.t))
+                """
+                # find closest segments: use offset of main wall for t childs
+                s0 = generators[cd.parent_name0][2].segs[cd.seg0].line.offset(cd.d0)
+
+                if cd.parent_name1 == "":
+                    # Single point rule (isolated inner wall end)
+                    # use t and dist as rule to relocate
+                    # p in world coordsysside *
+                    p = s0.lerp(cd.t)
+                else:
+                    # Two segments intersection rule
+                    # T childs use themself as 2nd segment without offset
+                    if cd.parent_name1 != name:
+                        s1 = generators[cd.parent_name1][2].segs[cd.seg1].line.offset(cd.d1)
+                    else:
+                        s1 = generators[cd.parent_name1][2].segs[cd.seg1].offset(cd.d1)
+                    # p in world coordsys
+                    res, p, u, v = s0.intersect_ext(s1)
+
+                # if intersection fails p = 0
+                if p != 0:
+                    if cd.child_idx < n_segs:
+                        if (cg.segs[cd.child_idx].p0 - p).length > 0.001:
+                            n_changes += 1
+                            changed = True
+                        cg.segs[cd.child_idx].p0 = p
+                        if cd.child_idx > 0:
+                            cg.segs[cd.child_idx - 1].p1 = p
+                        else:
+                            d.move_object(c, p.to_3d())
+                            # flag generator as dirty
+                            generators[name][4] = True
+                    else:
+                        if (cg.segs[cd.child_idx - 1].p1 - p).length > 0.001:
+                            n_changes += 1
+                            changed = True
+                        cg.segs[cd.child_idx - 1].p1 = p
+
+            if changed:
+                # update data from generator
+                last = None
+                for i, seg in enumerate(cg.segs):
+
+                    p = d.parts[i]
+                    if last is None:
+                        # first a0 is absolute
+                        p.a0 = cg.a0
+                    else:
+                        # a0 is delta between segs
+                        p.a0 = seg.delta_angle(last)
+                    if "C_" in p.type:
+                        p.da = seg.da
+                        p.radius = seg.r
+                    else:
+                        p.length = seg.length
+                    last = seg
+
+                # logger.debug("Relocate_childs change :%.2f seconds", time.time() - tim)
+                self.select_object(context, c, True)
+                d.update(context)
+                # logger.debug("Relocate_childs update :%.2f seconds", time.time() - tim)
+                self.unselect_object(c)
+
+        logger.debug("Relocate_childs (%s of %s) :%.4f seconds", n_changes, len(self.reloc_childs), time.time() - tim)
+
+        self.select_object(context, o, True)
+
+    def update_childs(self, context, o, g):
+        """
+            setup gl points for childs
+        """
+        # print("update_childs")
+
+        if o.parent is None:
+            return
+
+        # swap manipulators so they always face outside
+        manip_side = self.side
+
+        itM = o.matrix_world.inverted()
+        m_idx = 0
+        for wall_idx, wall in enumerate(g.segs):
+            p0 = wall.lerp(0)
+            wall_has_childs = False
+            for child in self.childs:
+                if child.wall_idx == wall_idx:
+                    c, d = child.get_child(context)
+                    if d is not None:
+                        # child is either a window or a door
+                        wall_has_childs = True
+                        dt = 0.5 * d.x / wall.length
+                        pt = (itM * c.matrix_world.translation).to_2d()
+                        res, y, t = wall.point_sur_segment(pt)
+                        # child.pos = (wall.length * t, y, child.pos.z)
+                        p1 = wall.lerp(t - dt)
+                        # dumb size between childs
+                        self.childs_manipulators[m_idx].set_pts([
+                            (p0.x, p0.y, 0),
+                            (p1.x, p1.y, 0),
+                            (0.5 * manip_side, 0, 0)])
+
+                        m_idx += 1
+                        x, y = 0.5 * d.x, 0.5 * d.y * self.x_offset + self.offset
+
+                        # delta loc
+                        child.manipulators[0].set_pts([
+                            (-x, y, 0),
+                            (x, y, 0),
+                            (1, 0, 0)])
+
+                        # loc size
+                        child.manipulators[1].set_pts([
+                            (-x, y, 0),
+                            (x, y, 0),
+                            (0.5, 0, 0)])
+
+                        p0 = wall.lerp(t + dt)
+
+            p1 = wall.lerp(1)
+            if wall_has_childs:
+                # dub size after all childs
+                self.childs_manipulators[m_idx].set_pts([
+                    (p0.x, p0.y, 0),
+                    (p1.x, p1.y, 0),
+                    (manip_side * 0.5, 0, 0)])
+                m_idx += 1
+
+    def remove_dimension(self, context, o):
+        o.select = True
+        context.scene.objects.active = o
+        if bpy.ops.archipack.dimension_auto.poll():
+            bpy.ops.archipack.dimension_auto(mode='DELETE')
+
+    def update_dimension(self, context, o, g, synch_childs=True):
+
+        # swap manipulators so they always face outside
+        # dims = [child
+        #    for child in o.children
+        #    if child.data and "archipack_dimension_auto" in child.data
+        #    ]
+
+        dims = {child.data.archipack_dimension_auto[0].parent_uid: child
+            for child in o.children
+            if child.data and "archipack_dimension_auto" in child.data
+            }
+
+        if self.dimensions:
+
+            # pts = [seg.p0.to_3d() for seg in g.segs]
+            # is_cw = self.is_cw(pts)
+
+            _parts = self.parts
+            n_parts = len(_parts)
+            # add right side measure points
+            if not self.flip:
+                offset = self.left_offset + self.width
+                g.set_offset(offset)
+                g.close(offset)
+            _segs = g.segs
+            for i, f in enumerate(_segs):
+                part = _parts[i]
+                if part.uid == 0:
+                    self.create_uid(part, increment=2)
+                # Dimensions points
+                self.add_dimension_point(part.uid, f.line.p0.to_3d())
+                if i == n_parts:
+                    self.add_dimension_point(1 + part.uid, f.line.p1.to_3d())
+
+            force_update = False
+            for wall_idx, wall in enumerate(g.segs):
+
+                parent_uid = self.parts[wall_idx].uid
+
+                if parent_uid in dims:
+                    dim = dims[parent_uid]
+                    # remove last part dim when not closed
+                    if self.closed or wall_idx < self.n_parts:
+                        del dims[parent_uid]
+                    self.select_object(context, dim, True)
+                else:
+                    # dont create missing dim for last segment
+                    # when not closed
+                    if not self.closed and wall_idx >= self.n_parts:
+                        continue
+
+                    bpy.ops.archipack.dimension_auto(
+                        distance=1,
+                        auto_parent=False,
+                        flip_side=True,
+                        auto_manipulate=False)
+
+                    dim = context.active_object
+                    dim.parent = o
+                    dim.matrix_world = o.matrix_world.copy()
+
+                dim.location = wall.line.p0.to_3d()
+
+                rot_z = wall.angle
+
+                if self.flip:
+                    rot_z += pi
+
+                dim.rotation_euler.z = rot_z
+
+                # force dim matrix_world update
+                if parent_uid not in dims:
+                    force_update = True
+
+                dim_d = dim.data.archipack_dimension_auto[0]
+                dim_d.parent_uid = parent_uid
+
+                dim_d.add_source(o, self.parts[wall_idx].uid, 'WALL2')
+
+                # TODO:
+                # when open last is wall_idx + 1
+                # when closed last is parts[0]
+                if self.closed and wall_idx >= self.n_parts:
+                    dim_d.add_source(o, self.parts[0].uid, 'WALL2')
+                elif wall_idx < self.n_parts:
+                    dim_d.add_source(o, self.parts[wall_idx + 1].uid, 'WALL2')
+                else:
+                    dim_d.add_source(o, 1 + self.parts[wall_idx].uid, 'WALL2')
+
+                for child in self.childs:
+                    if child.wall_idx == wall_idx:
+                        c, d = child.get_child(context)
+                        if d is not None:
+                            # child is either a window or a door
+                            if "archipack_window" in c.data:
+                                provider_type = 'WINDOW'
+                            elif "archipack_door" in c.data:
+                                provider_type = 'DOOR'
+                            elif "archipack_custom" in c.data:
+                                provider_type = 'CUSTOM'
+                            dim_d.add_source(c, 0, provider_type)
+                            dim_d.add_source(c, 1, provider_type)
+
+                # dim_d.update(context)
+                self.unselect_object(dim)
+
+            if force_update:
+                context.scene.update()
+
+        for parent_uid in dims:
+            if parent_uid != 0:
+                dim = dims[parent_uid]
+                self.delete_object(context, dim)
+
+        self.select_object(context, o, True)
+
+    def synch_dimension(self, context, o):
+        """
+          Synch dimension when manipulating window or doors
+        """
+        if self.dimensions:
+            self.update_parts()
+            g = self.get_generator()
+            # self.setup_childs(o, g, maxiter=0)
+            # self.update_childs(context, o, g)
+            # prevent cyclic call
+            self.update_dimension(context, o, g, synch_childs=False)
+
+    def manipulate_childs(self, context):
+        """
+            setup child manipulators
+        """
+        # print("manipulate_childs")
+        n_parts = self.n_parts
+        if self.closed:
+            n_parts += 1
+
+        for wall_idx in range(n_parts):
+            for child in self.childs:
+                if child.wall_idx == wall_idx:
+                    c, d = child.get_child(context)
+                    if d is not None:
+                        # delta loc
+                        self.manip_stack.append(child.manipulators[0].setup(context, c, d, self.manipulate_callback))
+                        # loc size
+                        self.manip_stack.append(child.manipulators[1].setup(context, c, d, self.manipulate_callback))
+
+    def manipulate_callback(self, context, o=None, manipulator=None):
+        found = False
+        if o.parent is not None:
+            for c in o.parent.children:
+                if (archipack_wall2.datablock(c) == self):
+                    self.select_object(context, c, True)
+                    found = True
+                    break
+        if found:
+            self.manipulable_manipulate(context, manipulator=manipulator)
+
+    def manipulable_manipulate(self, context, event=None, manipulator=None):
+        type_name = type(manipulator).__name__
+        # print("manipulable_manipulate %s" % (type_name))
+        if type_name in [
+                'DeltaLocationManipulator',
+                'SizeLocationManipulator',
+                'SnapSizeLocationManipulator'
+                ]:
+            # update manipulators pos of childs
+            o = context.active_object
+            if o.parent is None:
+                return
+
+            g = self.get_generator(axis=True)
+
+            itM = o.matrix_world.inverted()
+            for child in self.childs:
+                c, d = child.get_child(context)
+                if d is not None:
+                    wall = g.segs[child.wall_idx].line
+                    pt = (itM * c.matrix_world.translation).to_2d()
+                    res, d, t = wall.point_sur_segment(pt)
+                    child.pos = (t * wall.length, d, child.pos.z)
+
+            # NOTE: object dosent update itself
+            # explicit relocate
+            self.relocate_childs(context, o)
+            # update childs manipulators
+            self.update_childs(context, o, g)
+            self.update_dimensions(context, o)
+
+    def manipulable_move_t_part(self, context, o=None, manipulator=None):
+        """
+            Callback for t_parts childs
+        """
+        type_name = type(manipulator).__name__
+        # print("manipulable_manipulate %s" % (type_name))
+        if type_name in [
+                'DeltaLocationManipulator'
+                ]:
+            # update manipulators pos of childs
+            if archipack_wall2.datablock(o) != self:
+                return
+            # update childs
+            self.relocate_childs(context, o)
+
+    def manipulable_release(self, context):
+        """
+            Override with action to do on mouse release
+            eg: big update
+        """
+        return
+
+    def manipulable_setup(self, context):
+        # print("manipulable_setup")
+        self.manipulable_disable(context)
+        o = context.active_object
+
+        # setup childs manipulators
+        self.manipulate_childs(context)
+        n_parts = self.n_parts
+        if self.closed:
+            n_parts += 1
+
+        # update manipulators on version change
+        self.setup_manipulators()
+
+        for i, part in enumerate(self.parts):
+
+            if i < n_parts:
+                if i > 0:
+                    # start angle
+                    self.manip_stack.append(part.manipulators[0].setup(context, o, part))
+
+                # length / radius + angle
+                self.manip_stack.append(part.manipulators[1].setup(context, o, part))
+                # segment index
+                self.manip_stack.append(part.manipulators[3].setup(context, o, self))
+
+            # snap point
+            self.manip_stack.append(part.manipulators[2].setup(context, o, self))
+
+        # height as per segment will be here when done
+
+        # width + counter
+        for i, m in enumerate(self.manipulators):
+            # skip counter on closed walls
+            if i == 1 and self.closed:
+                continue
+            elif i == 3:
+                # t child location along parent
+                self.manip_stack.append(m.setup(context, o, self, self.manipulable_move_t_part))
+            else:
+                self.manip_stack.append(m.setup(context, o, self))
+
+        # dumb between childs
+        for m in self.childs_manipulators:
+            self.manip_stack.append(m.setup(context, o, self))
+
+    def manipulable_exit(self, context):
+        """
+            Override with action to do when modal exit
+        """
+        return
+
+    def manipulable_invoke(self, context):
+        """
+            call this in operator invoke()
+        """
+        # print("manipulable_invoke")
+        if self.manipulate_mode:
+            self.manipulable_disable(context)
+            return False
+
+        # self.manip_stack = []
+        o = context.active_object
+        # setup childs manipulators
+        self.setup_childs(context, o)
+        # if not res:
+        #    return None
+        # store gl points
+        g = self.get_generator()
+        self.update_childs(context, o, g)
+        # dont do anything ..
+
+        self.manipulable_setup(context)
+        self.manipulate_mode = True
+
+        self._manipulable_invoke(context)
+
+        return True
+
+    def find_roof(self, o):
+        # TODO:
+        # Handle multiple roofs
+        p = self.get_topmost_parent(o)
+        for c in p.children:
+            if c.data is not None and "archipack_roof" in c.data:
+                return c, c.data.archipack_roof[0]
+        return None, None
+
+    def get_childs_openings(self, context, wd, objs):
+        # openings belong to this wall
+        for child in wd.childs:
+            c, d = child.get_child(context)
+            if d is not None and "archipack_wall2" not in c.data:
+                objs.append(c)
+
+    def get_childs_geoms(self, context, o, wd, objs, t_childs):
+
+        # rely on real childs
+        childs = self.find_relocate_childs(o)
+        # childs[k][c.name] = (c, d)
+        if 'archipack_wall2' in childs:
+            for name, child in childs['archipack_wall2'].items():
+                if name != o.name:
+                    c, d = child
+                    # d.update_parts()
+                    # update child so it find openings
+                    # d.setup_childs(context, c)
+                    t_childs.append((c, d))
+                    objs.append(c)
+                    self.get_childs_openings(context, d, objs)
+     
+    def determine_extend(self, context, coordsys, _factory, c, td, walls):
+        """
+         Perform neighboor analysis
+         prevent precision issues
+         by extending wall ends
+         when points near ends are inside another wall
+        """
+        td.extend = 0
+        if not td.closed:
+            # extend a bit to prevent precision issue
+            t_g = td.get_generator()
+            side = 1
+            if td.flip:
+                side = -1
+            # axis
+            offset = side * 0.5 * td.width * td.x_offset
+            # points outside wall ends by distance
+            p0, p1 = t_g.get_ends(offset, c, coordsys.invert, 0.01)
+            pt = _factory.createPoint(_factory.createCoordinate(p0))
+            for poly in walls:
+                if poly.contains(pt):
+                    td.extend += 1
+                    break
+            pt = _factory.createPoint(_factory.createCoordinate(p1))
+            for poly in walls:
+                if poly.contains(pt):
+                    td.extend += 2
+                    break
+
+    def as_geom(self, context, o, mode, inter, doors, windows, io=None):
+        """
+         Build 2d symbol of walls as pygeos entity for further processing
+         cut windows and doors
+         w, it = C.object.data.archipack_wall2[0].as_2d(C, C.object)
+         
+         
+         TODO:
+         Adopt fastest and strongest strategy for floors taking advantage or parent child with reference point
+         Generate walls polygons, then boolean merge.
+         Extract inside polygons of result and use them for floors and moldings.
+         
+         This will allow more than one wall on the outside, 
+         as long as the result is closed and also allow to generate using any wall of the floor.
+         
+        """
+
+        # objs contains wall and openings wich belongs to this wall
+        objs = [o]
+
+        self.update_parts()
+        g = self.get_generator(axis=False)
+
+        # t childs contains childs walls
+        t_childs = []
+
+        if mode in {
+                'SYMBOL', 'MERGE', 'CONVERT',
+                'FLOORS', 'FLOORS_CHILD',
+                'FLOORS_MOLDINGS', 'FLOORS_MOLDINGS_CHILD'
+                }:
+
+            # MUST disable manipulators as setup_childs update
+            # data structure and lead in crash
+            bpy.ops.archipack.disable_manipulate()
+            # setup all childs so we are able to see them
+            # as this only occurs when manipulated
+            if io is None:
+                # setup childs is recursive
+                self.setup_childs(context, o)
+
+            # collect windows, doors for this wall
+            self.get_childs_openings(context, self, objs)
+
+            # collect other walls and openings only for main wall
+            if io is None:
+                self.get_childs_geoms(context, o, self, objs, t_childs)
+
+        # t childs walls
+        t_walls = []
+
+        # Init coordsys and Io for main wall
+        if io is None:
+            # main wall
+            coordsys = Io.getCoordsys(objs)
+            io = Io(scene=context.scene, coordsys=coordsys)
+            """
+             Perform neighboor analysis
+             prevent precision issues
+             by extending wall ends
+             when points near ends are inside another wall
+            """
+            walls = []
+            
+            io, wall, childs = self.as_geom(context, o, 'BOTH', [], [], [], io)
+            walls.append(wall)
+            for c, td in t_childs:
+                io, wall, childs = td.as_geom(context, c, 'BOTH', [], [], [], io)
+                walls.append(wall)
+            
+            self.determine_extend(context, coordsys, wall._factory, o, self, walls)
+            for c, td in t_childs:
+                self.determine_extend(context, coordsys, wall._factory, c, td, walls)
+
+            # process t_childs
+            if mode in {'SYMBOL', 'MERGE', 'CONVERT'}:
+                # accumulate walls and intersections
+                for c, td in t_childs:
+                    io, wall, childs = td.as_geom(context, c, mode, inter, doors, windows, io)
+                    t_walls.append(wall)
+            elif mode in {'FLOORS', 'FLOORS_MOLDINGS'}:
+                for c, td in t_childs:
+                    io, wall, childs = td.as_geom(context, c, "{}_CHILD".format(mode), inter, doors, windows, io)
+                    t_walls.append(wall)
+
+        side = 1
+        if self.flip:
+            side = -1
+        z = 0
+
+        # coords of wall boundarys
+        if mode in {
+                'SYMBOL', 'MERGE', 'CONVERT',
+                'OUTSIDE', 'BOTH',
+                'FLOORS', 'FLOORS_CHILD',
+                'FLOORS_MOLDINGS', 'FLOORS_MOLDINGS_CHILD'
+                }:
+
+            offset = self.offset + side * 0.5 * (1 + self.x_offset) * self.width
+            outside = []
+            g.get_coords(offset, z, self, outside)
+
+        if mode in {
+                'SYMBOL', 'MERGE', 'CONVERT',
+                'INSIDE', 'BOTH',
+                'FLOORS', 'FLOORS_CHILD',
+                'FLOORS_MOLDINGS', 'FLOORS_MOLDINGS_CHILD'
+                }:
+
+            offset = self.offset - side * 0.5 * (1 - self.x_offset) * self.width
+            inside = []
+            g.get_coords(offset, z, self, inside)
+
+        # reset extend flag
+        self.extend = 0
+
+        # create boundary line
+        if self.closed:
+            if (mode in {'SYMBOL', 'MERGE', 'CONVERT', 'BOTH', 'FLOORS_CHILD', 'FLOORS_MOLDINGS_CHILD'} or
+                (FLOORS_2D_SUPPORT_MULTI and mode in {'FLOORS', 'FLOORS_MOLDINGS'})):
+                wall = io.coords_to_polygon(o.matrix_world, outside, [inside], force_2d=True)
+            elif mode in {'INSIDE', 'FLOORS', 'FLOORS_MOLDINGS'}:
+                wall = io.coords_to_polygon(o.matrix_world, inside, force_2d=True)
+            else:
+                wall = io.coords_to_polygon(o.matrix_world, outside, force_2d=True)
+        else:
+            if mode in {
+                    'SYMBOL', 'MERGE', 'CONVERT',
+                    'BOTH',
+                    'FLOORS', 'FLOORS_MOLDINGS',
+                    'FLOORS_CHILD', 'FLOORS_MOLDINGS_CHILD'
+                    }:
+                outside.extend(list(reversed(inside)))
+                wall = io.coords_to_polygon(o.matrix_world, outside, force_2d=True)
+            elif mode == 'INSIDE':
+                wall = io.coords_to_linestring(o.matrix_world, [inside], force_2d=True)
+            else:
+                wall = io.coords_to_linestring(o.matrix_world, [outside], force_2d=True)
+
+        # merge t childs walls
+        if mode in {'SYMBOL', 'MERGE'} or (FLOORS_2D_SUPPORT_MULTI and mode in {'FLOORS', 'FLOORS_MOLDINGS'}):
+            # SYMBOL -> union t child walls
+            for tw in t_walls:
+                wall = wall.union(tw)
+            # io.output(wall, name="wall_merge", multiple=False)
+            
+        elif mode in {'FLOORS', 'FLOORS_MOLDINGS'}:
+            # FLOORS -> difference t child walls
+            for tw in t_walls:
+                wall = wall.difference(tw)
+        elif mode == 'CONVERT':
+            # merge walls into a single multipolygon
+            t_childs.insert(0, (o, self))
+            t_walls.insert(0, wall)
+            wall = wall._factory.buildGeometry(t_walls)
+
+        holes = []
+
+        # get inside polygons
+        if FLOORS_2D_SUPPORT_MULTI and mode in {'FLOORS', 'FLOORS_MOLDINGS'}:
+            # wall is either a polygon or a multipolygon
+            t_walls = []
+            if wall.type_id == 6:
+                polys = wall.geoms
+            else:
+                polys = [wall]
+
+            # collect holes (inner walls not touching outside ones)
+            holes = [
+                poly
+                for poly in polys
+                if len(poly.interiors) < 1
+                ]
+            # print("len(holes): %s" % len(holes))
+            
+            for i, poly in enumerate(polys):
+                # extract inside as polygons
+                for interior in poly.interiors:
+
+                    tmp = wall._factory.createPolygon(exterior=interior)
+                    # find if any hole belong to this poly interior (wall inside but not touching)
+                    contains = []
+                    found = []
+                    for j, hole in enumerate(holes):
+                        if tmp.contains(hole):
+                            contains.append(hole.exterior)
+                            found.append(j)
+                    for j in reversed(found):
+                        holes.pop(j)
+                    t_walls.append(
+                        wall._factory.createPolygon(exterior=interior, interiors=contains)
+                        )
+                    # io.output(t_walls[-1], name="wall_inside {}".format(i), multiple=False)
+            # add isolated walls
+            t_walls.extend(holes)
+
+            wall = wall._factory.buildGeometry(t_walls)
+            # io.output(wall, name="wall_inside", multiple=False)
+            
+        if mode == 'FLOORS_MOLDINGS':
+            # convert wall polygons to linestrings
+            # so boolean apply on lines instead of areas
+            # Keep track of wall polys so we are able to
+            # know wich side is inside and revert lines according
+            coords = []
+            # type id 6: multipolygon
+            if wall.type_id == 6:
+                polys = wall.geoms
+            else:
+                polys = [wall]
+            for poly in polys:
+                coords.extend([p.coords for p in poly.interiors])
+                coords.append(poly.exterior.coords)
+            lines = [wall._factory.createLineString(coord) for coord in coords]
+            wall = wall._factory.buildGeometry(lines)
+
+        # openings
+        if mode in {
+                'SYMBOL',
+                'FLOORS', 'FLOORS_MOLDINGS',
+                'FLOORS_CHILD', 'FLOORS_MOLDINGS_CHILD'
+                }:
+            # collect child holes as polygons
+            for child in self.childs:
+                c, d = child.get_child(context)
+                if d is not None:
+                    # ignore windows when altitude > 0
+                    if mode in {'FLOORS', 'FLOORS_CHILD'}:
+                        if "archipack_window" in c.data:
+                            if d.altitude > 0:
+                                continue
+                            h = d.hole_2d(mode)
+                            hole = io.coords_to_polygon(c.matrix_world, h)
+                            windows.append(hole)
+                        # identify door side
+                        if "archipack_door" in c.data:
+                            # identify door side to get right
+                            # hole for this wall
+                            h = d.hole_2d('INSIDE')
+                            hole = io.coords_to_polygon(c.matrix_world, h)
+                            pt = hole._factory.createPoint(hole.coords[3])
+                            doors.append((pt, hole))
+                            h = d.hole_2d('OUTSIDE')
+                            hole = io.coords_to_polygon(c.matrix_world, h)
+                            pt = hole._factory.createPoint(hole.coords[0])
+                            doors.append((pt, hole))
+                    elif mode in {'FLOORS_MOLDINGS', 'FLOORS_MOLDINGS_CHILD'}:
+                        # symbols and floor moldings require holes
+                        if "archipack_window" in c.data and d.altitude > 0:
+                            continue
+                        h = d.hole_2d(mode)
+                        hole = io.coords_to_polygon(c.matrix_world, h)
+                        if "archipack_door" in c.data:
+                            doors.append(hole)
+                        else:
+                            windows.append(hole)
+                    else:
+                        # symbols and floor moldings require holes
+                        h = d.hole_2d(mode)
+                        hole = io.coords_to_polygon(c.matrix_world, h)
+                        if "archipack_door" in c.data:
+                            doors.append(hole)
+                        else:
+                            windows.append(hole)
+
+            # io._to_curve(wall, "Wall", '2D')
+            # substract holes
+            if len(windows) > 0:
+                basis = windows[0]._factory.buildGeometry(windows)
+                # io._to_curve(basis, "Holes", '2D')
+                if mode == 'SYMBOL':
+                    inter.append(wall.intersection(basis))
+                    wall = wall.difference(basis)
+                elif mode == 'FLOORS':
+                    if FLOORS_2D_SUPPORT_MULTI:
+                        # identify wich polygon the window belong to
+                        # wall is either a multipolygon (type_id 6)
+                        # or a polygon
+                        if wall.type_id == 6:
+                            polys = wall.geoms
+                        else:
+                            polys = [wall]
+                        for i, poly in enumerate(polys):
+                            for j, window in enumerate(windows):
+                                if poly.intersects(window):
+                                    # poly intersects
+                                    if not poly.contains(window):
+                                        # if window not wholy contained into poly
+                                        # grow surface inside under window
+                                        poly = poly.union(window)
+                                        polys[i] = poly
+                        if len(polys) == 1:
+                            # single polygon, so wall is that one
+                            wall = polys[0]
+                    else:
+                        wall = wall.union(basis)
+                    
+                # elif mode == 'FLOORS_CHILD':
+                #     wall = wall.difference(basis)
+                elif mode == 'FLOORS_MOLDINGS':
+                    wall = wall.difference(basis)
+
+            # process doors only in inside openings mode
+            if len(doors) > 0:
+                # io._to_curve(basis, "Holes", '2D')
+                if mode == 'SYMBOL':
+                    basis = doors[0]._factory.buildGeometry(doors)
+                    wall = wall.difference(basis)
+                elif mode == 'FLOORS':
+                    # identify wich polygon the door belong to
+                    # wall is either a multipolygon (type_id 6)
+                    # or a polygon
+                    if wall.type_id == 6:
+                        polys = wall.geoms
+                    else:
+                        polys = [wall]
+                    for i, poly in enumerate(polys):
+                        # @TODO:
+                        # Doors inside on T child may touch 2 polygons (straight unclosed wall)
+                        # in such case make an union of door inside and poly
+                        for j, pt_door in enumerate(doors):
+                            pt, door = pt_door
+                            if poly.intersects(door):
+                                # poly intersects
+                                # if point inside poly then add to poly
+                                if not poly.contains(door):
+                                    if poly.contains(pt):
+                                        poly = poly.union(door)
+                                        polys[i] = poly
+                                    else:
+                                        # if door not wholy contained into poly
+                                        # substract
+                                        poly = poly.difference(door)
+                                        polys[i] = poly
+                    if len(polys) == 1:
+                        # single polygon, so wall is that one
+                        wall = polys[0]
+                elif mode == 'FLOORS_MOLDINGS':
+                    basis = doors[0]._factory.buildGeometry(doors)
+                    wall = wall.difference(basis)
+
+        # Boolean result might not always preserve wall direction
+        # so ensure lines are in the right direction
+        if mode == 'FLOORS_MOLDINGS':
+            merged = wall.line_merge()
+            # merged is an array of geoms
+            # switch direction of line so molden are always outside of wall
+            for line in merged:
+                co = line.coords
+                # a point in the middle of first segment at 0.01 * width on right side of line
+                n = 0.01 * self.width * Vector((co[1].y - co[0].y, co[0].x - co[1].x, 0)).normalized()
+                pos = Vector((0.5 * (co[0].x + co[1].x), 0.5 * (co[0].y + co[1].y), 0)) + n
+                pt = wall._factory.createPoint(wall._factory.createCoordinate(pos))
+                swap = True
+                for poly in polys:
+                    if poly.contains(pt):
+                        swap = False
+                        break
+                if swap:
+                    line.coords = wall._factory.coordinateSequenceFactory.create(line.coords[::-1])
+            wall = wall._factory.buildGeometry(merged)
+
+        # output only geometry from there
+        # for further processing of t_childs
+        return io, wall, t_childs
+
+
+class ARCHIPACK_PT_wall2(Panel):
+    bl_idname = "ARCHIPACK_PT_wall2"
+    bl_label = "Wall"
+    bl_space_type = 'VIEW_3D'
+    bl_region_type = 'UI'
+    bl_category = 'ArchiPack'
+
+    def draw(self, context):
+        d = archipack_wall2.datablock(context.object)
+        if d is None:
+            return
+        layout = self.layout
+        row = layout.row(align=True)
+        row.operator("archipack.manipulate", icon='HAND')
+        row.operator("archipack.wall2", text="Delete", icon='ERROR').mode = 'DELETE'
+        # row = layout.row(align=True)
+        # row.d(d, 'realtime')
+        # layout.label(text="Manip mode:{}".format(d.manipulate_mode))
+        box = layout.box()
+        d.template_user_path(context, box)
+        box = layout.box()
+        box.prop_search(d, "t_part", context.scene, "objects", text="T parent", icon='OBJECT_DATAMODE')
+
+        box = layout.box()
+        box.prop(d, 'auto_synch', icon="AUTO", emboss=True)
+        box.prop(d, 'width_ui')
+        box.prop(d, 'z')
+        box.prop(d, 'z_offset')
+        box.prop(d, 'offset')
+        row = box.row()
+        row.prop(d, 'base_line', text="")
+        row.prop(d, 'flip')
+        box.prop(d, 'step_angle')
+        row = box.row()
+        row.operator("archipack.wall2_fit_roof")
+        row.prop(d, "fit_roof", text="Auto fit", icon="AUTO", emboss=True)
+        # box = layout.box()
+        #
+        d.template_parts(context, layout, draw_type=True)
+
+        box = layout.box()
+        row = box.row()
+        icon = "TRIA_RIGHT"
+        if d.finish_expand:
+            icon = "TRIA_DOWN"
+        row.prop(d, 'finish_expand', icon=icon, text="Finishings ({})".format(len(d.finish)), icon_only=True, emboss=True)
+        row.prop(d, 'finish_enable', text="")
+        row.operator("archipack.wall2_add_finish", text="", icon="ZOOMIN")
+
+        if d.finish_expand:
+            for index, finish in enumerate(d.finish):
+                box = layout.box()
+                finish.draw(context, box, index)
+
+        box = layout.box()
+        box.prop(d, "dimensions")
+        box.label(text="Create curves")
+        row = box.row(align=True)
+        row.operator("archipack.wall2_to_curve", text="Symbol").mode = 'SYMBOL'
+        row.operator("archipack.wall2_to_curve", text="Floor").mode = 'FLOORS'
+        row.operator("archipack.wall2_to_curve", text="Molding").mode = 'FLOORS_MOLDINGS'
+        row = box.row(align=True)
+        row.operator("archipack.wall2_to_curve", text="Bounds").mode = 'MERGE'
+        row.operator("archipack.wall2_to_curve", text="In").mode = 'INSIDE'
+        row.operator("archipack.wall2_to_curve", text="Out").mode = 'OUTSIDE'
+        # row.operator("archipack.wall2_fit_roof", text="Inside").inside = True
+
+    @classmethod
+    def poll(cls, context):
+        return archipack_wall2.poll(context.active_object)
+
+
+# ------------------------------------------------------------------
+# Define operator class to create object
+# ------------------------------------------------------------------
+
+
+class ARCHIPACK_OT_wall2(ArchipackCreateTool, Operator):
+    bl_idname = "archipack.wall2"
+    bl_label = "Wall"
+    bl_description = "Delete wall and childs"
+    bl_category = 'Archipack'
+
+    mode = EnumProperty(
+        items=(
+        ('CREATE', 'Create', '', 0),
+        ('DELETE', 'Delete', '', 1)
+        ),
+        default='CREATE'
+        )
+
+    def delete(self, context):
+        o = context.active_object
+        if archipack_wall2.filter(o):
+            bpy.ops.archipack.disable_manipulate()
+            self.delete_object(context, o)
+
+    def create(self, context):
+        m = bpy.data.meshes.new("Wall")
+        o = bpy.data.objects.new("Wall", m)
+        d = m.archipack_wall2.add()
+        d.manipulable_selectable = True
+        # Link object into scene
+        self.link_object_to_scene(context, o)
+
+        # select and make active
+        self.select_object(context, o, True)
+
+        # around 12 degree
+        m.auto_smooth_angle = 0.20944
+        self.select_object(context, o, True)
+        self.load_preset(d)
+        self.add_material(o)
+        return o
+
+    def execute(self, context):
+        if context.mode == "OBJECT":
+            if self.mode == 'CREATE':
+                bpy.ops.object.select_all(action="DESELECT")
+                o = self.create(context)
+                o.location = bpy.context.scene.cursor_location
+                # select and make active
+                self.select_object(context, o, True)
+                self.manipulate()
+            else:
+                self.delete(context)
+            return {'FINISHED'}
+        else:
+            self.report({'WARNING'}, "Archipack: Option only valid in Object mode")
+            return {'CANCELLED'}
+
+
+class ARCHIPACK_OT_wall2_from_curve(ArchipackObjectsManager, Operator):
+    bl_idname = "archipack.wall2_from_curve"
+    bl_label = "Wall curve"
+    bl_description = "Create wall(s) from a curve"
+    bl_category = 'Archipack'
+    bl_options = {'REGISTER', 'INTERNAL', 'UNDO'}
+
+    auto_manipulate = BoolProperty(default=False)
+
+    @classmethod
+    def poll(self, context):
+        return context.active_object is not None and context.active_object.type == 'CURVE'
+
+    def create(self, context):
+        curve = context.active_object
+        for spline in curve.data.splines:
+            bpy.ops.archipack.wall2(auto_manipulate=self.auto_manipulate)
+            o = context.active_object
+            d = archipack_wall2.datablock(o)
+            d.from_spline(context, curve.matrix_world, 12, spline)
+
+        return o
+
+    # -----------------------------------------------------
+    # Execute
+    # -----------------------------------------------------
+    def execute(self, context):
+        if context.mode == "OBJECT":
+            bpy.ops.object.select_all(action="DESELECT")
+            o = self.create(context)
+            # select and make active
+            self.select_object(context, o, True)
+
+            return {'FINISHED'}
+        else:
+            self.report({'WARNING'}, "Archipack: Option only valid in Object mode")
+            return {'CANCELLED'}
+
+
+class ARCHIPACK_OT_wall2_from_slab(ArchipackObjectsManager, Operator):
+    bl_idname = "archipack.wall2_from_slab"
+    bl_label = "->Wall"
+    bl_description = "Create a wall from a slab"
+    bl_category = 'Archipack'
+    bl_options = {'REGISTER', 'INTERNAL', 'UNDO'}
+
+    auto_manipulate = BoolProperty(default=True)
+
+    @classmethod
+    def poll(self, context):
+        o = context.active_object
+        return o is not None and o.data is not None and 'archipack_slab' in o.data
+
+    def create(self, context):
+        slab = context.active_object
+        wd = slab.data.archipack_slab[0]
+        bpy.ops.archipack.wall2(auto_manipulate=self.auto_manipulate)
+        o = context.active_object
+        d = archipack_wall2.datablock(o)
+        d.auto_update = False
+        d.parts.clear()
+        d.n_parts = wd.n_parts - 1
+        d.closed = True
+        for part in wd.parts:
+            p = d.parts.add()
+            p.type = part.type
+            p.length = part.length
+            p.radius = part.radius
+            p.da = part.da
+            p.a0 = part.a0
+        # select and make active
+        self.select_object(context, o, True)
+
+        d.auto_update = True
+
+        # pretranslate
+        o.matrix_world = Matrix([
+                [1, 0, 0, 0],
+                [0, 1, 0, 0],
+                [0, 0, 1, d.z_offset],
+                [0, 0, 0, 1],
+                ]) * slab.matrix_world
+        bpy.ops.object.select_all(action='DESELECT')
+        self.select_object(context, slab)
+        self.select_object(context, o, True)
+        bpy.ops.archipack.add_reference_point()
+
+        self.unselect_object(slab)
+        self.unselect_object(o.parent)
+
+        return o
+
+    # -----------------------------------------------------
+    # Execute
+    # -----------------------------------------------------
+    def execute(self, context):
+        if context.mode == "OBJECT":
+            bpy.ops.object.select_all(action="DESELECT")
+            o = self.create(context)
+
+            # select and make active
+            self.select_object(context, o, True)
+
+            return {'FINISHED'}
+        else:
+            self.report({'WARNING'}, "Archipack: Option only valid in Object mode")
+            return {'CANCELLED'}
+
+
+class ARCHIPACK_OT_wall2_fit_roof(Operator):
+    bl_idname = "archipack.wall2_fit_roof"
+    bl_label = "Fit roof"
+    bl_description = "Fit roof"
+    bl_category = 'Archipack'
+    bl_options = {'REGISTER', 'INTERNAL', 'UNDO'}
+
+    inside = BoolProperty(default=False)
+    skip_z = BoolProperty(default=False)
+    auto_update = BoolProperty(default=True)
+
+    @classmethod
+    def poll(self, context):
+        return archipack_wall2.poll(context.active_object)
+
+    def execute(self, context):
+        o = context.active_object
+        d = archipack_wall2.datablock(o)
+        r, rd = d.find_roof(o)
+        if rd is not None:
+            # d.setup_childs(o)
+            rd.make_wall_fit(context,
+                r,
+                o,
+                inside=self.inside,
+                auto_update=self.auto_update,
+                skip_z=self.skip_z)
+
+        return {'FINISHED'}
+
+
+class ARCHIPACK_OT_wall2_to_curve(ArchipackObjectsManager, Operator):
+    bl_idname = "archipack.wall2_to_curve"
+    bl_label = "To curve"
+    bl_description = "Create curve from wall"
+    bl_category = 'Archipack'
+    bl_options = {'REGISTER', 'INTERNAL', 'UNDO'}
+    mode = EnumProperty(
+        items=(
+            ('BOTH', 'Both sides', 'Wall boundary'),
+            ('INSIDE', 'Inside', 'Wall inside'),
+            ('FLOORS', 'Floors', 'Floors'),
+            ('OUTSIDE', 'Outside', 'Wall outside'),
+            ('SYMBOL', 'Symbol', 'Wall 2d Symbol'),
+            ('MERGE', 'Merge', 'Merge 2d walls boundary'),
+            ('CONVERT',
+                'Convert',
+                'Join 3d walls as a single mesh (BWARE !, use CARVE mode of boolean so might crash blender)'),
+            ('FLOORS_MOLDINGS', 'Floor moldings', 'Floor moldings')
+        ),
+        default='SYMBOL'
+        )
+
+    def execute(self, context):
+        if context.mode == "OBJECT":
+            o = context.active_object
+            d = archipack_wall2.datablock(o)
+            if d is None:
+                return {'CANCELLED'}
+            sel = []
+            inter = []
+            # doors holes
+            doors = []
+            windows = []
+
+            io, wall, t_childs = d.as_geom(context, o, self.mode, inter, doors, windows)
+            # windows openings for symbols
+            if len(inter) > 0:
+                inter = inter[0]._factory.buildGeometry(inter)
+                res = io._to_curve(inter, "{}-w-2d".format(o.name), '2D')
+                sel.append(res)
+
+            if self.mode == 'CONVERT':
+                # build walls as separated geometry and merge using a boolean
+                roof, rd = d.find_roof(o)
+                m = bpy.data.meshes.new("Wall")
+                new_o = bpy.data.objects.new("Wall", m)
+                new_o.matrix_world = io.coordsys.world.copy()
+                # Link object into scene
+                self.link_object_to_scene(context, new_o)
+
+                if wall.geom_type == 'MultiPolygon':
+                    polys = wall.geoms
+                else:
+                    polys = [wall]
+
+                for i, poly in enumerate(polys):
+                    # setup a random z diff for childs walls so boolean dosent fails
+                    c, cd = t_childs[i]
+                    dz = c.matrix_world.translation.z - o.matrix_world.translation.z - cd.z_offset
+
+                    walls = Io.to_wall(context, io.coordsys, poly, cd.z, name="Wall", walls=[], clean=False)
+                    for w in walls:
+                        w.location.z += dz
+                        # select and make active
+                        self.select_object(context, w, True)
+                        Io.assign_matindex_to_wall(w)
+
+                    if cd.fit_roof:
+                        for w in walls:
+                            cd.fit_roof_modifier(w, roof, rd, apply=True)
+
+                    self.select_object(context, new_o, True)
+
+                    for w in walls:
+                        modif = new_o.modifiers.new('AutoMerge', 'BOOLEAN')
+                        modif.operation = 'UNION'
+                        if hasattr(modif, 'solver'):
+                            modif.solver = 'CARVE'
+                        modif.object = w
+                        d.apply_modifier(new_o, modif)
+                        self.delete_object(context, w)
+
+                self.select_object(context, new_o, True)
+                bpy.ops.archipack.wall(z=d.z)
+
+                self.select_object(context, new_o, True)
+                bpy.ops.object.mode_set(mode='EDIT')
+                bpy.ops.mesh.select_all(action='SELECT')
+                bpy.ops.mesh.dissolve_limited(angle_limit=0.0174533, delimit={'MATERIAL'})
+                bpy.ops.object.mode_set(mode='OBJECT')
+
+                if bpy.ops.archipack.auto_boolean.poll():
+                    bpy.ops.archipack.auto_boolean()
+
+            else:
+                res = io._to_curve(wall, "{}-2d".format(o.name), '2D')
+
+                sel.append(res)
+                bpy.ops.object.select_all(action="DESELECT")
+                for o in sel:
+                    self.select_object(context, o)
+                self.select_object(context, res, True)
+
+            return {'FINISHED'}
+        else:
+            self.report({'WARNING'}, "Archipack: Option only valid in Object mode")
+            return {'CANCELLED'}
+
+
+class ARCHIPACK_OT_wall2_add_finish(Operator):
+    bl_idname = "archipack.wall2_add_finish"
+    bl_label = "Add finishings"
+    bl_description = "Add finishing"
+    bl_category = 'Archipack'
+    bl_options = {'REGISTER', 'INTERNAL', 'UNDO'}
+
+    @classmethod
+    def poll(self, context):
+        return archipack_wall2.poll(context.active_object)
+
+    def execute(self, context):
+        o = context.active_object
+        d = archipack_wall2.datablock(o)
+        d.finish.add()
+        d.update(context)
+        return {'FINISHED'}
+
+
+class ARCHIPACK_OT_wall2_remove_finish(Operator):
+    bl_idname = "archipack.wall2_remove_finish"
+    bl_label = "Remove finishings"
+    bl_description = "Remove finishing"
+    bl_category = 'Archipack'
+    bl_options = {'REGISTER', 'INTERNAL', 'UNDO'}
+    index = IntProperty(default=0)
+
+    @classmethod
+    def poll(self, context):
+        return archipack_wall2.poll(context.active_object)
+
+    def execute(self, context):
+        o = context.active_object
+        d = archipack_wall2.datablock(o)
+        d.finish.remove(self.index)
+        d.update(context)
+        return {'FINISHED'}
+
+
+# ------------------------------------------------------------------
+# Define operator class to draw a wall
+# ------------------------------------------------------------------
+
+
+class ARCHIPACK_OT_wall2_draw(ArchipackDrawTool, Operator):
+    bl_idname = "archipack.wall2_draw"
+    bl_label = "Draw a Wall"
+    bl_description = "Create a wall by drawing its baseline in 3D view"
+    bl_category = 'Archipack'
+
+    o = None
+    state = 'RUNNING'
+    flag_create = False
+    flag_next = False
+    wall_part1 = None
+    wall_line1 = None
+    line = None
+    label = None
+    feedback = None
+    takeloc = Vector((0, 0, 0))
+    sel = []
+    act = None
+
+    # constraint to other wall and make a T child
+    parent = None
+    takemat = None
+
+    @classmethod
+    def poll(cls, context):
+        return True
+
+    def draw_callback(self, _self, context):
+        self.feedback.draw(context)
+
+    def sp_draw(self, sp, context):
+        z = 2.7
+        if self.state == 'CREATE':
+            p0 = self.takeloc
+        else:
+            p0 = sp.takeloc
+
+        p1 = sp.placeloc
+        delta = p1 - p0
+        # print("sp_draw state:%s delta:%s p0:%s p1:%s" % (self.state, delta.length, p0, p1))
+        if delta.length == 0:
+            return
+        self.wall_part1.set_pos([p0, p1, Vector((p1.x, p1.y, p1.z + z)), Vector((p0.x, p0.y, p0.z + z))])
+        self.wall_line1.set_pos([p0, p1, Vector((p1.x, p1.y, p1.z + z)), Vector((p0.x, p0.y, p0.z + z))])
+        self.wall_part1.draw(context)
+        self.wall_line1.draw(context)
+        self.line.p = p0
+        self.line.v = delta
+        self.label.set_pos(context, self.line.length, self.line.lerp(0.5), self.line.v, normal=Vector((0, 0, 1)))
+        self.label.draw(context)
+        self.line.draw(context)
+
+    def sp_callback(self, context, event, state, sp):
+        logger.debug("ARCHIPACK_OT_wall2_draw.sp_callback event %s %s state:%s", event.type, event.value, state)
+
+        if state == 'SUCCESS':
+
+            if self.state == 'CREATE':
+                takeloc = self.takeloc
+                delta = sp.placeloc - self.takeloc
+            else:
+                takeloc = sp.takeloc
+                delta = sp.delta
+
+            old = context.active_object
+            if self.o is None:
+                bpy.ops.archipack.wall2(auto_manipulate=False)
+                o = context.active_object
+                o.location = takeloc
+                self.o = o
+                d = archipack_wall2.datablock(o)
+                part = d.parts[0]
+                part.length = delta.length
+            else:
+                o = self.o
+                # select and make active
+                self.select_object(context, o, True)
+                d = archipack_wall2.datablock(o)
+                # Check for end close to start and close when applicable
+                dp = sp.placeloc - o.location
+                if dp.length < 0.01:
+                    d.closed = True
+                    self.state = 'CANCEL'
+                    return
+
+                part = d.add_part(context, delta.length)
+
+            # print("self.o :%s" % o.name)
+            rM = o.matrix_world.inverted().to_3x3()
+            g = d.get_generator()
+            w = g.segs[-2]
+            dp = rM * delta
+            da = atan2(dp.y, dp.x) - w.straight(1).angle
+            a0 = part.a0 + da
+            if a0 > pi:
+                a0 -= 2 * pi
+            if a0 < -pi:
+                a0 += 2 * pi
+            part.a0 = a0
+            d.update(context)
+
+            self.select_object(context, old, True)
+            self.flag_next = True
+            context.area.tag_redraw()
+            # print("feedback.on:%s" % self.feedback.on)
+
+        self.state = state
+
+    def sp_init(self, context, event, state, sp):
+        # print("sp_init event %s %s %s" % (event.type, event.value, state))
+        if state == 'SUCCESS':
+            # point placed, check if a wall was under mouse
+            res, tM, wall, width, y, z_offset = self.mouse_hover_wall(context, event)
+            if res:
+                d = archipack_wall2.datablock(wall)
+                if event.ctrl:
+                    # user snap, use direction as constraint
+                    tM.translation = sp.placeloc.copy()
+                else:
+                    # without snap, use wall's bottom
+                    tM.translation -= y.normalized() * (0.5 * d.width)
+                self.takeloc = tM.translation
+                self.parent = wall.name
+                self.takemat = tM
+            else:
+                self.takeloc = sp.placeloc.copy()
+
+            self.state = 'RUNNING'
+            # print("feedback.on:%s" % self.feedback.on)
+        elif state == 'CANCEL':
+            self.state = state
+            return
+
+    def ensure_ccw(self):
+        """
+            Wall to slab expect wall vertex order to be ccw
+            so reverse order here when needed
+        """
+        d = archipack_wall2.datablock(self.o)
+        g = d.get_generator(axis=False)
+        pts = [seg.p0.to_3d() for seg in g.segs]
+
+        if d.closed:
+            pts.append(pts[0])
+
+        if d.is_cw(pts):
+            d.x_offset = 1
+            pts = list(reversed(pts))
+            self.o.location += pts[0] - pts[-1]
+
+        d.from_points(pts, d.closed)
+
+    def modal(self, context, event):
+
+        context.area.tag_redraw()
+        if event.type in {'NONE', 'TIMER', 'EVT_TWEAK_L', 'WINDOW_DEACTIVATE'}:
+            return {'PASS_THROUGH'}
+
+        if self.keymap.check(event, self.keymap.delete):
+            self.feedback.disable()
+            bpy.types.SpaceView3D.draw_handler_remove(self._handle, 'WINDOW')
+            return {'FINISHED', 'PASS_THROUGH'}
+
+        if self.state == 'STARTING' and event.type not in {'ESC', 'RIGHTMOUSE'}:
+            # wait for takeloc being visible when button is over horizon
+            takeloc = self.mouse_to_plane(context, event)
+            if takeloc is not None:
+                logger.debug("ARCHIPACK_OT_wall2_draw.modal(STARTING) location:%s", takeloc)
+                snap_point(takeloc=takeloc,
+                    callback=self.sp_init,
+                    constraint_axis=(True, True, False),
+                    release_confirm=True)
+            return {'RUNNING_MODAL'}
+
+        elif self.state == 'RUNNING':
+            # print("RUNNING")
+            logger.debug("ARCHIPACK_OT_wall2_draw.modal(RUNNING) location:%s", self.takeloc)
+            self.state = 'CREATE'
+            snap_point(takeloc=self.takeloc,
+                draw=self.sp_draw,
+                takemat=self.takemat,
+                transform_orientation=context.space_data.transform_orientation,
+                callback=self.sp_callback,
+                constraint_axis=(True, True, False),
+                release_confirm=self.max_style_draw_tool)
+            return {'RUNNING_MODAL'}
+
+        elif self.state != 'CANCEL' and event.type in {'C', 'c'}:
+
+            logger.debug("ARCHIPACK_OT_wall2_draw.modal(%s) C pressed", self.state)
+            self.feedback.disable()
+            bpy.types.SpaceView3D.draw_handler_remove(self._handle, 'WINDOW')
+
+            o = self.o
+            # select and make active
+            self.select_object(context, o, True)
+
+            d = archipack_wall2.datablock(o)
+            d.closed = True
+
+            if bpy.ops.archipack.manipulate.poll():
+                bpy.ops.archipack.manipulate('INVOKE_DEFAULT')
+
+            return {'FINISHED'}
+
+        elif self.state != 'CANCEL' and event.type in {'LEFTMOUSE', 'RET', 'NUMPAD_ENTER', 'SPACE'}:
+
+            # print('LEFTMOUSE %s' % (event.value))
+            self.feedback.instructions(context, "Draw a wall", "Click & Drag to add a segment", [
+                ('ENTER', 'Add part'),
+                ('BACK_SPACE', 'Remove part'),
+                ('CTRL', 'Snap'),
+                ('C', 'Close wall and exit'),
+                ('MMBTN', 'Constraint to axis'),
+                ('X Y', 'Constraint to axis'),
+                ('RIGHTCLICK or ESC', 'exit')
+                ])
+
+            # press with max mode release with blender mode
+            if self.max_style_draw_tool:
+                evt_value = 'PRESS'
+            else:
+                evt_value = 'RELEASE'
+
+            if event.value == evt_value:
+
+                if self.flag_next:
+                    self.flag_next = False
+                    o = self.o
+
+                    # select and make active
+                    self.select_object(context, o, True)
+
+                    d = archipack_wall2.datablock(o)
+                    g = d.get_generator()
+                    p0 = g.segs[-2].p0
+                    p1 = g.segs[-2].p1
+                    dp = p1 - p0
+                    takemat = o.matrix_world * Matrix([
+                        [dp.x, dp.y, 0, p1.x],
+                        [dp.y, -dp.x, 0, p1.y],
+                        [0, 0, 1, 0],
+                        [0, 0, 0, 1]
+                    ])
+                    takeloc = o.matrix_world * p1.to_3d()
+                    self.unselect_object(o)
+                else:
+                    takemat = None
+                    takeloc = self.mouse_to_plane(context, event)
+
+                if takeloc is not None:
+
+                    logger.debug("ARCHIPACK_OT_wall2_draw.modal(CREATE) location:%s", takeloc)
+
+                    snap_point(takeloc=takeloc,
+                        takemat=takemat,
+                        draw=self.sp_draw,
+                        callback=self.sp_callback,
+                        constraint_axis=(True, True, False),
+                        release_confirm=self.max_style_draw_tool)
+
+            return {'RUNNING_MODAL'}
+
+        if self.keymap.check(event, self.keymap.undo) or (
+                event.type in {'BACK_SPACE'} and event.value == 'RELEASE'
+                ):
+            if self.o is not None:
+                o = self.o
+
+                # select and make active
+                self.select_object(context, o, True)
+                d = archipack_wall2.datablock(o)
+                if d.n_parts > 1:
+                    d.n_parts -= 1
+            return {'RUNNING_MODAL'}
+
+        if self.state == 'CANCEL' or (event.type in {'ESC', 'RIGHTMOUSE'} and
+                event.value == 'RELEASE'):
+
+            self.feedback.disable()
+            bpy.types.SpaceView3D.draw_handler_remove(self._handle, 'WINDOW')
+            logger.debug("ARCHIPACK_OT_wall2_draw.modal(CANCEL) %s", event.type)
+            if self.o is None:
+
+                # select and make active
+                self.select_object(context, self.act, True)
+
+                for o in self.sel:
+                    self.select_object(context, o)
+            else:
+                self.select_object(context, self.o, True)
+
+                # remove last segment with blender mode
+                d = archipack_wall2.datablock(self.o)
+                if not self.max_style_draw_tool:
+                    if not d.closed and d.n_parts > 1:
+                        d.n_parts -= 1
+                self.select_object(context, self.o, True)
+                # make T child
+                if self.parent is not None:
+                    d.t_part = self.parent
+
+                if bpy.ops.archipack.manipulate.poll():
+                    bpy.ops.archipack.manipulate('INVOKE_DEFAULT')
+
+            return {'FINISHED'}
+
+        return {'PASS_THROUGH'}
+
+    def invoke(self, context, event):
+
+        if context.mode == "OBJECT":
+            prefs = context.user_preferences.addons[__name__.split('.')[0]].preferences
+            self.max_style_draw_tool = prefs.max_style_draw_tool
+            self.keymap = Keymaps(context)
+            self.wall_part1 = GlPolygon((0.5, 0, 0, 0.2))
+            self.wall_line1 = GlPolyline((0.5, 0, 0, 0.8))
+            self.line = GlLine()
+            self.label = GlText()
+            self.feedback = FeedbackPanel()
+            self.feedback.instructions(context, "Draw a wall", "Click & Drag to start", [
+                ('CTRL', 'Snap'),
+                ('MMBTN', 'Constraint to axis'),
+                ('X Y', 'Constraint to axis'),
+                ('SHIFT+CTRL+TAB', 'Switch snap mode'),
+                ('RIGHTCLICK or ESC', 'exit without change')
+                ])
+            self.feedback.enable()
+            args = (self, context)
+
+            self.sel = [o for o in context.selected_objects]
+            self.act = context.active_object
+            bpy.ops.object.select_all(action="DESELECT")
+
+            self.state = 'STARTING'
+
+            self._handle = bpy.types.SpaceView3D.draw_handler_add(self.draw_callback, args, 'WINDOW', 'POST_PIXEL')
+            context.window_manager.modal_handler_add(self)
+            return {'RUNNING_MODAL'}
+        else:
+            self.report({'WARNING'}, "Archipack: Option only valid in Object mode")
+            return {'CANCELLED'}
+
+
+# ------------------------------------------------------------------
+# Define operator class to manage parts
+# ------------------------------------------------------------------
+
+def register():
+    bpy.utils.register_class(archipack_wall2_part)
+    bpy.utils.register_class(archipack_wall2_child)
+    bpy.utils.register_class(archipack_wall2_finish)
+    bpy.utils.register_class(archipack_wall2_relocate_child)
+    bpy.utils.register_class(archipack_wall2)
+    Mesh.archipack_wall2 = CollectionProperty(type=archipack_wall2)
+    bpy.utils.register_class(ARCHIPACK_PT_wall2)
+    bpy.utils.register_class(ARCHIPACK_OT_wall2)
+    bpy.utils.register_class(ARCHIPACK_OT_wall2_add_finish)
+    bpy.utils.register_class(ARCHIPACK_OT_wall2_remove_finish)
+    bpy.utils.register_class(ARCHIPACK_OT_wall2_draw)
+    bpy.utils.register_class(ARCHIPACK_OT_wall2_from_curve)
+    bpy.utils.register_class(ARCHIPACK_OT_wall2_from_slab)
+    bpy.utils.register_class(ARCHIPACK_OT_wall2_fit_roof)
+    bpy.utils.register_class(ARCHIPACK_OT_wall2_to_curve)
+
+def unregister():
+    bpy.utils.unregister_class(archipack_wall2_part)
+    bpy.utils.unregister_class(archipack_wall2_child)
+    bpy.utils.unregister_class(archipack_wall2_finish)
+    bpy.utils.unregister_class(archipack_wall2_relocate_child)
+    bpy.utils.unregister_class(archipack_wall2)
+    del Mesh.archipack_wall2
+    bpy.utils.unregister_class(ARCHIPACK_PT_wall2)
+    bpy.utils.unregister_class(ARCHIPACK_OT_wall2)
+    bpy.utils.unregister_class(ARCHIPACK_OT_wall2_add_finish)
+    bpy.utils.unregister_class(ARCHIPACK_OT_wall2_remove_finish)
+    bpy.utils.unregister_class(ARCHIPACK_OT_wall2_draw)
+    bpy.utils.unregister_class(ARCHIPACK_OT_wall2_from_curve)
+    bpy.utils.unregister_class(ARCHIPACK_OT_wall2_from_slab)
+    bpy.utils.unregister_class(ARCHIPACK_OT_wall2_fit_roof)
+    bpy.utils.unregister_class(ARCHIPACK_OT_wall2_to_curve)